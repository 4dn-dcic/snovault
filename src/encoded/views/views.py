#from pyramid.security import (
#    Allow,
#    Authenticated,
#    Deny,
#    Everyone,
#)
from . import root
from ..contentbase import (
    Collection,
)
from ..schema_utils import (
    load_schema,
)
<<<<<<< HEAD
from ..storage import (
    DBSession,
    UserMap,
)


#    permission='admin'  ## this prevents loading of users via post_json
@root.location('users')
class User(Collection):
    schema = load_schema('colleague.json')
    properties = {
        'title': 'DCC Users',
        'description': 'Listing of current ENCODE DCC users',
        'actions': [
            {'name': 'add', 'title': 'Add Colleague', 'profile': '/profiles/colleague.json', 'method': 'POST', 'href': '', 'templated': True},
        ],
    }
    item_links = {
        'labs': [
            {'href': '/labs/{lab_uuid}', 'templated': True,
             'repeat': 'lab_uuid lab_uuids'}
        ]
    }

#    __acl__ = [
#        (Allow, Authenticated, 'traverse'),
#        (Deny, Everyone, 'traverse'),
#        ]

    def after_add(self, item):
        email = item.model.statement.object.get('email')
        if email is None:
            return
        session = DBSession()
        login = 'mailto:' + email
        user_map = UserMap(login=login, userid=item.model.rid)
        session.add(user_map)
=======
>>>>>>> 1e7c99f8


@root.location('labs')
class Lab(Collection):
    schema = load_schema('lab.json')
    properties = {
        'title': 'Labs',
        'description': 'Listing of ENCODE DCC labs',
        'actions': [
            {'name': 'add', 'title': 'Add Lab', 'profile': '/profiles/lab.json', 'method': 'POST', 'href': '', 'templated': True},
        ],
    }
    item_links = {
        'awards': [
            {'href': '/awards/{award_uuid}', 'templated': True,
             'repeat': 'award_uuid award_uuids'}
        ]
    }


@root.location('awards')
class Award(Collection):
    schema = load_schema('award.json')
    properties = {
        'title': 'Awards (Grants)',
        'description': 'Listing of awards (aka grants)',
        'actions': [
            {'name': 'add', 'title': 'Add Award', 'profile': '/profiles/award.json', 'method': 'POST', 'href': '', 'templated': True},
        ],
    }


@root.location('antibody-lots')
class AntibodyLots(Collection):
    #schema = load_schema('antibody_lot.json')
    properties = {
        'title': 'Antibodies Registry',
        'description': 'Listing of ENCODE antibodies',
    }
    item_links = {
        'source': {'href': '/sources/{source_uuid}', 'templated': True},
    }
    item_embedded = set(['source'])


@root.location('organisms')
class Organism(Collection):
    schema = load_schema('organism.json')
    properties = {
        'title': 'Organisms',
        'description': 'Listing of all registered organisms',
        'description': 'Listing of sources and vendors for ENCODE material',
        'actions': [
            {'name': 'add', 'title': 'Add Organism', 'profile': '/profiles/organism.json', 'method': 'POST', 'href': '', 'templated': True},
        ],
    }


@root.location('sources')
class Source(Collection):
    schema = load_schema('source.json')
    properties = {
        'title': 'Sources',
        'description': 'Listing of sources and vendors for ENCODE material',
    }
    item_links = {
        'actions': [
            {'name': 'edit', 'title': 'Edit', 'profile': '/profiles/{item_type}.json', 'method': 'POST', 'href': '', 'templated': True, 'condition': 'permission:edit'},
        ],
    }



@root.location('donors')
class Donor(Collection):
    ## schema = load_schema('donor.json') Doesn't exist yet
    properties = {
        'title': 'Donors',
        'description': 'Listing Biosample Donors',
    }
    item_links = {
        'organism': {'href': '/organisms/{organism_uuid}', 'templated': True},
    }
    item_embedded = set(['organism'])


@root.location('treatments')
class Treatment(Collection):
    ## schema = load_schema('treatment.json') Doesn't exist yet
    properties = {
        'title': 'Treatments',
        'description': 'Listing Biosample Treatments',
    }


@root.location('constructs')
class Construct(Collection):
    properties = {
        'title': 'Constructs',
        'description': 'Listing of Biosample Constructs',
    }
    item_links = {
        'source': {'href': '/sources/{source_uuid}', 'templated': True},
    }
    item_embedded = set(['source'])


@root.location('documents')
class Document(Collection):
    properties = {
        'title': 'Documents',
        'description': 'Listing of Biosample Documents',
    }
    item_links = {
        'submitter': {'href': '/users/{submitter_uuid}', 'templated': True},
        'lab': {'href': '/labs/{lab_uuid}', 'templated': True},
        'award': {'href': '/awards/{award_uuid}', 'templated': True},
    }
    item_embedded = set(['submitter', 'lab', 'award'])


@root.location('biosamples')
class Biosample(Collection):
    #schema = load_schema('biosample.json')
    properties = {
        'title': 'Biosamples',
        'description': 'Biosamples used in the ENCODE project',
        'actions': [
            {'name': 'add', 'title': 'Register Biosample', 'profile': '/profiles/biosample.json', 'method': 'POST', 'href': '', 'templated': True},
        ],
    }
    item_links = {
        'submitter': {'href': '/users/{submitter_uuid}', 'templated': True},
        'source': {'href': '/sources/{source_uuid}', 'templated': True},
        'lab': {'href': '/labs/{lab_uuid}', 'templated': True},
        'award': {'href': '/awards/{award_uuid}', 'templated': True},
        'donor': {'href': '/donors/{donor_uuid}', 'templated': True},
        'documents': [
            {'href': '/documents/{document_uuid}', 'templated': True, 'repeat': 'document_uuid document_uuids'},
        ],
        'treatments': [
            {'href': '/treatments/{treatment_uuid}', 'templated': True, 'repeat': 'treatment_uuid treatment_uuids'},
        ],
        'constructs': [
            {'href': '/constructs/{construct_uuid}', 'templated': True, 'repeat': 'construct_uuid construct_uuids'},
        ],
    }
    item_embedded = set(['donor', 'submitter', 'lab', 'award', 'source', 'treatments', 'constructs'])


@root.location('targets')
class Target(Collection):
    #schema = load_schema('target.json')
    properties = {
        'title': 'Targets',
        'description': 'Listing of ENCODE3 targets',
    }
    item_links = {
        'organism': {'href': '/organisms/{organism_uuid}', 'templated': True},
        'submitter': {'href': '/users/{submitter_uuid}', 'templated': True},
        'lab': {'href': '/labs/{lab_uuid}', 'templated': True},
        'award': {'href': '/awards/{award_uuid}', 'templated': True},
    }
    item_embedded = set(['organism', 'submitter', 'lab', 'award'])


# The following should really be child collections.
@root.location('validations')
class Validation(Collection):
    #schema = load_schema('validation.json')
    properties = {
        'title': 'Antibody Validations',
        'description': 'Listing of antibody validation documents',
    }
    item_links = {
        'antibody_lot': {'href': '/antibody-lots/{antibody_lot_uuid}', 'templated': True},
        'target': {'href': '/targets/{target_uuid}', 'templated': True},
        'submitter': {'href': '/users/{submitter_uuid}', 'templated': True},
        'lab': {'href': '/labs/{lab_uuid}', 'templated': True},
        'award': {'href': '/awards/{award_uuid}', 'templated': True},
    }
    item_embedded = set(['antibody_lot', 'target', 'submitter', 'lab', 'award'])


@root.location('antibodies')
class AntibodyApproval(Collection):
    #schema = load_schema('antibody_approval.json')
    item_type = 'antibody_approval'
    properties = {
        'title': 'Antibody Approvals',
        'description': 'Listing of validation approvals for ENCODE antibodies',
    }
    item_links = {
        'antibody_lot': {'href': '/antibody-lots/{antibody_lot_uuid}', 'templated': True},
        'target': {'href': '/targets/{target_uuid}', 'templated': True},
        'validations': [
            {'href': '/validations/{validation_uuid}', 'templated': True, 'repeat': 'validation_uuid validation_uuids'},
        ],
    }
    item_embedded = set(['antibody_lot', 'target'])


@root.location('platforms')
class Platform(Collection):
    properties = {
        'title': 'Platforms',
        'description': 'Listing of Platforms',
    }


@root.location('libraries')
class Library(Collection):
    properties = {
        'title': 'Libraries',
        'description': 'Listing of Libraries',
    }
    item_links = {
        'biosample': {'href': '/biosamples/{biosample_uuid}', 'templated': True},
        'documents': [
            {'href': '/documents/{document_uuid}', 'templated': True, 'repeat': 'document_uuid document_uuids'},
        ],
    }
    item_embedded = set(['biosample'])


@root.location('assays')
class Assays(Collection):
    properties = {
        'title': 'Assays',
        'description': 'Listing of Assays',
    }


@root.location('replicates')
class Replicates(Collection):
    properties = {
        'title': 'Replicates',
        'description': 'Listing of Replicates',
    }
    item_links = {
        'library': {'href': '/libraries/{library_uuid}', 'templated': True},
        'platform': {'href': '/platforms/{platform_uuid}', 'templated': True},
        'assay': {'href': '/assays/{assay_uuid}', 'templated': True},
    }
    item_embedded = set(['library', 'platform', 'assay'])


@root.location('files')
class Files(Collection):
    properties = {
        'title': 'Files',
        'description': 'Listing of Files',
    }


@root.location('experiments')
class Experiments(Collection):
    properties = {
        'title': 'Experiments',
        'description': 'Listing of Experiments',
    }
    item_links = {
        'submitter': {'href': '/users/{submitter_uuid}', 'templated': True},
        'lab': {'href': '/labs/{lab_uuid}', 'templated': True},
        'award': {'href': '/awards/{award_uuid}', 'templated': True},
        'files': [
            {'href': '/files/{file_uuid}', 'templated': True, 'repeat': 'file_uuid file_uuids'},
        ],
        'replicates': [
            {'href': '/replicates/{replicate_uuid}', 'templated': True, 'repeat': 'replicate_uuid replicate_uuids'},
        ],
    }
    item_embedded = set(['files', 'replicates', 'submitter', 'lab', 'award'])<|MERGE_RESOLUTION|>--- conflicted
+++ resolved
@@ -11,46 +11,6 @@
 from ..schema_utils import (
     load_schema,
 )
-<<<<<<< HEAD
-from ..storage import (
-    DBSession,
-    UserMap,
-)
-
-
-#    permission='admin'  ## this prevents loading of users via post_json
-@root.location('users')
-class User(Collection):
-    schema = load_schema('colleague.json')
-    properties = {
-        'title': 'DCC Users',
-        'description': 'Listing of current ENCODE DCC users',
-        'actions': [
-            {'name': 'add', 'title': 'Add Colleague', 'profile': '/profiles/colleague.json', 'method': 'POST', 'href': '', 'templated': True},
-        ],
-    }
-    item_links = {
-        'labs': [
-            {'href': '/labs/{lab_uuid}', 'templated': True,
-             'repeat': 'lab_uuid lab_uuids'}
-        ]
-    }
-
-#    __acl__ = [
-#        (Allow, Authenticated, 'traverse'),
-#        (Deny, Everyone, 'traverse'),
-#        ]
-
-    def after_add(self, item):
-        email = item.model.statement.object.get('email')
-        if email is None:
-            return
-        session = DBSession()
-        login = 'mailto:' + email
-        user_map = UserMap(login=login, userid=item.model.rid)
-        session.add(user_map)
-=======
->>>>>>> 1e7c99f8
 
 
 @root.location('labs')
