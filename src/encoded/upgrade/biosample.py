from ..migrator import upgrade_step
from ..views.views import ENCODE2_AWARDS


def number(value):
    if isinstance(value, (int, long, float, complex)):
        return value
    value = value.lower().replace(' ', '')
    value = value.replace('x10^', 'e')
    if value in ('', 'unknown'):
        return None
    try:
        return int(value)
    except ValueError:
        return float(value)


@upgrade_step('biosample', '', '2')
def biosample_0_2(value, system):
    # http://redmine.encodedcc.org/issues/794
    if 'starting_amount' in value:
        new_value = number(value['starting_amount'])
        if new_value is None:
            del value['starting_amount']
        else:
            value['starting_amount'] = new_value


@upgrade_step('biosample', '2', '3')
def biosample_2_3(value, system):
    # http://redmine.encodedcc.org/issues/940

    go_mapping = {
        "nucleus": "GO:0005634",
        "cytosol": "GO:0005829",
        "chromatin": "GO:0000785",
        "membrane": "GO:0016020",
        "membrane fraction": "GO:0016020",
        "mitochondria": "GO:0005739",
        "nuclear matrix": "GO:0016363",
        "nucleolus": "GO:0005730",
        "nucleoplasm": "GO:0005654",
        "polysome": "GO:0005844"
    }

    if 'subcellular_fraction' in value:
        value['subcellular_fraction_term_id'] = go_mapping[value['subcellular_fraction']]

        if value['subcellular_fraction'] == "membrane fraction":
            value['subcellular_fraction'] = "membrane"

        value['subcellular_fraction_term_name'] = value['subcellular_fraction']
        del value['subcellular_fraction']


@upgrade_step('biosample', '3', '4')
def biosample_3_4(value, system):
    # http://redmine.encodedcc.org/issues/575

    if 'derived_from' in value:
        if type(value['derived_from']) is list and value['derived_from']:
            new_value = value['derived_from'][0]
            value['derived_from'] = new_value
        else:
            del value['derived_from']

    if 'part_of' in value:
        if type(value['part_of']) is list and value['part_of']:
            new_value = value['part_of'][0]
            value['part_of'] = new_value
        else:
            del value['part_of']

    # http://redmine.encodedcc.org/issues/817
    value['dbxrefs'] = []

    if 'encode2_dbxrefs' in value:
        for encode2_dbxref in value['encode2_dbxrefs']:
            new_dbxref = 'UCSC-ENCODE-cv:' + encode2_dbxref
            value['dbxrefs'].append(new_dbxref)
        del value['encode2_dbxrefs']


@upgrade_step('biosample', '4', '5')
def biosample_4_5(value, system):
<<<<<<< HEAD
    # http://redmine.encodedcc.org/issues/1393

    if value.get('biosample_type') == 'primary cell line':
        value['biosample_type'] = 'primary cell'
=======
    # http://redmine.encodedcc.org/issues/1305
    if 'status' in value:
        if value['status'] == 'DELETED':
            value['status'] = 'deleted'
        elif value['status'] == 'CURRENT' and value['award'] in ENCODE2_AWARDS:
            value['status'] = 'released'
        elif value['status'] == 'CURRENT' and value['award'] not in ENCODE2_AWARDS:
            value['status'] = 'in progress'
>>>>>>> e2172a1d
<|MERGE_RESOLUTION|>--- conflicted
+++ resolved
@@ -83,12 +83,11 @@
 
 @upgrade_step('biosample', '4', '5')
 def biosample_4_5(value, system):
-<<<<<<< HEAD
+
     # http://redmine.encodedcc.org/issues/1393
-
     if value.get('biosample_type') == 'primary cell line':
         value['biosample_type'] = 'primary cell'
-=======
+
     # http://redmine.encodedcc.org/issues/1305
     if 'status' in value:
         if value['status'] == 'DELETED':
@@ -96,5 +95,4 @@
         elif value['status'] == 'CURRENT' and value['award'] in ENCODE2_AWARDS:
             value['status'] = 'released'
         elif value['status'] == 'CURRENT' and value['award'] not in ENCODE2_AWARDS:
-            value['status'] = 'in progress'
->>>>>>> e2172a1d
+            value['status'] = 'in progress'