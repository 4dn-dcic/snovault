--- conflicted
+++ resolved
@@ -49,13 +49,9 @@
         });
 
         it('has proper biosample summary for no-biosample case (code adds space always)', function() {
-<<<<<<< HEAD
-            expect(defDescs[2].textContent).toEqual('K562 ');
-=======
             var item = summary[0].getDOMNode().querySelector('[data-test="biosample-summary"]');
             var desc = item.getElementsByTagName('dd')[0];
             expect(desc.textContent).toEqual('K562 ');
->>>>>>> e77151fc
         });
 
         it('has proper links in dbxrefs key-value', function() {
@@ -199,58 +195,6 @@
 
         it('has proper biosample summary ', function() {
             var summary = TestUtils.scryRenderedDOMComponentsWithClass(experiment, 'data-display');
-<<<<<<< HEAD
-            var defDescs = summary[0].getDOMNode().getElementsByTagName('dd');
-            expect(defDescs[2].textContent).toEqual('K562 (Homo sapiens and Mus musculus)');
-            var italics = defDescs[2].getElementsByTagName('em');
-            expect(italics.length).toEqual(2);
-            expect(italics[0].textContent).toEqual('Homo sapiens');
-            expect(italics[1].textContent).toEqual('Mus musculus');
-        });
-
-        it('has two replicate panels', function() {
-            expect(replicates.length).toEqual(2);
-        });
-
-        it('has links to the proper biosamples in both replicate panels', function() {
-            var anchors = replicates[0].getDOMNode().getElementsByTagName('a');
-            expect(anchors.length).toEqual(1);
-            expect(anchors[0].textContent).toEqual('ENCBS087RNA');
-            expect(anchors[0].getAttribute('href')).toEqual('/biosamples/ENCBS087RNA/');
-            anchors = replicates[1].getDOMNode().getElementsByTagName('a');
-            expect(anchors.length).toEqual(1);
-            expect(anchors[0].textContent).toEqual('ENCBS989WPD');
-            expect(anchors[0].getAttribute('href')).toEqual('/biosamples/ENCBS989WPD/');
-        });
-
-        describe('Assay Panel', function() {
-            var assay, defTerms, defDescs;
-
-            beforeEach(function() {
-                assay = TestUtils.scryRenderedDOMComponentsWithClass(experiment, 'panel-assay');
-                defTerms = assay[0].getDOMNode().getElementsByTagName('dt');
-                defDescs = assay[0].getDOMNode().getElementsByTagName('dd');
-            });
-
-            it('has one assay panel and seven key-value pairs', function() {
-                expect(assay.length).toEqual(1);
-                expect(defTerms.length).toEqual(8);
-                expect(defDescs.length).toEqual(8);
-            });
-
-            it('has a proper link to a platform in the seventh key-value pair', function() {
-                var anchors = defDescs[6].getElementsByTagName('a');
-                expect(anchors.length).toEqual(1);
-                expect(anchors[0].getAttribute('href')).toEqual('/platforms/NTR%3A0000007');
-            });
-
-            it('has good spikeins links', function() {
-                var item = assay[0].getDOMNode().querySelector('[data-test="spikeins"]');
-                var spikeins = item.getElementsByTagName('dd')[0];
-                var spikeinsa = spikeins.getElementsByTagName('a')[0];
-                expect(spikeinsa.getAttribute('href')).toEqual('/datasets/ENCSR000AJW/');
-            });
-=======
             var item = summary[0].getDOMNode().querySelector('[data-test="biosample-summary"]');
             var desc = item.getElementsByTagName('dd')[0];
             expect(desc.textContent).toEqual('K562 (Homo sapiens and Mus musculus)');
@@ -258,7 +202,6 @@
             expect(italics.length).toEqual(2);
             expect(italics[0].textContent).toEqual('Homo sapiens');
             expect(italics[1].textContent).toEqual('Mus musculus');
->>>>>>> e77151fc
         });
     });
 
