--- conflicted
+++ resolved
@@ -519,7 +519,7 @@
                     <a href="#" aria-haspopup="true" onClick={this.handleClick}>
                         <dt>Lab</dt>
                         <dd>{context.lab.title}</dd>
-                        <i className="icon-bar icon-chevron-up"></i>
+                        <i className="trigger-icon icon-chevron-up"></i>
                     </a>
                 </dl>
                 <Popover context={context} popoverContent={this.props.popoverContent} popoverComponent={this._rootNodeID} />
@@ -642,7 +642,7 @@
             download = (
                 <a data-bypass="true" title={dlFileTitle} className="dl-bar" href={attachmentHref} download={context.attachment.download}>
                     {context.attachment.download}
-                    <i className="icon-bar icon-download"></i>
+                    <i className="trigger-icon icon-download"></i>
                 </a>
             );
         } else {
@@ -656,47 +656,19 @@
             );
         }
         return (
-<<<<<<< HEAD
-            <section className="span4 type-document view-detail panel status-none">
-                <figure>
-                    {figure}
-                </figure>
-                <div className="document-intro">
-                    <h3 className="sentence-case">{context.document_type}</h3>
-                    <p>{context.description}</p>
-=======
-            <section className="type-document view-detail panel status-none">
-                <div className="row">
-                    <div className="col-sm-5 col-md-6">
-                        <figure>
-                            {figure}
-                        </figure>
-                    </div>
-                    <div className="col-sm-7 col-md-6">
+            <section className="col-sm-6 col-md-4">
+                <div className="type-document type-popover view-detail panel status-none">
+                    <figure>
+                        {figure}
+                    </figure>
+                    <div className="document-intro">
                         <h3 className="sentence-case">{context.document_type}</h3>
                         <p>{context.description}</p>
-                        <dl className="key-value">
-                            {context.caption ? <dt>Caption</dt> : null}
-                            {context.caption ? <dd>{context.caption}</dd> : null}
-
-                            <dt>Submitted by</dt>
-                            <dd>{context.submitted_by.title}</dd>
-
-                            <dt>Lab</dt>
-                            <dd>{context.lab.title}</dd>
-
-                            <dt>Grant</dt>
-                            <dd>{context.award.name}</dd>
-
-                            <dt><i className="icon-download-alt"></i> Download</dt>
-                            <dd>{download}</dd>
-                        </dl>
                     </div>
->>>>>>> 60c1c9ac
+                    {download}
+                    <PopoverTrigger context={context} popoverContent={this.props.popoverContent} />
+                    <Lightbox lightboxVisible={this.state.lightboxVisible} lightboxImg={src} clearLightbox={this.clearLightbox} />
                 </div>
-                {download}
-                <PopoverTrigger context={context} popoverContent={this.props.popoverContent} />
-                <Lightbox lightboxVisible={this.state.lightboxVisible} lightboxImg={src} clearLightbox={this.clearLightbox} />
             </section>
         );
     }
