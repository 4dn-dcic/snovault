--- conflicted
+++ resolved
@@ -246,11 +246,7 @@
                     </dl>
 
                     {context.derived_from ?
-<<<<<<< HEAD
-                        <section>
-=======
                         <section data-test="derived-from">
->>>>>>> 316dd08a
                             <hr />
                             <h4>Derived from biosample</h4>
                             <a className="non-dl-item" href={context.derived_from['@id']}> {context.derived_from.accession} </a>
@@ -500,8 +496,21 @@
                         <dd className="sentence-case">{biosample.health_status}</dd>
                     </div>
                 : null}
-
-<<<<<<< HEAD
+                {context.strain_background ?
+
+                    <div data-test="strain-background">
+                        <dt>Strain background</dt>
+                        <dd className="sentence-case">{context.strain_background}</dd>
+                    </div>
+                : null}
+
+                {context.strain_name ?
+                    <div data-test="strain-name">
+                        <dt>Strain name</dt>
+                        <dd>{context.strain_name}</dd>
+                    </div>
+                : null}
+
                 {biosample && biosample.donor.characterizations && biosample.donor.characterizations.length ?
                     <section className="multi-columns-row">
                         <hr />
@@ -510,20 +519,6 @@
                             {biosample.donor.characterizations.map(Panel)}
                         </div>
                     </section>
-=======
-                {context.strain_background ?
-                    <div data-test="strain-background">
-                        <dt>Strain background</dt>
-                        <dd className="sentence-case">{context.strain_background}</dd>
-                    </div>
->>>>>>> 316dd08a
-                : null}
-
-                {context.strain_name ?
-                    <div data-test="strain-name">
-                        <dt>Strain name</dt>
-                        <dd>{context.strain_name}</dd>
-                    </div>
                 : null}
             </dl>
         );
@@ -572,8 +567,8 @@
                             <dd>{context.genotype}</dd>
                         </div>
                     : null}
-
                     {biosample && biosample.sex ?
+
                         <div data-test="sex">
                             <dt>Sex</dt>
                             <dd className="sentence-case">{biosample.sex}</dd>
@@ -606,13 +601,7 @@
                     <section>
                         <hr />
                         <h4>Construct details</h4>
-<<<<<<< HEAD
-                        <div className="row">
-                            {biosample.model_organism_donor_constructs.map(Panel)}
-                        </div>
-=======
                         {donor_constructs}
->>>>>>> 316dd08a
                     </section>
                 : null}
 
@@ -735,7 +724,9 @@
                     <div>
                         <hr />
                         <h4>Construct documents</h4>
-                        {construct_documents}
+                        <div className="row multi-columns-row">
+                            {construct_documents}
+                        </div>
                     </div>
                 : null}
             </div>
@@ -827,9 +818,8 @@
                 <em>Document not available</em>
             );
         }
-        var panelClass = 'view-item view-detail status-none' + (this.props.embeddedDocs ? '' : ' panel');
-
-        var panelClass = 'type-document view-detail status-none' + (context['@type'][0] !== 'donor_characterization' ? ' panel' : ' sub-panel');
+
+        var panelClass = 'view-item view-detail status-none panel';
         var characterization = context['@type'].indexOf('characterization') >= 0;
         var excerpt = characterization ? context.caption : context.description;
         if (excerpt && excerpt.length > 100) {
@@ -837,19 +827,13 @@
         }
 
         return (
-<<<<<<< HEAD
             // Each section is a panel; name all Bootstrap 3 sizes so .multi-columns-row class works
             <section className="col-xs-12 col-sm-6 col-md-6 col-lg-4">
-                <div className={panelClass}>
+                <div className={globals.itemClass(context, panelClass)}>
                     <div className="document-title sentence-case">
                         {characterization ? context.characterization_method : context.document_type}
                     </div>
                     <div className="document-header">
-=======
-            <section className={globals.itemClass(context, panelClass)}>
-                <div className="row">
-                    <div className="col-sm-5 col-md-6">
->>>>>>> 316dd08a
                         <figure>
                             {figure}
                         </figure>
