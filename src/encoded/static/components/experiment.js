--- conflicted
+++ resolved
@@ -1,8 +1,6 @@
 'use strict';
 var React = require('react');
 var panel = require('../libs/bootstrap/panel');
-var button = require('../libs/bootstrap/button');
-var dropdownMenu = require('../libs/bootstrap/dropdown-menu');
 var _ = require('underscore');
 var moment = require('moment');
 var graph = require('./graph');
@@ -38,8 +36,6 @@
 var ProjectBadge = image.ProjectBadge;
 var DocumentsPanel = doc.DocumentsPanel;
 var {Panel, PanelBody, PanelHeading} = panel;
-var DropdownButton = button.DropdownButton;
-var DropdownMenu = dropdownMenu.DropdownMenu;
 
 
 var anisogenicValues = [
@@ -548,27 +544,8 @@
                     <ReplicateTable condensedReplicates={condensedReplicates} replicationType={context.replication_type} />
                 : null}
 
-<<<<<<< HEAD
-                {context.visualize_ucsc  && context.status == "released" ?
-                    <span className="pull-right">
-                        <DropdownButton title='Visualize Data'>
-                            <DropdownMenu>
-                                {Object.keys(context.visualize_ucsc).map(assembly =>
-                                    <a key={assembly} data-bypass="true" target="_blank" private-browsing="true" href={context.visualize_ucsc[assembly]}>
-                                        {assembly}
-                                    </a>
-                                )}
-                            </DropdownMenu>
-                        </DropdownButton>
-                    </span>
-                : null}
-
-                <FetchedData>
-                    <Param name="data" url={dataset.unreleased_files_url(context)} />
-=======
                 <FetchedData ignoreErrors>
                     <Param name="data" url={dataset.files_url(context)} />
->>>>>>> 4d774e6f
                     <ExperimentGraph context={context} session={this.context.session} />
                 </FetchedData>
 
