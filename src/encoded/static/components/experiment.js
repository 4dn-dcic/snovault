'use strict';
var React = require('react');
var _ = require('underscore');
var moment = require('moment');
var graph = require('./graph');
var globals = require('./globals');
var dbxref = require('./dbxref');
var dataset = require('./dataset');
var statuslabel = require('./statuslabel');
var audit = require('./audit');
var fetched = require('./fetched');
var AuditMixin = audit.AuditMixin;
var pipeline = require('./pipeline');
var reference = require('./reference');
var biosample = require('./biosample');

var DbxrefList = dbxref.DbxrefList;
var FileTable = dataset.FileTable;
var UnreleasedFiles = dataset.UnreleasedFiles;
var FetchedItems = fetched.FetchedItems;
var FetchedData = fetched.FetchedData;
var Param = fetched.Param;
var StatusLabel = statuslabel.StatusLabel;
var AuditIndicators = audit.AuditIndicators;
var AuditDetail = audit.AuditDetail;
var Graph = graph.Graph;
var JsonGraph = graph.JsonGraph;
var PubReferenceList = reference.PubReferenceList;
var ExperimentTable = dataset.ExperimentTable;
var SingleTreatment = biosample.SingleTreatment;

var Panel = function (props) {
    // XXX not all panels have the same markup
    var context;
    if (props['@id']) {
        context = props;
        props = {context: context};
    }
    var PanelView = globals.panel_views.lookup(props.context);
    return <PanelView {...props} />;
};


var Experiment = module.exports.Experiment = React.createClass({
    mixins: [AuditMixin],

    render: function() {
        var context = this.props.context;
        var itemClass = globals.itemClass(context, 'view-item');
        var replicates = _.sortBy(context.replicates, function(item) {
            return item.biological_replicate_number;
        });
        var aliasList = context.aliases.join(", ");

        var documents = {};
        replicates.forEach(function (replicate) {
            if (!replicate.library) return;
            replicate.library.documents.forEach(function (doc, i) {
                documents[doc['@id']] = Panel({context: doc, key: i + 1});
            });
        });

        // Process biosamples for summary display
        var biosamples = [], lifeAge = [], organismName = [];
        replicates.forEach(function (replicate) {
            var biosample = replicate.library && replicate.library.biosample;
            if (biosample) {
                biosamples.push(biosample);

                // Add to array of scientific names for rare experiments with cross-species biosamples
                organismName.push(biosample.organism.scientific_name);

                // Build a string with non-'unknown' life_stage, age, and age_units concatenated
                var lifeAgeString = (biosample.life_stage && biosample.life_stage != 'unknown') ? biosample.life_stage : '';
                if (biosample.age && biosample.age != 'unknown') {
                    lifeAgeString += (lifeAgeString ? ' ' : '') + biosample.age;
                    lifeAgeString += (biosample.age_units && biosample.age_units != 'unknown') ? ' ' + biosample.age_units : '';
                }
                if (lifeAgeString) {
                    lifeAge.push(lifeAgeString);
                }
            }
        });

        // Eliminate duplicates in lifeAge and organismName arrays so each displayed only once
        if (lifeAge.length) {
            lifeAge = _.uniq(lifeAge);
        }
        if (organismName.length) {
            organismName = _.uniq(organismName);
        }

        // Build the text of the Treatment, synchronization, and mutatedGene string arrays
        var treatments;
        var synchText = [];
        var depletedIns = [];
        var mutatedGenes = {};
        var subcellularTerms = {};
        var cellCycles = {};
        biosamples.map(function(biosample) {
            // Collect treatments
            treatments = treatments || !!(biosample.treatments && biosample.treatments.length);

            // Collect synchronizations
            if (biosample.synchronization) {
                synchText.push(biosample.synchronization +
                    (biosample.post_synchronization_time ?
                        ' + ' + biosample.post_synchronization_time + (biosample.post_synchronization_time_units ? ' ' + biosample.post_synchronization_time_units : '')
                    : ''));
            }

            // Collect depleted_in
            if (biosample.depleted_in_term_name && biosample.depleted_in_term_name.length) {
                depletedIns = depletedIns.concat(biosample.depleted_in_term_name);

            }
            // Collect mutated genes
            if (biosample.donor && biosample.donor.mutated_gene) {
                mutatedGenes[biosample.donor.mutated_gene.label] = true;
            }

            // Collect subcellular fraction term names
            if (biosample.subcellular_fraction_term_name) {
                subcellularTerms[biosample.subcellular_fraction_term_name] = true;
            }

            // Collect cell-cycle phases
            if (biosample.phase) {
                cellCycles[biosample.phase] = true;
            }
        });
        synchText = synchText && _.uniq(synchText);
        depletedIns = depletedIns && _.uniq(depletedIns);
        var mutatedGeneNames = Object.keys(mutatedGenes);
        var subcellularTermNames = Object.keys(subcellularTerms);
        var cellCycleNames = Object.keys(cellCycles);

        // Adding experiment specific documents
        context.documents.forEach(function (document, i) {
            documents[document['@id']] = Panel({context: document, key: i + 1});
        });
        var antibodies = {};
        replicates.forEach(function (replicate) {
            if (replicate.antibody) {
                antibodies[replicate.antibody['@id']] = replicate.antibody;
            }
        });

        // Determine this experiment's ENCODE version
        var encodevers = "";
        if (context.award.rfa) {
            encodevers = globals.encodeVersionMap[context.award.rfa.substring(0,7)];
            if (typeof encodevers === "undefined") {
                encodevers = "";
            }
        }

        // Make list of statuses
        var statuses = [{status: context.status, title: "Status"}];
        if (encodevers === "3" && context.status === "released") {
            statuses.push({status: "pending", title: "Validation"});
        }

        // Make string of alternate accessions
        var altacc = context.alternate_accessions ? context.alternate_accessions.join(', ') : undefined;

        var experiments_url = '/search/?type=experiment&possible_controls.accession=' + context.accession;

        // XXX This makes no sense.
        //var control = context.possible_controls[0];
        return (
            <div className={itemClass}>
                <header className="row">
                    <div className="col-sm-12">
                        <ul className="breadcrumb">
                            <li>Experiment</li>
                            <li className="active">{context.assay_term_name}</li>
                        </ul>
                        <h2>
                            Experiment summary for {context.accession}
                        </h2>
                        {altacc ? <h4 className="repl-acc">Replaces {altacc}</h4> : null}
                        <div className="status-line">
                            <div className="characterization-status-labels">
                                <StatusLabel status={statuses} />
                            </div>
                            <AuditIndicators audits={context.audit} id="experiment-audit" />
                        </div>
                   </div>
                </header>
                <AuditDetail context={context} id="experiment-audit" />
                <div className="panel data-display">
                    <dl className="key-value">
                        <div data-test="assay">
                            <dt>Assay</dt>
                            <dd>{context.assay_term_name}</dd>
                        </div>

                        <div data-test="accession">
                            <dt>Accession</dt>
                            <dd>{context.accession}</dd>
                        </div>

                        {biosamples.length || context.biosample_term_name ?
                            <div data-test="biosample-summary">
                                <dt>Biosample summary</dt>
                                <dd>
                                    {context.biosample_term_name ? <span>{context.biosample_term_name}</span> : null}
                                    {depletedIns.length ?
                                        <span>{' missing ' + depletedIns.join(', ')}</span>
                                    : null}
                                    {mutatedGeneNames.length ? <span>{', mutated gene: ' + mutatedGeneNames.join('/')}</span> : null}
                                    {subcellularTermNames.length ? <span>{', subcellular fraction: ' + subcellularTermNames.join('/')}</span> : null}
                                    {cellCycleNames.length ? <span>{', cell-cycle phase: ' + cellCycleNames.join('/')}</span> : null}
                                    {organismName.length || lifeAge.length ? ' (' : null}
                                    {organismName.length ?
                                        <span>
                                            {organismName.map(function(name, i) {
                                                if (i === 0) {
                                                    return (<em key={name}>{name}</em>);
                                                } else {
                                                    return (<span key={name}>{' and '}<em>{name}</em></span>);
                                                }
                                            })}
                                        </span>
                                    : null}
                                    {lifeAge.length ? ', ' + lifeAge.join(' and ') : ''}
                                    {organismName.length || lifeAge.length ? ')' : null}
                                </dd>
                            </div>
                        : null}

                        {synchText.length ?
                            <div data-test="biosample-synchronization">
                                <dt>Synchronization timepoint</dt>
                                <dd>
                                    {synchText.join(', ')}
                                </dd>
                            </div>
                        : null}

                        {context.biosample_type ?
                            <div data-test="biosample-type">
                                <dt>Type</dt>
                                <dd>{context.biosample_type}</dd>
                            </div>
                        : null}

                        {treatments ?
                            <div data-test="treatment">
                                <dt>Treatments</dt>
                                <dd>{BiosampleTreatments(biosamples)}</dd>
                            </div>
                        : null}

                        {context.target ?
                            <div data-test="target">
                                <dt>Target</dt>
                                <dd><a href={context.target['@id']}>{context.target.label}</a></dd>
                            </div>
                        : null}

                        {Object.keys(antibodies).length ?
                            <div data-test="antibody">
                                <dt>Antibody</dt>
                                <dd>{Object.keys(antibodies).map(function(antibody, i) {
                                    return (<span key={antibody}>{i !== 0 ? ', ' : ''}<a href={antibody}>{antibodies[antibody].accession}</a></span>);
                                })}</dd>
                            </div>
                        : null}

                        {context.possible_controls && context.possible_controls.length ?
                            <div data-test="possible-controls">
                                <dt>Controls</dt>
                                <dd>
                                    <ul>
                                        {context.possible_controls.map(function (control) {
                                            return (
                                                <li key={control['@id']} className="multi-comma">
                                                    <a href={control['@id']}>
                                                        {control.accession}
                                                    </a>
                                                </li>
                                            );
                                        })}
                                    </ul>
                                </dd>
                            </div>
                        : null}

                        {context.description ?
                            <div data-test="description">
                                <dt>Description</dt>
                                <dd>{context.description}</dd>
                            </div>
                        : null}

                        <div data-test="lab">
                            <dt>Lab</dt>
                            <dd>{context.lab.title}</dd>
                        </div>

                        {context.award.pi && context.award.pi.lab ?
                            <div data-test="awardpi">
                                <dt>Award PI</dt>
                                <dd>{context.award.pi.lab.title}</dd>
                            </div>
                        : null}

                        <div data-test="project">
                            <dt>Project</dt>
                            <dd>{context.award.project}</dd>
                        </div>

                        {context.dbxrefs.length ?
                            <div data-test="external-resources">
                                <dt>External resources</dt>
                                <dd><DbxrefList values={context.dbxrefs} /></dd>
                            </div>
                        : null}

                        {context.aliases.length ?
                            <div data-test="aliases">
                                <dt>Aliases</dt>
                                <dd>{aliasList}</dd>
                            </div>
                        : null}

                        {context.references && context.references.length ?
                            <div data-test="references">
                                <dt>Publications</dt>
                                <dd>
                                    <PubReferenceList values={context.references} />
                                </dd>
                            </div>
                        : null}

                        {context.date_released ?
                            <div data-test="date-released">
                                <dt>Date released</dt>
                                <dd>{context.date_released}</dd>
                            </div>
                        : null}
                    </dl>
                </div>

                {AssayDetails({context: context, replicates: replicates})}

                {Object.keys(documents).length ?
                    <div data-test="protocols">
                        <h3>Documents</h3>
                        <div className="row multi-columns-row">
                            {documents}
                        </div>
                    </div>
                : null}

                {replicates.map(function (replicate, index) {
                    return Replicate({replicate: replicate, key: index});
                })}

                {context.visualize_ucsc  && context.status == "released" ?
                    <span className="pull-right">
                        <a data-bypass="true" target="_blank" private-browsing="true" className="btn btn-info btn-sm" href={context['visualize_ucsc']}>Visualize Data</a>
                    </span>
                : null }

                <FetchedData>
                    <Param name="data" url={dataset.unreleased_files_url(context)} />
                    <ExperimentGraph context={context} />
                </FetchedData>

                {context.files.length ?
                    <div>
                        <h3>Files linked to {context.accession}</h3>
                        <FileTable items={context.files} encodevers={encodevers} />
                    </div>
                : null }

                {{'released': 1, 'release ready': 1}[context.status] ?
                    <FetchedItems {...this.props} url={dataset.unreleased_files_url(context)} Component={UnreleasedFiles} />
                : null}

                <FetchedItems {...this.props} url={experiments_url} Component={ControllingExperiments} />
            </div>
        );
    }
});

globals.content_views.register(Experiment, 'Experiment');


var ControllingExperiments = React.createClass({
    render: function () {
        var context = this.props.context;

        return (
            <div>
                <span className="pull-right">
                    <a className="btn btn-info btn-sm" href={this.props.url}>View all</a>
                </span>

                <ExperimentTable
                    {...this.props} limit={5}
                    title={'Experiments with ' + context.accession + ' as a control:'} />
            </div>
        );
    }
});


var AssayDetails = module.exports.AssayDetails = function (props) {
    var context = props.context;

    // No replicates, so no assay panel
    if (!props.replicates.length) return null;

    // Sort the replicates first by replicate number, then by technical replicate number
    var replicates = props.replicates.sort(function(a, b) {
        if (b.biological_replicate_number === a.biological_replicate_number) {
            return a.technical_replicate_number - b.technical_replicate_number;
        }
        return a.biological_replicate_number - b.biological_replicate_number;
    });

    // Collect data from the libraries of all of the replicates, ignoring duplicates
    var depleted = [];
    var treatments = [];
    var lib = replicates[0].library;
    if (lib) {
        // Get the array of depleted_in_term_name strings for display
        if (lib.depleted_in_term_name && lib.depleted_in_term_name.length) {
            depleted = lib.depleted_in_term_name;
        }

        // Make an array of treatment term names for display
        if (lib.treatments && lib.treatments.length) {
            treatments = lib.treatments.map(function(treatment) {
                return treatment.treatment_term_name;
            });
        }
    } else {
        // No libraries, so no assay panel
        return null;
    }

    // Create platforms array from file platforms; ignore duplicate platforms
    var platforms = {};
    if (context.files && context.files.length) {
        context.files.forEach(function(file) {
            if (file.platform && file.dataset === context['@id']) {
                platforms[file.platform['@id']] = file.platform;
            }
        });
    }
    var platformKeys = Object.keys(platforms);

    // If no platforms found in files, get the platform from the first replicate, if it has one
    if (Object.keys(platforms).length === 0 && replicates[0].platform) {
        platforms[replicates[0].platform['@id']] = replicates[0].platform;
    }

    return (
        <div className = "panel-assay">
            <h3>Assay details</h3>
            <dl className="panel key-value">
                {lib.nucleic_acid_term_name ?
                    <div data-test="nucleicacid">
                        <dt>Nucleic acid type</dt>
                        <dd>{lib.nucleic_acid_term_name}</dd>
                    </div>
                : null}

                {depleted.length ?
                    <div data-test="depletedin">
                        <dt>Depleted in</dt>
                        <dd>{depleted.join(', ')}</dd>
                    </div>
                : null}

                {lib.lysis_method ?
                    <div data-test="lysismethod">
                        <dt>Lysis method</dt>
                        <dd>{lib.lysis_method}</dd>
                    </div>
                : null}

                {lib.extraction_method ?
                    <div data-test="extractionmethod">
                        <dt>Extraction method</dt>
                        <dd>{lib.extraction_method}</dd>
                    </div>
                : null}

                {lib.fragmentation_method ?
                    <div data-test="fragmentationmethod">
                        <dt>Fragmentation method</dt>
                        <dd>{lib.fragmentation_method}</dd>
                    </div>
                : null}

                {lib.size_range ?
                    <div data-test="sizerange">
                        <dt>Size range</dt>
                        <dd>{lib.size_range}</dd>
                    </div>
                : null}

                {lib.library_size_selection_method ?
                    <div data-test="sizeselectionmethod">
                        <dt>Size selection method</dt>
                        <dd>{lib.library_size_selection_method}</dd>
                    </div>
                : null}

                {treatments.length ?
                    <div data-test="treatments">
                        <dt>Treatments</dt>
                        <dd>
                            {treatments.join(', ')}
                        </dd>
                    </div>
                : null}

                {platformKeys.length ?
                    <div data-test="platform">
                        <dt>Platform</dt>
                        <dd>
                            {platformKeys.map(function(platformId) {
                                return(
                                    <a className="stacked-link" href={platformId}>{platforms[platformId].title}</a>
                                );
                            })}
                        </dd>
                    </div>
                : null}

                {lib.spikeins_used && lib.spikeins_used.length ?
                    <div data-test="spikeins">
                        <dt>Spike-ins datasets</dt>
                        <dd>
                            {lib.spikeins_used.map(function(dataset, i) {
                                return (
                                    <span key={i}>
                                        {i > 0 ? ', ' : ''}
                                        <a href={dataset['@id']}>{dataset.accession}</a>
                                    </span>
                                );
                            })}
                        </dd>
                    </div>
                : null}
            </dl>
        </div>
    );
};


var Replicate = module.exports.Replicate = function (props) {
    var replicate = props.replicate;
    var concentration = replicate.rbns_protein_concentration;
    var library = replicate.library;
    var biosample = library && library.biosample;
    var paired_end = replicate.paired_ended;
    return (
        <div className="panel-replicate" key={props.key}>
            <h3>Biological replicate - {replicate.biological_replicate_number}</h3>
            <dl className="panel key-value">
                <div data-test="techreplicate">
                    <dt>Technical replicate</dt>
                    <dd>{replicate.technical_replicate_number}</dd>
                </div>

                {concentration ?
                    <div data-test="proteinconcentration">
                        <dt>Protein concentration</dt>
                        <dd>{concentration}<span className="unit">{replicate.rbns_protein_concentration_units}</span></dd>
                    </div>
                : null}

                {library ?
                    <div data-test="library">
                        <dt>Library</dt>
                        <dd>{library.accession}</dd>
                    </div>
                : null}

                {library && library.nucleic_acid_starting_quantity ?
                    <div data-test="startingquantity">
                        <dt>Library starting quantity</dt>
                        <dd>{library.nucleic_acid_starting_quantity}<span className="unit">{library.nucleic_acid_starting_quantity_units}</span></dd>
                    </div>
                : null}

                {biosample ?
                    <div data-test="biosample">
                        <dt>Biosample</dt>
                        {biosample ?
                            <dd>
                                <a href={biosample['@id']}>
                                    {biosample.accession}
                                </a>{' '}-{' '}{biosample.biosample_term_name}
                            </dd>
                        : null}
                    </div>
                : null}
            </dl>
        </div>
    );
};
// Can't be a properzz panel as the control must be passed in.
//globals.panel_views.register(Replicate, 'Replicate');


var BiosampleTreatments = function(biosamples) {
    var treatmentTexts = [];

    // Build up array of treatment strings
    if (biosamples && biosamples.length) {
        biosamples.forEach(function(biosample) {
            if (biosample.treatments && biosample.treatments.length) {
                biosample.treatments.forEach(function(treatment) {
                    treatmentTexts.push(SingleTreatment(treatment));
                });
            }
        });
    }

    // Component output of treatment strings
    if (treatmentTexts.length) {
        treatmentTexts = _.uniq(treatmentTexts);
        return (
            <span>
                {treatmentTexts.map(function(treatments, i) {
                    return (
                        <span key={i}>
                            {i > 0 ? <span>{','}<br /></span> : null}
                            {treatments}
                        </span>
                    );
                })}
            </span>
        );
    }
    return null;
};



var assembleGraph = module.exports.assembleGraph = function(context, infoNodeId, files) {

    // Calculate a step ID from a file's derived_from array
    function _derivedFileIds(file) {
        if (file.derived_from) {
            return file.derived_from.map(function(derived) {
                return derived['@id'];
            }).sort().join();
        } else {
            return '';
        }
    }

    function _genQcId(metric, file) {
        return 'qc:' + metric['@id'] + file['@id'];
    }

    function _genFileId(file) {
        return 'file:' + file['@id'];
    }

    function _genStepId(file) {
        return 'step:' + derivedFileIds(file) + file.analysis_step['@id'];
    }

    var jsonGraph; // JSON graph object of entire graph; see graph.js
    var derivedFromFiles = {}; // List of all files that other files derived from
    var allFiles = {}; // All files' accessions as keys
    var allReplicates = {}; // All file's replicates as keys; each key references an array of files
    var allPipelines = {}; // List of all pipelines indexed by step @id
    var allMetricsInfo = []; // List of all QC metrics found attached to files
    var allContributing = {}; // List of all contributing files
    var fileQcMetrics = {}; // List of all file QC metrics indexed by file ID
    var stepExists = false; // True if at least one file has an analysis_step
    var fileOutsideReplicate = false; // True if at least one file exists outside a replicate
    var abortGraph = false; // True if graph shouldn't be drawn
    var abortFileId; // @id of file that caused abort
    var derivedFileIds = _.memoize(_derivedFileIds, function(file) {
        return file['@id'];
    });
    var genQcId = _.memoize(_genQcId, function(metric, file) {
        return metric['@id'] + file['@id'];
    });
    var genStepId = _.memoize(_genStepId, function(file) {
        return file['@id'];
    });
    var genFileId = _.memoize(_genFileId, function(file) {
        return file['@id'];
    });

    // Collect all files keyed by their ID as a single source of truth for files.
    // Every reference to a file object should get it from this object. Also serves
    // to de-dup the file array since there can be repeated files in it.
    files.forEach(function(file) {
<<<<<<< HEAD
        // Build an object keyed with all files that other files derive from, and collect QC info if any
        if (file.derived_from) {
=======
        if (!allFiles[file['@id']]) {
            allFiles[file['@id']] = file;
        }
    });

    // Add contributing files to the allFiles object that other files derive from.
    // Don't worry about files they derive from; they're not included in the graph.
    // If an allFiles entry already exists for the file, it gets overwritten so that
    // allFiles and allContributingFiles point at the same object.
    if (context.contributing_files && context.contributing_files.length) {
        context.contributing_files.forEach(function(file) {
            if (allFiles[file['@id']]) {
                // Contributing file already existed in file array for some reason; use its existing file object
                allContributing[file['@id']] = allFiles[file['@id']];
            } else {
                // Seeing contributed file for the first time; save it in both allFiles and allContributingFiles
                allFiles[file['@id']] = allContributing[file['@id']] = file;
            }
        });
    }

    // Collect derived_from files, used replicates, and used pipelines
    Object.keys(allFiles).forEach(function(fileId) {
        var file = allFiles[fileId];

        // Build an object keyed with all files that other files derive from. If the file is contributed,
        // we don't care about its derived_from because we don't render that.
        if (!allContributing[fileId] && file.derived_from && file.derived_from.length) {
>>>>>>> 3b92739f
            file.derived_from.forEach(function(derived_from) {
                var derivedFromId = derived_from['@id'];
                var derivedFile = allFiles[derivedFromId];
                if (!derivedFile) {
                    // The derived-from file wasn't in the given file list. Copy the file object from the file's
                    // derived_from so we can examine it later -- and mark it as missing.
                    derivedFromFiles[derivedFromId] = derived_from;
                    derived_from.missing = true;
                } else if (!derivedFromFiles[derivedFromId]) {
                    // The derived-from file was in the given file list, so record the derived-from file in derivedFromFiles.
                    // ...that is, unless the derived-from file has already been seen. Just move on if it has.
                    derivedFromFiles[derivedFromId] = derivedFile;
                }
            });

            // File is derived; collect any QC info that applies to this file
            if (file.quality_metrics) {
                var matchingQc = [];

                // Search file's quality_metrics array to find one with a quality_metric_of field referring to this file.
                file.quality_metrics.forEach(function(metric) {
                    var matchingFile = _(metric.quality_metric_of).find(function(appliesFile) {
                        return file['@id'] === appliesFile;
                    });
                    if (matchingFile) {
                        matchingQc.push(metric);
                    }
                });
                if (matchingQc.length) {
                    fileQcMetrics[file['@id']] = matchingQc;
                }
            }
        }

        // Keep track of all used replicates by keeping track of all file objects for each replicate.
        // Each key is a replicate number, and each references an array of file objects using that replicate.
        if (file.biological_replicates && file.biological_replicates.length == 1) {
            var biological_replicate_number = file.biological_replicates[0];
            if (!allReplicates[biological_replicate_number]) {
                // Place a new array in allReplicates if needed
                allReplicates[biological_replicate_number] = [];
            }
            allReplicates[biological_replicate_number].push(file);
        }

        // Note whether any files have an analysis step
        var fileAnalysisStep = file.analysis_step_version && file.analysis_step_version.analysis_step;
        stepExists = stepExists || fileAnalysisStep;

        // Save the pipeline array used for each step used by the file.
        if (fileAnalysisStep) {
            allPipelines[fileAnalysisStep['@id']] = fileAnalysisStep.pipelines;            
        }

        // Keep track of whether files exist outside replicates. That could mean it has no replicate information,
        // or it has more than one replicate.
        fileOutsideReplicate = fileOutsideReplicate || (file.biological_replicates && file.biological_replicates.length !== 1);
    });
    // At this stage, allFiles, allReplicates, and derivedFromFiles point to the same file objects;
    // allPipelines points to pipelines.

    // Don't draw anything if no files have an analysis_step
    if (!stepExists) {
        console.warn('No graph: no files have step runs');
        return null;
    }

    // Now that we know at least some files derive from each other through analysis steps, mark file objects that
    // don't derive from other files — and that no files derive from them — as removed from the graph.
    Object.keys(allFiles).forEach(function(fileId) {
        var file = allFiles[fileId];

        // File gets removed if doesn’t derive from other files AND no files derive from it.
        file.removed = !(file.derived_from && file.derived_from.length) && !derivedFromFiles[fileId];
    });

    // Remove any replicates containing only removed files from the last step.
    Object.keys(allReplicates).forEach(function(repNum) {
        var onlyRemovedFiles = _(allReplicates[repNum]).all(function(file) {
            return file.removed && file.missing === true;
        });
        if (onlyRemovedFiles) {
            allReplicates[repNum] = [];
        }
    });

    // Check whether any files that others derive from are missing (usually because they're unreleased and we're logged out).
    // Not sure if this is covered in test cases
    Object.keys(derivedFromFiles).forEach(function(derivedFromFileId) {
        var derivedFromFile = derivedFromFiles[derivedFromFileId];
        if (derivedFromFile.removed || derivedFromFile.missing) {
            // A file others derive from doesn't exist or was removed; check if it's in a replicate or not
            // Note the derived_from file object exists even if it doesn't exist in given files array.
            if (derivedFromFile.biological_replicates && derivedFromFile.biological_replicates.length === 1) {
                // Missing derived-from file in a replicate; remove the replicate's files and remove itself.
                var derivedFromRep = derivedFromFile.biological_replicates[0];
                if (allReplicates[derivedFromRep]) {
                    allReplicates[derivedFromRep].forEach(function(file) {
                        file.removed = true;
                    });
                }

                // Now remove the replicate
                allReplicates[derivedFromRep] = [];
            } else {
                // Missing derived-from file not in a replicate or in multiple replicates; don't draw any graph
                abortGraph = abortGraph || true;
                abortFileId = derivedFromFileId;
            }
        } // else the derived_from file is in files array (allFiles object); normal case
    });

    // Don't draw anything if a file others derive from outside a replicate doesn't exist
    if (abortGraph) {
        console.warn('No graph: derived_from file outside replicate (or in multiple replicates) missing [' + abortFileId + ']');
        return null;
    }

    // Check whether all files have been removed
    abortGraph = _(Object.keys(allFiles)).all(function(fileId) {
        return allFiles[fileId].removed;
    });
    if (abortGraph) {
        console.warn('No graph: all files removed');
        return null;
    }

    // Check for other conditions in which to abort graph drawing
    Object.keys(allFiles).forEach(function(fileId) {
        var file = allFiles[fileId];

        // A file derives from a file that's been removed from the graph
        if (!file.removed && !allContributing[fileId] && file.derived_from && file.derived_from.length) {
            // A file still in the graph derives from others. See if any of the files it derives from have been removed
            // or are missing.
            abortGraph = abortGraph || _(file.derived_from).any(function(derivedFromFile) {
                var orgDerivedFromFile = derivedFromFiles[derivedFromFile['@id']];
                return orgDerivedFromFile.missing || orgDerivedFromFile.removed;
            });
        }

        // No files exist outside replicates, and all replicates are removed
        var replicateIds = Object.keys(allReplicates);
        abortGraph = abortGraph || (fileOutsideReplicate && replicateIds.length && _(replicateIds).all(function(replicateNum) {
            return !allReplicates[replicateNum].length;
        }));

        if (abortGraph) {
            abortFileId = fileId;
        }
    });

    if (abortGraph) {
        console.warn('No graph: other condition [' + abortFileId + ']');
        return null;
    }

    // Create an empty graph architecture that we fill in next.
    jsonGraph = new JsonGraph(context.accession);

    // Create nodes for the replicates
    Object.keys(allReplicates).forEach(function(replicateNum) {
        if (allReplicates[replicateNum] && allReplicates[replicateNum].length) {
            jsonGraph.addNode('rep:' + replicateNum, 'Replicate ' + replicateNum, {
                cssClass: 'pipeline-replicate',
                type: 'Rep',
                shape: 'rect',
                cornerRadius: 0
            });
        }
    });

    // Go through each file (released or unreleased) to add it and associated steps to the graph
    files.forEach(function(file) {
        // Only add files derived from others, or that others derive from,
        // and that aren't part of a removed replicate
        if (!file.removed) {
            var stepId;
            var label;
            var pipelineInfo;
            var error;
            var fileId = 'file:' + file['@id'];
            var replicateNode = ( file.biological_replicates && file.biological_replicates.length==1 )? jsonGraph.getNode('rep:' + file.biological_replicates[0]) : null;
            var metricsInfo;

            // Add QC metrics info from the file to the list to generate the nodes later
            if (fileQcMetrics[file['@id']] && fileQcMetrics[file['@id']].length && file.step_run) {
                metricsInfo = fileQcMetrics[file['@id']].map(function(metric) {
                    var qcId = genQcId(metric, file);
                    return {id: qcId, label: 'QC', class: 'pipeline-node-qc-metric' + (infoNodeId === qcId ? ' active' : ''), ref: metric};
                });
            }

            // Add file to the graph as a node
            jsonGraph.addNode(fileId, file.title + ' (' + file.output_type + ')', {
                cssClass: 'pipeline-node-file' + (infoNodeId === fileId ? ' active' : ''),
                type: 'File',
                shape: 'rect',
                cornerRadius: 16,
                parentNode: replicateNode,
                ref: file
            }, metricsInfo);
            // If the file has an analysis step, prepare it for graph insertion
            var fileAnalysisStep = file.analysis_step_version && file.analysis_step_version.analysis_step;
            if (fileAnalysisStep) {
                // Make an ID and label for the step
                stepId = 'step:' + derivedFileIds(file) + fileAnalysisStep['@id'];
                label = fileAnalysisStep.analysis_step_types;
                pipelineInfo = allPipelines[fileAnalysisStep['@id']];
                error = false;
            } else if (derivedFileIds(file)) {
                // File derives from others, but no analysis step; make dummy step
                stepId = 'error:' + derivedFileIds(file);
                label = 'Software unknown';
                pipelineInfo = null;
                error = true;
            } else {
                // No analysis step and no derived_from; don't add a step
                stepId = '';
            }

            if (stepId) {
                // Add the step to the graph only if we haven't for this derived-from set already
                if (!jsonGraph.getNode(stepId)) {
                    jsonGraph.addNode(stepId, label, {
                        cssClass: 'pipeline-node-analysis-step' + (infoNodeId === stepId ? ' active' : '') + (error ? ' error' : ''),
                        type: 'Step',
                        shape: 'rect',
                        cornerRadius: 4,
                        parentNode: replicateNode,
                        ref: fileAnalysisStep,
                        pipelines: pipelineInfo,
                        fileId: file['@id'],
                        stepVersion: file.analysis_step_version
                    });
                }

                // Connect the file to the step, and the step to the derived_from files
                jsonGraph.addEdge(stepId, fileId);
                file.derived_from.forEach(function(derived) {
                    if (!jsonGraph.getEdge('file:' + derived['@id'], stepId)) {
                        jsonGraph.addEdge('file:' + derived['@id'], stepId);
                    }
                });
            }
        }
    }, this);

    // Add contributing files to the graph
    if (context.contributing_files && context.contributing_files.length) {
        context.contributing_files.forEach(function(file) {
            var fileId = 'file:' + file['@id'];

            // Assemble a single file node; can have file and step nodes in this graph
            jsonGraph.addNode(fileId, file.title + ' (' + file.output_type + ')', {
                cssClass: 'pipeline-node-file contributing' + (infoNodeId === fileId ? ' active' : ''),
                type: 'File',
                shape: 'rect',
                cornerRadius: 16,
                ref: file,
                contributing: true
            });
        }, this);
    }

    return jsonGraph;
};

// analysis steps.
var ExperimentGraph = module.exports.ExperimentGraph = React.createClass({

    getInitialState: function() {
        return {
            infoNodeId: '' // @id of node whose info panel is open
        };
    },

    // Render metadata if a graph node is selected.
    // jsonGraph: JSON graph data.
    // infoNodeId: ID of the selected node
    detailNodes: function(jsonGraph, infoNodeId) {
        var meta;

        // Find data matching selected node, if any
        if (infoNodeId) {
            if (infoNodeId.indexOf('qc:') === -1) {
                // Not a QC subnode; render normally
                var node = jsonGraph.getNode(infoNodeId);
                if (node) {
                    meta = globals.graph_detail.lookup(node)(node);
                }
            } else {
                // QC subnode
                var subnode = jsonGraph.getSubnode(infoNodeId);
                if (subnode) {
                    meta = QcDetailsView(subnode);
                }
            }
        }

        return meta;
    },

    // Handle a click in a graph node
    handleNodeClick: function(nodeId) {
        this.setState({infoNodeId: this.state.infoNodeId !== nodeId ? nodeId : ''});
    },

    render: function() {
        var context = this.props.context;
        var data = this.props.data;
        var items = data ? data['@graph'] : [];
        var files = context.files.concat(items);

        // Build node graph of the files and analysis steps with this experiment
        if (files && files.length) {
            this.jsonGraph = assembleGraph(context, this.state.infoNodeId, files);
            if (this.jsonGraph && Object.keys(this.jsonGraph).length) {
                var meta = this.detailNodes(this.jsonGraph, this.state.infoNodeId);
                return (
                    <div>
                        <h3>Files generated by pipeline</h3>
                        <Graph graph={this.jsonGraph} nodeClickHandler={this.handleNodeClick}>
                            <div id="graph-node-info">
                                {meta ? <div className="panel-insert">{meta}</div> : null}
                            </div>
                        </Graph>
                    </div>
                );
            }
        }
        return null;
    }
});


// Display the metadata of the selected file in the graph
var FileDetailView = function(node) {
    // The node is for a file
    var selectedFile = node.metadata.ref;
    var meta;

    if (selectedFile) {
        var contributingAccession;

        if (node.metadata.contributing) {
            var accessionStart = selectedFile.dataset.indexOf('/', 1) + 1;
            var accessionEnd = selectedFile.dataset.indexOf('/', accessionStart) - accessionStart;
            contributingAccession = selectedFile.dataset.substr(accessionStart, accessionEnd);
        }
        var dateString = !!selectedFile.date_created && moment.utc(selectedFile.date_created).format('YYYY-MM-DD');
        return (
            <dl className="key-value-flex">
                {selectedFile.file_format ?
                    <div data-test="format">
                        <dt>Format</dt>
                        <dd>{selectedFile.file_type}</dd>
                    </div>
                : null}

                {selectedFile.output_type ?
                    <div data-test="output">
                        <dt>Output</dt>
                        <dd>{selectedFile.output_type}</dd>
                    </div>
                : null}

                {selectedFile.paired_end ?
                    <div data-test="pairedend">
                        <dt>Paired end</dt>
                        <dd>{selectedFile.paired_end}</dd>
                    </div>
                : null}

                {selectedFile.replicate ?
                    <div data-test="replicate">
                        <dt>Biological Replicate(s)</dt>
                        <dd>{'[' + selectedFile.replicate.biological_replicate_number + ']'}</dd>
                        <dt>Technical Replicate</dt>
                        <dd>{selectedFile.replicate.technical_replicate_number}</dd>
                    </div>
                : null}

                { selectedFile.biological_replicates && !selectedFile.replicate ?
                    <div data-test="replicate">
                        <dt>Biological Replicate(s)</dt>
                        <dd>{'[' + selectedFile.biological_replicates.join(', ') + ']'}</dd>
                        <dt>Technical Replicate</dt>
                        <dd>{'-'}</dd>
                    </div>
                : null}

                {selectedFile.assembly ?
                    <div data-test="assembly">
                        <dt>Mapping assembly</dt>
                        <dd>{selectedFile.assembly}</dd>
                    </div>
                : null}

                {selectedFile.genome_annotation ?
                    <div data-test="annotation">
                        <dt>Genome annotation</dt>
                        <dd>{selectedFile.genome_annotation}</dd>
                    </div>
                : null}

                {selectedFile.lab && selectedFile.lab.title ?
                    <div data-test="submitted">
                        <dt>Lab</dt>
                        <dd>{selectedFile.lab.title}</dd>
                    </div>
                : null}

                {dateString ?
                    <div data-test="datecreated">
                        <dt>Date added</dt>
                        <dd>{dateString}</dd>
                    </div>
                : null}

                {selectedFile.analysis_step_version ?
                    <div>
                        <dt>Software</dt>
                        <dd>
                            {selectedFile.analysis_step_version.software_versions.map(function(version, i) {
                                var versionNum = version.version === 'unknown' ? 'version unknown' : version.version;
                                return (
                                    <a href={version.software['@id'] + '?version=' + version.version} key={i} className="software-version">
                                        <span className="software">{version.software.name}</span>
                                        {version.version ?
                                            <span className="version">{versionNum}</span>
                                        : null}
                                    </a>
                                );
                            })}
                        </dd>
                    </div>
                : null}

                {node.metadata.contributing && selectedFile.dataset ?
                    <div>
                        <dt>Contributed from</dt>
                        <dd><a href={selectedFile.dataset}>{contributingAccession}</a></dd>
                    </div>
                : null}

                {selectedFile.href ?
                    <div data-test="download">
                        <dt>File download</dt>
                        <dd>
                            <a href={selectedFile.href} download={selectedFile.href.substr(selectedFile.href.lastIndexOf("/") + 1)} data-bypass="true"><i className="icon icon-download"></i>
                                &nbsp;Download
                            </a>
                        </dd>
                    </div>
                : null}
            </dl>
        );
    } else {
        return null;
    }
};

globals.graph_detail.register(FileDetailView, 'File');


var QcDetailsView = function(metrics) {
    var reserved = ['uuid', 'assay_term_name', 'level', 'status', 'date_created', 'step_run', 'schema_version'];

    if (metrics) {
        return (
            <dl className="key-value-flex">
                {Object.keys(metrics.ref).map(function(key) {
                    if ((typeof metrics.ref[key] === 'string' || typeof metrics.ref[key] === 'number') && key[0] !== '@' && reserved.indexOf(key) === -1) {
                        return(
                            <div>
                                <dt>{key}</dt>
                                <dd>{metrics.ref[key]}</dd>
                            </div>
                        );
                    }
                    return null;
                })}
            </dl>
        );
    } else {
        return null;
    }
};<|MERGE_RESOLUTION|>--- conflicted
+++ resolved
@@ -701,10 +701,6 @@
     // Every reference to a file object should get it from this object. Also serves
     // to de-dup the file array since there can be repeated files in it.
     files.forEach(function(file) {
-<<<<<<< HEAD
-        // Build an object keyed with all files that other files derive from, and collect QC info if any
-        if (file.derived_from) {
-=======
         if (!allFiles[file['@id']]) {
             allFiles[file['@id']] = file;
         }
@@ -733,7 +729,6 @@
         // Build an object keyed with all files that other files derive from. If the file is contributed,
         // we don't care about its derived_from because we don't render that.
         if (!allContributing[fileId] && file.derived_from && file.derived_from.length) {
->>>>>>> 3b92739f
             file.derived_from.forEach(function(derived_from) {
                 var derivedFromId = derived_from['@id'];
                 var derivedFile = allFiles[derivedFromId];
@@ -748,29 +743,11 @@
                     derivedFromFiles[derivedFromId] = derivedFile;
                 }
             });
-
-            // File is derived; collect any QC info that applies to this file
-            if (file.quality_metrics) {
-                var matchingQc = [];
-
-                // Search file's quality_metrics array to find one with a quality_metric_of field referring to this file.
-                file.quality_metrics.forEach(function(metric) {
-                    var matchingFile = _(metric.quality_metric_of).find(function(appliesFile) {
-                        return file['@id'] === appliesFile;
-                    });
-                    if (matchingFile) {
-                        matchingQc.push(metric);
-                    }
-                });
-                if (matchingQc.length) {
-                    fileQcMetrics[file['@id']] = matchingQc;
-                }
-            }
         }
 
         // Keep track of all used replicates by keeping track of all file objects for each replicate.
         // Each key is a replicate number, and each references an array of file objects using that replicate.
-        if (file.biological_replicates && file.biological_replicates.length == 1) {
+        if (file.biological_replicates && file.biological_replicates.length === 1) {
             var biological_replicate_number = file.biological_replicates[0];
             if (!allReplicates[biological_replicate_number]) {
                 // Place a new array in allReplicates if needed
@@ -786,6 +763,24 @@
         // Save the pipeline array used for each step used by the file.
         if (fileAnalysisStep) {
             allPipelines[fileAnalysisStep['@id']] = fileAnalysisStep.pipelines;            
+        }
+
+        // File is derived; collect any QC info that applies to this file
+        if (file.quality_metrics) {
+            var matchingQc = [];
+
+            // Search file's quality_metrics array to find one with a quality_metric_of field referring to this file.
+            file.quality_metrics.forEach(function(metric) {
+                var matchingFile = _(metric.quality_metric_of).find(function(appliesFile) {
+                    return file['@id'] === appliesFile;
+                });
+                if (matchingFile) {
+                    matchingQc.push(metric);
+                }
+            });
+            if (matchingQc.length) {
+                fileQcMetrics[fileId] = matchingQc;
+            }
         }
 
         // Keep track of whether files exist outside replicates. That could mean it has no replicate information,
