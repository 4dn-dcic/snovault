--- conflicted
+++ resolved
@@ -560,11 +560,7 @@
     );
 };
 // Can't be a proper panel as the control must be passed in.
-<<<<<<< HEAD
 //globals.panel_views.register(Replicate, 'replicate');
-=======
-//globals.panel_views.register(Replicate, 'Replicate');
->>>>>>> 9183c33a
 
 
 var BiosampleTreatments = function(biosamples) {
@@ -601,14 +597,6 @@
 };
 
 
-<<<<<<< HEAD
-// Generate an object to generate the graph filtering menu. Returns an object keyed like:
-//   {assembly '-' annotation: "assembly annotation"} when both exist, or:
-//   {assembly: "assembly"} when only the assembly exists.
-// This object might itself need to be filtered if all files with a certain combination of annotation/assembly get removed.
-var generateFilters = function(files) {
-    var filterOptions = {};
-=======
 // Return a summary of the given biosamples, ready to be displayed in a React component.
 var biosampleSummaries = function(biosamples) {
     var organismNames = []; // Array of all organism scientific names in all given biosamples
@@ -644,6 +632,7 @@
 
         // Collect strings with non-'unknown', non-empty life_stage, age, age_units, and sex, concatenated
         var lifeAgeString = (biosample.life_stage && biosample.life_stage != 'unknown') ? biosample.life_stage : '';
+        // Add to the filtering options to generate a <select>
         if (biosample.age && biosample.age != 'unknown') {
             lifeAgeString += (lifeAgeString ? ' ' : '') + biosample.age;
             lifeAgeString += (biosample.age_units && biosample.age_units != 'unknown') ? ' ' + biosample.age_units : '';
@@ -701,7 +690,13 @@
     return fullSummary;
 };
 
->>>>>>> 9183c33a
+
+// Generate an object to generate the graph filtering menu. Returns an object keyed like:
+//   {assembly '-' annotation: "assembly annotation"} when both exist, or:
+//   {assembly: "assembly"} when only the assembly exists.
+// This object might itself need to be filtered if all files with a certain combination of annotation/assembly get removed.
+var generateFilters = function(files) {
+    var filterOptions = {};
 
     // Collect things like used replicates, and used pipelines
     files.forEach(function(file) {
@@ -847,11 +842,7 @@
 
         // Keep track of all used replicates by keeping track of all file objects for each replicate.
         // Each key is a replicate number, and each references an array of file objects using that replicate.
-<<<<<<< HEAD
-        if (file.biological_replicates && file.biological_replicates.length == 1) {
-=======
         if (file.biological_replicates && file.biological_replicates.length === 1) {
->>>>>>> 9183c33a
             var biological_replicate_number = file.biological_replicates[0];
             if (!allReplicates[biological_replicate_number]) {
                 // Place a new array in allReplicates if needed
@@ -869,8 +860,6 @@
             allPipelines[fileAnalysisStep['@id']] = fileAnalysisStep.pipelines;            
         }
 
-<<<<<<< HEAD
-=======
         // File is derived; collect any QC info that applies to this file
         if (file.quality_metrics) {
             var matchingQc = [];
@@ -889,7 +878,6 @@
             }
         }
 
->>>>>>> 9183c33a
         // Keep track of whether files exist outside replicates. That could mean it has no replicate information,
         // or it has more than one replicate.
         fileOutsideReplicate = fileOutsideReplicate || (file.biological_replicates && file.biological_replicates.length !== 1);
@@ -1070,13 +1058,8 @@
             }
 
             // Add file to the graph as a node
-<<<<<<< HEAD
-            jsonGraph.addNode(fileId, file.title + ' (' + file.output_type + ')', {
-                cssClass: 'pipeline-node-file' + (infoNodeId === fileId ? ' active' : ''),
-=======
             jsonGraph.addNode(fileNodeId, file.title + ' (' + file.output_type + ')', {
                 cssClass: 'pipeline-node-file' + (fileContributed ? ' contributing' : '') + (infoNodeId === fileNodeId ? ' active' : ''),
->>>>>>> 9183c33a
                 type: 'File',
                 shape: 'rect',
                 cornerRadius: 16,
@@ -1084,23 +1067,6 @@
                 ref: file
             }, metricsInfo);
 
-<<<<<<< HEAD
-            if (stepId) {
-                // Add the step to the graph only if we haven't for this derived-from set already
-                if (!jsonGraph.getNode(stepId)) {
-                    jsonGraph.addNode(stepId, label, {
-                        cssClass: 'pipeline-node-analysis-step' + (infoNodeId === stepId ? ' active' : '') + (error ? ' error' : ''),
-                        type: 'Step',
-                        shape: 'rect',
-                        cornerRadius: 4,
-                        parentNode: replicateNode,
-                        ref: fileAnalysisStep,
-                        pipelines: pipelineInfo,
-                        fileId: file['@id'],
-                        fileAccession: file.accession,
-                        stepVersion: file.analysis_step_version
-                    });
-=======
             // If the file has an analysis step, prepare it for graph insertion
             if (!fileContributed) {
                 var fileAnalysisStep = file.analysis_step_version && file.analysis_step_version.analysis_step;
@@ -1119,7 +1085,6 @@
                 } else {
                     // No analysis step and no derived_from; don't add a step
                     stepId = '';
->>>>>>> 9183c33a
                 }
 
                 if (stepId) {
@@ -1138,11 +1103,18 @@
                         });
                     }
 
-                    // Connect the file to the step, and the step to the derived_from files.
-                    jsonGraph.addEdge(stepId, fileNodeId);
-                    file.derived_from.forEach(function(derived) {
-                        if (!jsonGraph.getEdge('file:' + derived['@id'], stepId)) {
-                            jsonGraph.addEdge('file:' + derived['@id'], stepId);
+                // Add the step to the graph only if we haven't for this derived-from set already
+                if (!jsonGraph.getNode(stepId)) {
+                    jsonGraph.addNode(stepId, label, {
+                        cssClass: 'pipeline-node-analysis-step' + (infoNodeId === stepId ? ' active' : '') + (error ? ' error' : ''),
+                        type: 'Step',
+                        shape: 'rect',
+                        cornerRadius: 4,
+                        parentNode: replicateNode,
+                        ref: fileAnalysisStep,
+                        pipelines: pipelineInfo,
+                        fileId: file['@id'],
+                        fileAccession: file.accession,
                         }
                     });
                 }
@@ -1150,28 +1122,6 @@
         }
     }, this);
 
-<<<<<<< HEAD
-    // Add contributing files to the graph
-    if (context.contributing_files && context.contributing_files.length) {
-        context.contributing_files.forEach(function(file) {
-            if (!file.removed) {
-                var fileId = 'file:' + file['@id'];
-
-                // Assemble a single file node; can have file and step nodes in this graph
-                jsonGraph.addNode(fileId, file.title + ' (' + file.output_type + ')', {
-                    cssClass: 'pipeline-node-file contributing' + (infoNodeId === fileId ? ' active' : ''),
-                    type: 'File',
-                    shape: 'rect',
-                    cornerRadius: 16,
-                    ref: file,
-                    contributing: true
-                });
-            }
-        }, this);
-    }
-
-=======
->>>>>>> 9183c33a
     return jsonGraph;
 };
 
