--- conflicted
+++ resolved
@@ -26,11 +26,8 @@
 var Graph = graph.Graph;
 var JsonGraph = graph.JsonGraph;
 var PubReferenceList = reference.PubReferenceList;
-<<<<<<< HEAD
+var ExperimentTable = dataset.ExperimentTable;
 var SingleTreatment = biosample.SingleTreatment;
-=======
-var ExperimentTable = dataset.ExperimentTable;
->>>>>>> 68a65513
 
 var Panel = function (props) {
     // XXX not all panels have the same markup
