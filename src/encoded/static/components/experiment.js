--- conflicted
+++ resolved
@@ -280,8 +280,8 @@
                                 <dd>{aliasList}</dd>
                             </div>
                         : null}
-
                         {context.references.length ?
+
                             <div data-test="references">
                                 <dt>References</dt>
                                 <dd><DbxrefList values={context.references} className="horizontal-list"/></dd>
@@ -300,17 +300,11 @@
                 <AssayDetails replicates={replicates} />
 
                 {Object.keys(documents).length ?
-<<<<<<< HEAD
-                    <div>
+                    <div data-test="protocols">
                         <h3>Documents</h3>
                         <div className="row multi-columns-row">
                             {documents}
                         </div>
-=======
-                    <div data-test="protocols">
-                        <h3>Protocols</h3>
-                        {documents}
->>>>>>> 46ff4b04
                     </div>
                 : null}
 
