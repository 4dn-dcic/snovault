'use strict';
var React = require('react');
var globals = require('./globals');
var fetched = require('./fetched');
var TabbedArea = require('react-bootstrap').TabbedArea;
var TabPane = require('react-bootstrap').TabPane;
var url = require('url');
var search = require('./search');
var button = require('../libs/bootstrap/button');
var dropdownMenu = require('../libs/bootstrap/dropdown-menu');

var FacetList = search.FacetList;
var Facet = search.Facet;
var TextFilter = search.TextFilter;
var Listing = search.Listing;
var BatchDownload = search.BatchDownload;
var FetchedData = fetched.FetchedData;
var Param = fetched.Param;
var DropdownButton = button.DropdownButton;
var DropdownMenu = dropdownMenu.DropdownMenu;


var AutocompleteBox = React.createClass({
    render: function() {
        var terms = this.props.auto['@graph']; // List of matching terms from server
        var userTerm = this.props.userTerm && this.props.userTerm.toLowerCase(); // Term user entered

        if (!this.props.hide && userTerm && userTerm.length && terms && terms.length) {
            return (
                <ul className="adv-search-autocomplete">
                    {terms.map(function(term) {
                        var matchStart, matchEnd;
                        var preText, matchText, postText;

                        // Boldface matching part of term
                        matchStart = term.text.toLowerCase().indexOf(userTerm);
                        if (matchStart >= 0) {
                            matchEnd = matchStart + userTerm.length;
                            preText = term.text.substring(0, matchStart);
                            matchText = term.text.substring(matchStart, matchEnd);
                            postText = term.text.substring(matchEnd);
                        } else {
                            preText = term.text;
                        }
                        return <li key={term.text} tabIndex="0" onClick={this.props.handleClick.bind(null, term.text, term.payload.id, this.props.name)}>{preText}<b>{matchText}</b>{postText}</li>;
                    }, this)}
                </ul>
            );
        } else {
            return null;
        }
    }
});

var AdvSearch = React.createClass({
    getInitialState: function() {
        return {
            disclosed: false,
            showAutoSuggest: false,
            searchTerm: '',
            terms: {}
        };
    },

    contextTypes: {
        autocompleteTermChosen: React.PropTypes.bool,
        autocompleteHidden: React.PropTypes.bool,
        onAutocompleteHiddenChange: React.PropTypes.func,
        location_href: React.PropTypes.string
    },

    handleDiscloseClick: function(e) {
        this.setState({disclosed: !this.state.disclosed});
    },

    handleChange: function(e) {
        this.setState({showAutoSuggest: true});
        this.newSearchTerm = e.target.value;
    },

    handleAutocompleteClick: function(term, id, name) {

        var newTerms = {};
        var inputNode = this.refs.annotation.getDOMNode();
        inputNode.value = this.newSearchTerm = term;
        newTerms[name] = id;
        this.setState({terms: newTerms});
        this.setState({showAutoSuggest: false});
        inputNode.focus();
        // Now let the timer update the terms state when it gets around to it.
    },

    componentDidMount: function() {
        // Use timer to limit to one request per second
        this.timer = setInterval(this.tick, 1000);
    },

    componentWillUnmount: function() {
        clearInterval(this.timer);
    },

    tick: function() {
        if (this.newSearchTerm !== this.state.searchTerm) {
            this.setState({searchTerm: this.newSearchTerm});
        }
    },

    render: function() {
        var context = this.props.context;
        var id = url.parse(this.context.location_href, true);
        var region = id.query['region'] || '';
        return (
            <div className="adv-search-form">
                <form id="panel1" ref="adv-search" role="form" autoComplete="off" aria-labeledby="tab1">
                    <div className="row">
                        <div className="form-group col-md-8">
                            <input type="hidden" name="genome" value="hg19" />
                            {Object.keys(this.state.terms).map(function(key) {
                                return <input type="hidden" name={key} value={this.state.terms[key]} />;
                            }, this)}
                            <input ref="annotation" defaultValue={region} name="region" type="text" className="form-control" onChange={this.handleChange}
                            
                                placeholder="Enter any one of human Gene name, Symbol, Synonyms, Gene ID, HGNC ID, coordinates, rsid, Ensemble ID" />
                            {(this.state.showAutoSuggest && this.state.searchTerm) ?
                                <FetchedData loadingComplete={true}>
                                    <Param name="auto" url={'/suggest/?q=' + this.state.searchTerm} />
                                    <AutocompleteBox name="annotation" userTerm={this.state.searchTerm} handleClick={this.handleAutocompleteClick} />
                                </FetchedData>
                            : null}
                        </div>
                        <div className="form-group col-md-2">
                            <input type="submit" value="Search" className="btn btn-sm btn-info adv-search-submit" />
                        </div>
                    </div>
                </form>
            </div>
        );
    }
});

var RegionSearch = module.exports.RegionSearch = React.createClass({
    onFilter: function(e) {
        var search = e.currentTarget.getAttribute('href');
        this.props.onChange(search);
        e.stopPropagation();
        e.preventDefault();
    },
    contextTypes: {
        location_href: React.PropTypes.string,
        navigate: React.PropTypes.func
    },
    render: function() {
        var context = this.props.context;
        var results = context['@graph'];
        var columns = context['columns'];
        var notification = context['notification'];
        var assembly = ['hg19'];
        var files = [];
        var id = url.parse(this.context.location_href, true);
        var region = context['region'] || '';
        var searchBase = url.parse(this.context.location_href).search || '';
        var trimmedSearchBase = searchBase.replace(/[\?|\&]limit=all/, "");
        var filters = context['filters'];
        var facets = context['facets'];
        var total = context['total'];
        var batch_hub_disabled = total > 500;

        // Get a sorted list of batch hubs keys with case-insensitive sort
        var batchHubKeys = [];
        if (context.batch_hub && Object.keys(context.batch_hub).length) {
            batchHubKeys = Object.keys(context.batch_hub).sort((a, b) => {
                var aLower = a.toLowerCase();
                var bLower = b.toLowerCase();
                return (aLower > bLower) ? 1 : ((aLower < bLower) ? -1 : 0);
            });
        }

        return (
          <div>
              <h2>Region search</h2>
              <AdvSearch {...this.props} />
              {results.length ?
                  <div className="panel data-display main-panel">
                      <div className="row">
                          <div className="col-sm-5 col-md-4 col-lg-3">
                              <FacetList {...this.props} facets={facets} filters={filters}
                                  searchBase={searchBase ? searchBase + '&' : searchBase + '?'} onFilter={this.onFilter} />
                          </div>
                          <div className="col-sm-7 col-md-8 col-lg-9 search-list">
                              <h4>
                                  Showing {results.length} of {total}
                                  {total > results.length && searchBase.indexOf('limit=all') === -1 ?
                                      <span className="pull-right">
                                          <a rel="nofollow" className="btn btn-info btn-sm"
                                               href={searchBase ? searchBase + '&limit=all' : '?limit=all'}
                                               onClick={this.onFilter}>View All</a>
                                      </span>
                                  :
                                      <span>
                                          {results.length > 25 ?
                                              <span className="pull-right">
                                                  <a className="btn btn-info btn-sm"
                                                     href={trimmedSearchBase ? trimmedSearchBase : "/region-search/"}
                                                     onClick={this.onFilter}>View 25</a>
                                              </span>
                                          : null}
                                      </span>
                                  }

<<<<<<< HEAD
                                  {context['batch_download'] ?
                                      <span className="pull-right">
                                          <BatchDownload context={context} />&nbsp;
                                      </span>
                                  : null}

                                  {context['batch_hub'] ?
                                      <span className="pull-right">
                                          <a disabled={batch_hub_disabled} data-bypass="true" target="_blank" private-browsing="true" className="btn btn-info btn-sm"
                                             href={context['batch_hub']}>{batch_hub_disabled ? 'Filter to 500 to visualize' :'Visualize'}</a>&nbsp;
                                      </span>
                                  :null}
=======
                                  {batchHubKeys ?
                                    <DropdownButton disabled={batch_hub_disabled} title={batch_hub_disabled ? 'Filter to ' + batchHubLimit + ' to visualize' : 'Visualize'}>
                                        <DropdownMenu>
                                            {batchHubKeys.map(assembly =>
                                                <a key={assembly} data-bypass="true" target="_blank" private-browsing="true" href={context['batch_hub'][assembly]}>
                                                    {assembly}
                                                </a>
                                            )}
                                        </DropdownMenu>
                                    </DropdownButton>
                                  : null}
>>>>>>> 4515f87f

                              </h4>
                              <hr />
                              <ul className="nav result-table" id="result-table">
                                  {results.map(function (result) {
                                      return Listing({context:result, columns: columns, key: result['@id']});
                                  })}
                              </ul>
                          </div>
                      </div>
                  </div>
              :<h4>{notification}</h4>}
          </div>
        );
    }
});

globals.content_views.register(RegionSearch, 'region-search');<|MERGE_RESOLUTION|>--- conflicted
+++ resolved
@@ -207,20 +207,12 @@
                                       </span>
                                   }
 
-<<<<<<< HEAD
                                   {context['batch_download'] ?
                                       <span className="pull-right">
                                           <BatchDownload context={context} />&nbsp;
                                       </span>
                                   : null}
 
-                                  {context['batch_hub'] ?
-                                      <span className="pull-right">
-                                          <a disabled={batch_hub_disabled} data-bypass="true" target="_blank" private-browsing="true" className="btn btn-info btn-sm"
-                                             href={context['batch_hub']}>{batch_hub_disabled ? 'Filter to 500 to visualize' :'Visualize'}</a>&nbsp;
-                                      </span>
-                                  :null}
-=======
                                   {batchHubKeys ?
                                     <DropdownButton disabled={batch_hub_disabled} title={batch_hub_disabled ? 'Filter to ' + batchHubLimit + ' to visualize' : 'Visualize'}>
                                         <DropdownMenu>
@@ -232,7 +224,6 @@
                                         </DropdownMenu>
                                     </DropdownButton>
                                   : null}
->>>>>>> 4515f87f
 
                               </h4>
                               <hr />
