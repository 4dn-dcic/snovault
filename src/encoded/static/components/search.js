--- conflicted
+++ resolved
@@ -251,7 +251,6 @@
             var rnais = (result.rnais[0] && result.rnais[0].target && result.rnais[0].target.label) ? result.rnais[0].target.label : '';
             var constructs = (result.constructs[0] && result.constructs[0].target && result.constructs[0].target.label) ? result.constructs[0].target.label : '';
             var treatment = (result.treatments[0] && result.treatments[0].treatment_term_name) ? result.treatments[0].treatment_term_name : '';
-<<<<<<< HEAD
  
             // Build the text of the synchronization string
             var synchText;
@@ -262,22 +261,6 @@
                     : '');
             }
 
-            return (<li className="clearfix">
-                        <div>
-                            {this.renderActions()}
-                            <div className="pull-right search-meta">
-                                <p className="type meta-title">Biosample</p>
-                                <p className="type">{' ' + result['accession']}</p>
-                                <p className="type meta-status">{' ' + result['status']}</p>
-                            </div>
-                            <div className="accession">
-                                <a href={result['@id']}>
-                                    {result['biosample_term_name'] + ' ('}
-                                    <em>{result.organism.scientific_name}</em>
-                                    {separator + lifeStage + age + ageUnits + ')'}
-                                </a>
-                            </div>
-=======
             return (
                 <li>
                     <div className="clearfix">
@@ -294,7 +277,6 @@
                                 <em>{result.organism.scientific_name}</em>
                                 {separator + lifeStage + age + ageUnits + ')'}
                             </a>
->>>>>>> ce7b3318
                         </div>
                         <div className="data-row">
                             <div><strong>{columns['biosample_type']['title']}</strong>: {result['biosample_type']}</div>
