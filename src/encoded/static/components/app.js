--- conflicted
+++ resolved
@@ -186,17 +186,10 @@
                     }}></script>
                     <div id="slot-application">
                         <div id="application" className={appClass}>
-<<<<<<< HEAD
                         
 						<div className="loading-spinner"></div>
 								   
                             <div id="layout" onClick={this.handleLayoutClick} onKeyPress={this.handleKey}>
-=======
-
-                        <div className="loading-spinner"></div>
-
-                            <div id="layout">
->>>>>>> 32fcf0ec
                                 <NavBar href={this.props.href} portal={this.state.portal}
                                         context_actions={context_actions}
                                         user_actions={this.state.user_actions} session={this.state.session}
