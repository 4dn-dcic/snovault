.btn {
    font-weight: bold;
    border-radius: 5px;
}

.btn-link {
    font-weight: normal;
<<<<<<< HEAD
    @include box-shadow(none);
=======
}

.btn-info {
    color: #428bca;
    background-color: #fff;
    border: 1px solid #428bca;

    .svg-icon {
        path, rect, polygon {
            fill: #428bca;
        }
    }

    &:active, &:focus {
        color: darken(#428bca,20%) !important;
        background-color: #fff !important;
        border: 1px solid #428bca;
    }

    &.active, &:active.active, .dropdown.open & {
        color: darken(#428bca,20%) !important;
        background-color: lighten(#428bca,30%) !important;
        border: 1px solid #428bca !important;
    }

    &:hover {
        color: darken(#428bca,20%);
        background-color: lighten(#428bca,30%);
        border: 1px solid #428bca;

        .svg-icon {
            path {
                fill: darken(#428bca,20%);
            }
        }
    }

    &[disabled] {
        background-color: #fff;
        color: lighten(#428bca,20%) !important;
    }
>>>>>>> 0895d06f
}

.btn-svgicon {
    line-height: 0.9;
    margin-right: 0 !important;
    border-radius: 0;
<<<<<<< HEAD
=======
    border-right-width: 0;

    &:hover {
        border-right-width: 0;
    }
>>>>>>> 0895d06f

    .svg-icon {
        fill: #fff;
    }

    &:first-child {
        border-top-left-radius: $border-radius-small;
        border-bottom-left-radius: $border-radius-small;
    }

    &:last-child {
<<<<<<< HEAD
        border-top-right-radius: $border-radius-small;
        border-bottom-right-radius: $border-radius-small;
    }
=======
        border-right-width: 1px;
        border-top-right-radius: $border-radius-small;
        border-bottom-right-radius: $border-radius-small;
    }
}

select {
    border: 1px solid #428bca !important;
    color: #428bca !important;
    font-weight: bold;

    &:hover {
        color: darken(#428bca,20%);
        background-color: lighten(#428bca,30%);
        border: 1px solid #428bca !important;
    }
>>>>>>> 0895d06f
}<|MERGE_RESOLUTION|>--- conflicted
+++ resolved
@@ -5,9 +5,6 @@
 
 .btn-link {
     font-weight: normal;
-<<<<<<< HEAD
-    @include box-shadow(none);
-=======
 }
 
 .btn-info {
@@ -49,21 +46,17 @@
         background-color: #fff;
         color: lighten(#428bca,20%) !important;
     }
->>>>>>> 0895d06f
 }
 
 .btn-svgicon {
     line-height: 0.9;
     margin-right: 0 !important;
     border-radius: 0;
-<<<<<<< HEAD
-=======
     border-right-width: 0;
 
     &:hover {
         border-right-width: 0;
     }
->>>>>>> 0895d06f
 
     .svg-icon {
         fill: #fff;
@@ -75,11 +68,6 @@
     }
 
     &:last-child {
-<<<<<<< HEAD
-        border-top-right-radius: $border-radius-small;
-        border-bottom-right-radius: $border-radius-small;
-    }
-=======
         border-right-width: 1px;
         border-top-right-radius: $border-radius-small;
         border-bottom-right-radius: $border-radius-small;
@@ -96,5 +84,4 @@
         background-color: lighten(#428bca,30%);
         border: 1px solid #428bca !important;
     }
->>>>>>> 0895d06f
 }