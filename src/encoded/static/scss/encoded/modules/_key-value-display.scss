/*  List key-value pairs display */

// Override bootstrap3 header classes
dt.h3, dt.h4, dd.h3, dd.h4 {
    margin-top: 0;
    @include font-size(1);
}

dd.h3, dd.h4 {
    font-weight: normal;
}

<<<<<<< HEAD
dl.key-value, dl.key-value-doc {
=======
dl.key-value {
>>>>>>> 4bb489a9
    margin: 0;

    dt, dd {
        display: block;
        float: none;
        margin: 0;
        padding: 0;
        line-height: 1.3;
        text-align: left;
        vertical-align: top;
        width: auto;
<<<<<<< HEAD
        word-wrap: break-word;
=======
>>>>>>> 4bb489a9
    }

    dt {
        font-weight: bold;

        &:after {
            content: ":";
        }
    }

    dd {
        // For things like gene sequences that are multi-line sequences with no spaces
        &.sequence {
            overflow-wrap: break-word;
            word-break: break-all;
        }
    }

    [data-test] {
        clear: both;
        margin: 6px 0;
    }
<<<<<<< HEAD
}

dl.key-value {
    @media screen and (min-width: $screen-sm-min) {
        display: table;

        dt, dd {
            display: table-cell;
        }

        dt {
            min-width: 140px;
            padding: 5px 0;
        }

        dd {
            padding: 5px 0 5px 10px;
=======

    @media screen and (min-width: $screen-sm-min) {
        display: table;

        dt, dd {
            display: table-cell;
        }

        dt {
            min-width: 140px;
            padding: 5px 0;
        }

        dd {
            padding: 5px 0 5px 10px;
        }

        [data-test] {
            clear: none;
            display: table-row;
>>>>>>> 4bb489a9
        }

        [data-test] {
            clear: none;
            display: table-row;
        }

    }
}

@media screen and (min-width: $screen-xs-min) {
    .key-value {
        dt {
            float: left;
            width: $component-offset-horizontal;
            text-align: right;
            clear: left;

        }

        dt, dd {
            padding-top: 5px;
            line-height: 18px;
        }

        dd {
            margin-left: 200px;
            word-wrap: break-word;
            overflow-wrap: break-word;
        }
    }
}

.key-value-flex {
    margin: 0;

    dt, dd {
        display: block;
        margin: 0;
    }

    dt {
        font-weight: bold;

        &:after {
            content: ": ";
        }
    }

    dd {
        @extend .clearfix;
    }

    div {
        clear: both;
        margin: 6px 0;
    }

    @media screen and (min-width: $screen-xs-min) {
        display: table;

        dt, dd {
            display: table-cell;
            vertical-align: bottom;
        }

        dt {
            padding: 6px 20px 6px 0;
        }

        dd {
            padding: 6px 0;
        }

        div {
            clear: none;
            display: table-row;
        }
    }
}

<<<<<<< HEAD
=======
// When multiple items in a <dd> need to be displayed on their own lines.
// Apply to each <span> within a <dd> that needs its own line.
.line-item {
    &:before {
        content: ' ';
        display: block;
    }
}

>>>>>>> 4bb489a9
.unit::before {
    content: " ";
}

dd ul, .multi-value {
    display: block;
    list-style: none;
    margin: 0;
    padding: 0;

    li {
        display: inline-block;
        margin-right: 5px;

        span {
            font-weight: normal;
        }
    }
}

.multi-comma {
    margin-right: 0;

    &:after {
        content: ",\00a0";
    }

    &:last-child:after {
        content: normal;
    }
}

.multi-dd {
    margin-bottom: 10px;
}


.para-text {
    line-height: 1.6 !important;
}

.sw-step-versions {
    display: inline-block;
    margin-top: 8px;

    &:first-child {
        margin-top: 0;
    }
}

.software-version-list {
    display: inline;
}

.software-version {
    display: inline-block;
    padding: 0;
    margin-right: 5px;
    @include border-radius(2px);
    border: 1px solid #c0c0c0;
    color: #333;
    @include font-size(0.9);
    text-decoration: none;

    &:hover {
        color: #eee;
        background-color: #333;

        .version {
            color: #fff;
            background-color: #808080;
        }
    }

    .software {
        padding: 0 5px;
    }

    .version {
        padding: 0 5px;
        font-weight: bold;
        background-color: #e0e0e0;
    }
}
<|MERGE_RESOLUTION|>--- conflicted
+++ resolved
@@ -10,11 +10,7 @@
     font-weight: normal;
 }
 
-<<<<<<< HEAD
 dl.key-value, dl.key-value-doc {
-=======
-dl.key-value {
->>>>>>> 4bb489a9
     margin: 0;
 
     dt, dd {
@@ -26,10 +22,7 @@
         text-align: left;
         vertical-align: top;
         width: auto;
-<<<<<<< HEAD
         word-wrap: break-word;
-=======
->>>>>>> 4bb489a9
     }
 
     dt {
@@ -52,10 +45,7 @@
         clear: both;
         margin: 6px 0;
     }
-<<<<<<< HEAD
-}
-
-dl.key-value {
+
     @media screen and (min-width: $screen-sm-min) {
         display: table;
 
@@ -70,35 +60,12 @@
 
         dd {
             padding: 5px 0 5px 10px;
-=======
-
-    @media screen and (min-width: $screen-sm-min) {
-        display: table;
-
-        dt, dd {
-            display: table-cell;
-        }
-
-        dt {
-            min-width: 140px;
-            padding: 5px 0;
-        }
-
-        dd {
-            padding: 5px 0 5px 10px;
         }
 
         [data-test] {
             clear: none;
             display: table-row;
->>>>>>> 4bb489a9
-        }
-
-        [data-test] {
-            clear: none;
-            display: table-row;
-        }
-
+        }
     }
 }
 
@@ -173,8 +140,6 @@
     }
 }
 
-<<<<<<< HEAD
-=======
 // When multiple items in a <dd> need to be displayed on their own lines.
 // Apply to each <span> within a <dd> that needs its own line.
 .line-item {
@@ -184,7 +149,6 @@
     }
 }
 
->>>>>>> 4bb489a9
 .unit::before {
     content: " ";
 }
