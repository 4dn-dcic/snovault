$pipeline-node-types:
    (file, #FFF5BA),
    (analysis-step, #D3E9FF),
    (qc-metric, #f0e0f8);

@each $node-type, $color in $pipeline-node-types {
    // Audit icons
<<<<<<< HEAD
    .pipeline-node-#{$node-type} {
=======
    g.pipeline-node-#{$node-type} {
        font-size: 14px;
        font-family: 'Helvetica Neue', Helvetica, Arial, sans-serif;
        font-weight: bold;
>>>>>>> a32afa3d
        fill: $color;

        &.active {
            fill: desaturate(darken($color, 20%), 30%);

            rect, ellipse {
                stroke: #606060;
                stroke-width: 3px;
            }
            line {
                stroke: #606060;
                stroke-width: 1px;
            }
        }

        &.error {
            fill: #ffc0c0;
        }

        &:hover {
            cursor: pointer;
        }

        text {
            fill: #000;
        }
    }
}

g.label {
    font-size: $font-size-base * 0.85; // Don't use rems; maintain size on mobile
    font-family: 'Helvetica Neue', Helvetica, Arial, sans-serif;
    font-weight: bold;
    fill: #000;
}

g.node {
    rect, ellipse {
        stroke: #a0a0a0;
        stroke-width: 1.5px;
    }

    &.contributing {
        stroke-dasharray: 4,2; 
    }

    line {
        stroke: #a0a0a0;
        stroke-width: .5px;
    }
}

g.cluster {
    rect {
        fill: #f0f8f0;
        stroke: #c0c0c0;
    }

    tspan {
        @include font-size(1);
    }
}

g.edgePath {
    path {
        stroke: #c0c0c0;
        stroke-width: 1.5px;
    }
}

.graph-display {
    position: relative;
    overflow: scroll;
    background-color: #f8f8f8;

    svg {
        display: block;
        margin: 0 auto;
    }
}

.select-note {
    font-style: italic;
    color: #c0c0c0;
}

.graph-dl {
    margin: 0;
    padding: 5px;
    border-bottom: 1px solid #e8e8e8;
}

.btn-orient-wrapper {
    padding: 1px 4px;
}

%btn-orient {
    display: block;
    width: 36px;
    height: 22px;
    margin: 2px 4px;
    background-repeat: no-repeat;
    background-position: center center;
    background-size: 36px 22px;
    overflow: hidden;
}

.btn-orient-horizontal {
    @extend %btn-orient;
    background-image: url(data:image/svg+xml;base64,PHN2ZyB4bWxucz0iaHR0cDovL3d3dy53My5vcmcvMjAwMC9zdmciIHdpZHRoPSIzNiIgaGVpZ2h0PSIyMiIgdmlld0JveD0iMCAwIDM2IDIyIj48c3R5bGUgdHlwZT0idGV4dC9jc3MiPi5zdDB7ZmlsbDojRkZGRkZGO308L3N0eWxlPjxwYXRoIGNsYXNzPSJzdDAiIGQ9Ik0zNC4yIDcuOWgtOS42Yy0uOCAwLTEuNS42LTEuNyAxLjNMMjEgNi40bC0uNSAxTDEzLjIgNHYtLjljMC0xLS44LTEuOC0xLjgtMS44SDEuOGMtMSAwLTEuOC44LTEuOCAxLjh2Mi42YzAgMSAuOCAxLjggMS44IDEuOGg5LjZjMSAwIDEuOC0uOCAxLjgtMS44di0uM2w2LjcgMy4yLS41IDEgMy40LS4zdjNjMCAuMiAwIC4zLjEuNGwtMy40LS4zLjUgMS02LjcgMy4ydi0uNGMwLTEtLjgtMS44LTEuOC0xLjhIMS44Yy0xIDAtMS44LjgtMS44IDEuOHYyLjZjMCAxIC44IDEuOCAxLjggMS44aDkuNmMxIDAgMS44LS44IDEuOC0xLjhWMThsNy4zLTMuNC41IDEgMS45LTIuOGMuMi43LjkgMS4zIDEuNyAxLjNoOS42YzEgMCAxLjgtLjggMS44LTEuOFY5LjdjMC0xLS44LTEuOC0xLjgtMS44ek0xMiA1LjdjMCAuMy0uMy42LS42LjZIMS44Yy0uMyAwLS42LS4zLS42LS42VjMuMWMwLS4zLjMtLjYuNi0uNmg5LjZjLjMgMCAuNi4zLjYuNnYyLjZ6bTAgMTMuMmMwIC4zLS4zLjYtLjYuNkgxLjhjLS4zIDAtLjYtLjMtLjYtLjZ2LTIuNmMwLS4zLjMtLjYuNi0uNmg5LjZjLjMgMCAuNi4zLjYuNnYyLjZ6bTIyLjgtNi42YzAgLjMtLjMuNi0uNi42aC05LjZjLS4zIDAtLjYtLjMtLjYtLjZWOS43YzAtLjMuMy0uNi42LS42aDkuNmMuMyAwIC42LjMuNi42djIuNnoiLz48L3N2Zz4=);
}

.btn-orient-vertical {
    @extend %btn-orient;
    background-image: url(data:image/svg+xml;base64,PHN2ZyB4bWxucz0iaHR0cDovL3d3dy53My5vcmcvMjAwMC9zdmciIHdpZHRoPSIzNiIgaGVpZ2h0PSIyMiIgdmlld0JveD0iMCAwIDM2IDIyIj48c3R5bGUgdHlwZT0idGV4dC9jc3MiPi5zdDB7ZmlsbDojRkZGRkZGO308L3N0eWxlPjxwYXRoIGNsYXNzPSJzdDAiIGQ9Ik0zMi42IDBIMjNjLTEgMC0xLjguOC0xLjggMS44djIuNmMwIDEgLjggMS44IDEuOCAxLjhoMy44bC00LjEgNi43LTEtLjYtLjEgMy41IDMtMS43LTEtLjYgNC41LTcuM2g0LjRjMSAwIDEuOC0uOCAxLjgtMS44VjEuOGMuMS0xLS43LTEuOC0xLjctMS44em0uNiA0LjRjMCAuMy0uMy42LS42LjZIMjNjLS4zIDAtLjYtLjMtLjYtLjZWMS44YzAtLjMuMy0uNi42LS42aDkuNmMuMyAwIC42LjMuNi42djIuNnpNMjIuOCAxNS44aC05LjZjLTEgMC0xLjguOC0xLjggMS44djIuNmMwIDEgLjggMS44IDEuOCAxLjhoOS42YzEgMCAxLjgtLjggMS44LTEuOHYtMi42YzAtMS0uOC0xLjgtMS44LTEuOHptLjYgNC40YzAgLjMtLjMuNi0uNi42aC05LjZjLS4zIDAtLjYtLjMtLjYtLjZ2LTIuNmMwLS4zLjMtLjYuNi0uNmg5LjZjLjMgMCAuNi4zLjYuNnYyLjZ6TTE0LjMgMTUuOGwtLjEtMy41LTEgLjYtNC02LjdIMTNjMSAwIDEuOC0uOCAxLjgtMS44VjEuOEMxNC44LjggMTQgMCAxMyAwSDMuNGMtMSAwLTEuOC44LTEuOCAxLjh2Mi42YzAgMSAuOCAxLjggMS44IDEuOGg0LjRsNC41IDcuMy0xIC42IDMgMS43em0tLjctMTEuNGMwIC4zLS4zLjYtLjYuNkgzLjRjLS4zIDAtLjYtLjMtLjYtLjZWMS44YzAtLjMuMy0uNi42LS42SDEzYy4zIDAgLjYuMy42LjZ2Mi42eiIvPjwvc3ZnPg==);
}

.no-svg .btn-orient-horizontal {
    background-image: url(/static/img/orientation-icons.png);
    background-position: 0 0;
    background-size: 36px 44px;
}

.no-svg .btn-orient-vertical {
    background-image: url(/static/img/orientation-icons.png);
    background-position: 0 -22px;
    background-size: 36px 44px;
}<|MERGE_RESOLUTION|>--- conflicted
+++ resolved
@@ -5,14 +5,7 @@
 
 @each $node-type, $color in $pipeline-node-types {
     // Audit icons
-<<<<<<< HEAD
-    .pipeline-node-#{$node-type} {
-=======
     g.pipeline-node-#{$node-type} {
-        font-size: 14px;
-        font-family: 'Helvetica Neue', Helvetica, Arial, sans-serif;
-        font-weight: bold;
->>>>>>> a32afa3d
         fill: $color;
 
         &.active {
@@ -62,6 +55,14 @@
     line {
         stroke: #a0a0a0;
         stroke-width: .5px;
+    }
+}
+
+g.subnodes {
+    text {
+        font-size: 10px;
+        font-weight: bold;
+        pointer-events: none;
     }
 }
 
