/* Panels */
.panel {
    background-color: #fff;
    border: 1px solid #a0a0a0;
    @include border-radius($border-radius-base);
    @include box-shadow(0 0 6px rgba(195, 202, 211, 0.5));
    margin-top: 15px;
    margin-bottom: 15px;
    padding: 15px 20px;
    overflow: visible;

    &.panel-default {
        padding: 0;

        & > .panel-heading {
            background-color: #d8d8d8;

            h1, h2, h3, h4, h5, h6 {
                margin: 0;
            }
        }
    }
}

.panel-heading {
    padding: 10px;
}

.panel-body {
    padding: 10px;
}

.panel-body-with-header {
    padding-top: 0;
}

.item-row {
    margin-top: 10px;
    margin-bottom: 10px;
}

.panel-full {
    @extend .panel;
    padding: 0;
}

.panel-insert {
    padding: 15px 20px;
}

.panel-blue {
background-color: #4284d8;
border: 1px solid #3276ca;
    @include border-radius($border-radius-base);
    @include box-shadow(0 0 6px rgba(195, 202, 211, 0.5));
    margin: 10px 0 20px;
    padding: 15px 30px;
    overflow: hidden;
}

.panel-gray {
    margin: 10px 0 20px;
    padding: 15px 30px;
    overflow: hidden;
}

.panel h3, .panel h4 {color: #0A253D;}

.view-detail h3 {line-height: 24.5px;}

/* add external-link icon to all offsite links (in .panels); modified from _FontAwesome.scss */
.panel a[href^="http"]:after, td a[href^="http"]:after      {
    content: " \f08e";
    font-family: FontAwesome;
    font-weight: normal;
    font-style: normal;
    text-decoration: none;
    -webkit-font-smoothing: antialiased;

    /* sprites.less reset */
    display: inline;
    width: auto;
    height: auto;
    line-height: normal;
    vertical-align: baseline;
    background-image: none;
    background-position: 0% 0%;
    background-repeat: repeat;
    margin-top: 0;
}
/* remove external-link icon if there is no text in link <a></a>
Note does not work in =<IE8, oh well */
a[href^="http"]:empty:after {
    content: none;
}

/* do not use external link icon in these cases... */
/* downloads */
a[href^="http://encodedcc.sdsc.edu/warehouse/"]:after {
    content: none !important;
} 


// Antibody Status Panels
.type-antibody-status {
    .status-status-row {
        padding-top: 5px;
        padding-bottom: 5px;
        border-top: 1px solid #e0e0e0;

        &:first-child {
            border-top: none;
        }
    }

    .status-organism-row {
        margin: 5px 0;
    }

    .status-organism {
        padding: 0;
        font-style: italic;
        font-weight: bold;
    }

    .status-terms {
        padding: 0;
        color: #808080;
    }

    .status-status {
        position: relative;
        padding: 0;
        margin-bottom: 10px;
        text-align: left;
        font-weight: bold;

        @media screen and (min-width: $screen-sm-min) {
            padding: 0 25px 0 0;
            margin-bottom: 0;
            text-align: right;
        }
    }

    .icon {
        position: relative;
        top: 3px;
        @include font-size(1.4);
        margin-right: 5px;

        @media screen and (min-width: $screen-sm-min) {
            position: absolute;
            top: 0;
            right: 0;
        }
    }
}

.panel-body-doc {
    padding-bottom: 0 !important;
}

<<<<<<< HEAD
.file-gallery-tabs {
    display: flex;
    align-items: center;
    background-color: #d8d8d8;
    
    .no-flexbox & {
        display: block;
    }
}

.file-gallery-filter {
    margin: 0 5px 0 auto;
}

.file-gallery-tab {
    line-height: 17px;

    > svg {
        vertical-align: middle;
    }

    > span {
        display: none;
        margin-left: 5px;
        vertical-align: middle;

        @media screen and (min-width: $screen-sm-min) {
            display: inline;
        }
    }
}

.file-gallery-counts {
    padding: 2px 10px;
    text-align: center;
    font-size: 0.9rem;
    color: #606060;
    background-color: #d8d8d8;
    border-bottom: 1px solid #a0a0a0;
=======
.subpanel {
    padding-top: 10px;
    padding-bottom: 10px;
    border-top: 1px solid #eee;

    &:first-child {
        padding-top: 0;
        border-top: none;
    }
>>>>>>> 49bdfb0d
}<|MERGE_RESOLUTION|>--- conflicted
+++ resolved
@@ -160,7 +160,6 @@
     padding-bottom: 0 !important;
 }
 
-<<<<<<< HEAD
 .file-gallery-tabs {
     display: flex;
     align-items: center;
@@ -200,7 +199,8 @@
     color: #606060;
     background-color: #d8d8d8;
     border-bottom: 1px solid #a0a0a0;
-=======
+}
+
 .subpanel {
     padding-top: 10px;
     padding-bottom: 10px;
@@ -210,5 +210,4 @@
         padding-top: 0;
         border-top: none;
     }
->>>>>>> 49bdfb0d
 }