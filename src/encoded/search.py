--- conflicted
+++ resolved
@@ -379,19 +379,6 @@
     aggregations = es_results['aggregations']
 
     # generate batch hub URL for experiments
-<<<<<<< HEAD
-    if doc_types == ['Experiment'] and any(
-            bucket['doc_count'] > 0
-            for bucket in aggregations['assembly']['assembly']['buckets']):
-        search_params = request.query_string.replace('&', ',,')
-        hub = request.route_url('batch_hub',
-                                search_params=search_params,
-                                txt='hub.txt')
-        if 'region-search' in request.url and position is not None:
-            actions['batch_hub'] = hgConnect + hub + '&position={}'.format(position)
-        else:
-            actions['batch_hub'] = hgConnect + hub
-=======
     # TODO we could enable them for Datasets as well here, but not sure how well it will work
     if doc_types == ['Experiment']:
         for bucket in aggregations['assembly']['assembly']['buckets']:
@@ -404,8 +391,10 @@
                     hub = request.route_url('batch_hub',
                                             search_params=search_params,
                                             txt='hub.txt')
-                    actions.setdefault('batch_hub', {})[assembly] = hgConnect + hub + '&db=' + ucsc_assembly
->>>>>>> 4515f87f
+                    if 'region-search' in request.url and position is not None:
+                        actions.setdefault('batch_hub', {})[assembly] = hgConnect + hub + '&db=' + ucsc_assembly + '&position={}'.format(position)
+                    else:
+                        actions.setdefault('batch_hub', {})[assembly] = hgConnect + hub + '&db=' + ucsc_assembly 
 
     # generate batch download URL for experiments
     # TODO we could enable them for Datasets as well here, but not sure how well it will work
