from pyramid.exceptions import NotFound
from pyramid.threadlocal import manager
from pyramid.view import view_config
from ..authz import (
    RootFactory
    )
from ..storage import (
    DBSession,
    CurrentStatement,
    Resource,
    )

collections = [
    ('antibodies', 'antibody_approval'),
    ('organisms', 'organism'),
    ('sources', 'source'),
    ('targets', 'target'),
    ('validations', 'validation'),
    ('antibody-lots', 'antibody_lot'),
    ('biosamples', 'biosample'),
    ('awards', 'award'),
    ('users', 'user'),
]


def includeme(config):
    # RootFactory is just a stub for later
    config.include('cornice')
    for collection, item_type in collections:
        config.add_route(collection, '/%s/' % collection, factory=RootFactory)
        config.add_route(item_type, '/%s/{path_segment}' % collection, factory=RootFactory)
    config.scan('.views')


def embed(request, path, result=None):
    # Should really be more careful about what gets included instead.
    # Cache cut response time from ~800ms to ~420ms.
    embedded = None
    if manager.stack:
        embedded = manager.stack[0].setdefault('encoded_embedded', {})
    if result is not None:
        embedded[path] = result
        return result
    result = embedded.get(path, None)
    if result is not None:
        return result
    subreq = request.blank(path)
    subreq.override_renderer = 'null_renderer'
    result = request.invoke_subrequest(subreq)
    if embedded is not None:
        embedded[path] = result
    return result


def maybe_include_embedded(request, result):
    if len(manager.stack) != 1:
        return
    embedded = manager.stack[0].get('encoded_embedded', None)
    if embedded:
        result['_embedded'] = {'resources': embedded}


class CollectionViews(object):
    _services = None
    collection = None
    item_type = None
    properties = None
    links = {
        'self': {'href': '{collection_uri}{_uuid}', 'templated': True},
        'collection': {'href': '{collection_uri}', 'templated': True},
        'profile': {'href': '/profiles/{item_type}', 'templated': True},
        }
    embedded = {}

    @classmethod
    def config(cls, **settings):
        settings['_depth'] = settings.get('_depth', 0) + 1

        def decorate(wrapped):
            assert issubclass(wrapped, cls), "Can only configure %s" % cls.__name__
            view_config(route_name=wrapped.collection, request_method='GET', attr='collection_get', **settings)(wrapped)
            view_config(route_name=wrapped.collection, request_method='POST', attr='collection_post', **settings)(wrapped)
            view_config(route_name=wrapped.item_type, request_method='GET', attr='get', **settings)(wrapped)
            return wrapped

        return decorate

    def __init__(self, request):
        self.request = request
        if self._services is not None:
            self.collection_uri = request.route_path('/%s/' % self.collection)
        else:
            self.collection_uri = request.route_path(self.collection)

    def item_uri(self, name):
        if self._services is not None:
            return self.request.route_path('/%s/{path_segment}' % self.collection, path_segment=name)
        return self.request.route_path(self.item_type, path_segment=name)

    def maybe_embed(self, rel, href):
        if rel in self.embedded:
            embed(self.request, href)

    def expand_links(self, model, item):
        # This should probably go on a metaclass
        merged_links = {}
        for cls in reversed(type(self).mro()):
            merged_links.update(vars(cls).get('links', {}))
        links = {}
        for rel, value_template in merged_links.items():
            if value_template is None:
                continue
            if isinstance(value_template, list):
                out = []
                for member in value_template:
                    value = member.copy()
                    templated = value.pop('templated', False)
                    repeat = value.pop('repeat', None)
                    if not templated:
                        out.append(value)
                        self.maybe_embed(rel, value['href'])
                        continue
                    if repeat:
                        ns = item.copy()
                        repeat_name, repeater = repeat.split()
                        for repeat_value in item[repeater]:
                            ns[repeat_name] = repeat_value
                            value = value.copy()
                            value['href'] = member['href'].format(
                                collection_uri=self.collection_uri,
                                item_type=self.item_type,
                                **ns)
                            out.append(value)
                            self.maybe_embed(rel, value['href'])
                    else:
                        ns = item
                        ns[repeat_name] = repeat_value
                        value['href'] = member['href'].format(
                            collection_uri=self.collection_uri,
                            item_type=self.item_type,
                            **ns)
                        out.append(value)
                        self.maybe_embed(rel, value['href'])
                value = out
            elif value_template.get('templated', False):
                value = value_template.copy()
                del value['templated']
                assert 'repeat' not in value
                value['href'] = value['href'].format(
                    collection_uri=self.collection_uri,
                    item_type=self.item_type,
                    **item)
                self.maybe_embed(rel, value['href'])
            else:
                assert 'repeat' not in value
                value = value_template
                self.maybe_embed(rel, value['href'])
            links[rel] = value
        return links

    def make_item(self, model):
        item = model.statement.__json__()
        links = self.expand_links(model, item)
        if links is not None:
            item['_links'] = links
        return item

    def no_body_needed(self):
        # No need for request data when rendering the single page html
        return self.request.environ.get('encoded.format') == 'html'

<<<<<<< HEAD
    def collection_get(self):
=======
    def list(self):
        try:
            nrows = self.request.params['limit']
        except KeyError:
            nrows = None
>>>>>>> 13041ca4
        if self.no_body_needed():
            return {}
        session = DBSession()
        query = session.query(CurrentStatement).filter(CurrentStatement.predicate == self.item_type).limit(nrows)
        items = []
        for model in query.all():
            item = self.make_item(model)
            item_uri = item['_links']['self']['href']
            embed(self.request, item_uri, item)
            items.append({'href': item_uri})
        result = {
            '_embedded': {
                'items': items,
                },
            '_links': {
                'self': {'href': self.collection_uri},
                'items': items,
                '/rels/actions': [
                    {
                        'name': 'add-antibody',
                        'title': 'Add antibody',
                        'method': 'POST',
                        'type': 'application/json',
                        'href': self.collection_uri,
                        }
                    ],
                },
            }

        if self.properties is not None:
            result.update(self.properties)

        maybe_include_embedded(self.request, result)
        return result

    def collection_post(self):
        session = DBSession()
        item = self.request.json_body
        rid = item.get('_uuid', None)
        resource = Resource({self.item_type: item}, rid)
        session.add(resource)
        item_uri = self.item_uri(resource.rid)
        self.request.response.status = 201
        self.request.response.location = item_uri
        result = {
            'result': 'success',
            '_links': {
                'profile': {'href': '/profiles/result'},
                'items': [
                    {'href': item_uri},
                    ],
                },
            }
        return result

    def get(self):
        key = (self.request.matchdict['path_segment'], self.item_type)
        session = DBSession()
        model = session.query(CurrentStatement).get(key)
        if model is None:
            raise NotFound()
        if self.no_body_needed():
            return {}
        result = self.make_item(model)
        maybe_include_embedded(self.request, result)
        return result<|MERGE_RESOLUTION|>--- conflicted
+++ resolved
@@ -169,15 +169,11 @@
         # No need for request data when rendering the single page html
         return self.request.environ.get('encoded.format') == 'html'
 
-<<<<<<< HEAD
     def collection_get(self):
-=======
-    def list(self):
         try:
             nrows = self.request.params['limit']
         except KeyError:
             nrows = None
->>>>>>> 13041ca4
         if self.no_body_needed():
             return {}
         session = DBSession()
