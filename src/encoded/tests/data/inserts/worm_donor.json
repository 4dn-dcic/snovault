--- conflicted
+++ resolved
@@ -6,7 +6,6 @@
         "organism": "celegans",
         "uuid": "08460bf0-d474-11e3-9c1a-0800200c9a66"
     },
-<<<<<<< HEAD
     {
         "accession": "ENCDO183YYY",
         "award": "U41HG006992",
@@ -14,8 +13,8 @@
         "organism": "celegans",
         "constructs": ["893d806f-3a88-43eb-afdf-dcc16c79ee45"],
         "uuid": "a09ce89d-e73a-4bbb-a3c9-9b46cc3a8e5f"
-=======
-	{
+    },
+    {
         "accession": "ENCDO500YYY",
         "award": "U41HG006992",
         "lab": "j-michael-cherry",
@@ -24,6 +23,5 @@
         	"ENCODE:sample_strain_generation_protocol"
         ],
         "uuid": "7f4264e4-107a-4c69-acd5-8033434ebb73"
->>>>>>> d19a23ec
     }
 ]