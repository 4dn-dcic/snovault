--- conflicted
+++ resolved
@@ -269,23 +269,20 @@
         "title": "FastQC",
         "description": "A quality control tool for high throughput sequence data.",
         "software_type": ["quality metric"],
-<<<<<<< HEAD
         "award": "U41HG006992",
         "lab": "j-michael-cherry",
         "url": "http://www.bioinformatics.babraham.ac.uk/projects/fastqc/",
         "uuid":  "40d96460-a590-11e4-bcd8-0800200c9a66"
-=======
-        "url": "http://www.bioinformatics.babraham.ac.uk/projects/fastqc/",
-        "uuid":  "d358e1a0-a5a2-11e4-bcd8-0800200c9a66"
     },
     {
         "name": "mad_cc_lrna",
         "title": "MAD and CC",
         "description": "MAD and correlation calculation for RNA-seq quantifiications",
         "software_type": ["quality metric"],
+        "award": "U41HG006992",
+        "lab": "j-michael-cherry",
         "url": "https://github.com/ENCODE-DCC/long-rna-seq-pipeline.git",
         "uuid":  "9337d94e-9f02-42a5-a0c0-43ea760cfccc"
->>>>>>> fef9b79f
     }
 
 ]