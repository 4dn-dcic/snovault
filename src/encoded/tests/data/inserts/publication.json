[
    {
<<<<<<< HEAD
        "title": "An integrated encyclopedia of DNA elements in the human genome",
        "abstract": "The human genome encodes the blueprint of life, but the function of the vast majority of its nearly three billion bases is unknown. The Encyclopedia of DNA Elements (ENCODE) project has systematically mapped regions of transcription, transcription factor association, chromatin structure and histone modification. These data enabled us to assign biochemical functions for 80% of the genome, in particular outside of the well-studied protein-coding regions. Many discovered candidate regulatory elements are physically associated with one another and with expressed genes, providing new insights into the mechanisms of gene regulation. The newly identified elements also show a statistical correspondence to sequence variants linked to human disease, and can thereby guide interpretation of this variation. Overall, the project provides new insights into the organization and regulation of our genes and genome, and is an expansive resource of functional annotations for biomedical research.",
        "authors": "ENCODE Project Consortium, Bernstein BE, Birney E, Dunham I, Green ED, Gunter C, Snyder M",
        "journal": "Nature",
        "date_published": "2012-09-06",
        "volume": 489,
        "issue": 7414,
        "page": "57-74",
        "status": "in progress",
        "uuid": "52e85c70-fe2d-11e3-9191-0800200c9a66"
    },
    {
        "status":"in progress",
        "submitted_by":"/users/ce2bde01-07ec-4b8a-b179-554ef95b71dd/",
        "uuid":"baf202c2-b7af-4c43-b135-15104394daac",
        "title":"DNase-seq: a high-resolution technique for mapping active gene regulatory elements across the genome from mammalian cells.",
        "issue":2,
        "journal":"Cold Spring Harbor protocols",
        "schema_version":"1",
        "page":"pdb.prot5384",
        "volume":2010,
        "date_published":"2010-02-01",
        "references":[
            "PMID:20150147"
        ],
        "actions":[

        ],
        "authors":"Crawford GE",
        "date_created":"2014-07-21T05:32:29.948598+00:00",
        "@id":"/publication/baf202c2-b7af-4c43-b135-15104394daac/",
        "@type":[  
            "publication",
            "item"
        ]
    },
    {
        "status":"in progress",
        "submitted_by":"/users/ce2bde01-07ec-4b8a-b179-554ef95b71dd/",
        "uuid":"a63c94e8-4b64-425b-a5b5-86e4f0bdf4c2",
        "title":"The reality of pervasive transcription.",
        "issue":7,
        "journal":"PLoS biology",
        "schema_version":"1",
        "page":"e1000625; discussion e1001102",
        "volume":9,
        "date_published":"2011-07-01",
        "references":[  
            "PMID:21765801"
        ],
        "actions":[

        ],
        "authors":"Clark MB, Amaral PP, Schlesinger FJ, Dinger ME, Taft RJ, Rinn JL, Ponting CP, Stadler PF, Morris KV, Morillon A, Rozowsky JS, Gerstein MB, Wahlestedt C, Hayashizaki Y, Carninci P, Gingeras TR, Mattick JS",
        "date_created":"2014-07-21T05:32:29.874730+00:00",
        "@id":"/publication/a63c94e8-4b64-425b-a5b5-86e4f0bdf4c2/",
        "@type":[
            "publication",
            "item"
        ]
    },
    {
        "status":"in progress",
        "submitted_by":"/users/ce2bde01-07ec-4b8a-b179-554ef95b71dd/",
        "uuid":"ef658cdb-8350-44b9-92a8-1125c1e33296",
        "title":"My5C: web tools for chromosome conformation capture studies.",
        "issue":10,
        "journal":"Nature methods",
        "schema_version":"1",
        "page":"690-1",
        "volume":6,
        "date_published":"2009-10-01",
        "references":[
            "PMID:19789528"
        ],
        "actions":[

        ],
        "authors":"Lajoie BR, van Berkum NL, Sanyal A, Dekker J",
        "date_created":"2014-07-21T05:32:29.803419+00:00",
        "@id":"/publication/ef658cdb-8350-44b9-92a8-1125c1e33296/",
        "@type":[  
            "publication",
            "item"
        ]
    },
    {
        "status":"in progress",
        "submitted_by":"/users/ce2bde01-07ec-4b8a-b179-554ef95b71dd/",
        "uuid":"e9b33b63-3a85-47cf-9fc5-b1904c56d7ee",
        "title":"Missing lincs in the transcriptome.",
        "issue":4,
        "journal":"Nature biotechnology",
        "schema_version":"1",
        "page":"346-7",
        "volume":27,
        "date_published":"2009-04-01",
        "references":[
            "PMID:19352372"
        ],
        "actions":[

        ],
        "authors":"Gingeras T",
        "date_created":"2014-07-21T05:32:29.714923+00:00",
        "@id":"/publication/e9b33b63-3a85-47cf-9fc5-b1904c56d7ee/",
        "@type":[
            "publication",
            "item"
        ]
    },
    {
        "status":"in progress",
        "submitted_by":"/users/ce2bde01-07ec-4b8a-b179-554ef95b71dd/",
        "uuid":"f1d4ec0c-9c90-437e-a6e2-4688791abeea",
        "title":"Molecular biology: RNA discrimination.",
        "issue":7385,
        "journal":"Nature",
        "schema_version":"1",
        "page":"310-1",
        "volume":482,
        "date_published":"2012-02-16",
        "actions":[  

        ],
        "authors":"Kowalczyk MS, Higgs DR, Gingeras TR",
        "date_created":"2014-07-21T05:32:29.625038+00:00",
        "@id":"/publication/f1d4ec0c-9c90-437e-a6e2-4688791abeea/",
        "@type":[
            "publication",
            "item"
        ]
    },
    {
        "status":"in progress",
        "submitted_by":"/users/ce2bde01-07ec-4b8a-b179-554ef95b71dd/",
        "uuid":"8c578e87-e4b1-432e-b58a-921c6933c1ea",
        "title":"Nucleosome positioning: bringing order to the eukaryotic genome.",
        "issue":5,
        "journal":"Trends in cell biology",
        "schema_version":"1",
        "page":"250-6",
        "volume":22,
        "date_published":"2012-05-01",
        "actions":[

        ],
        "authors":"Iyer VR",
        "abstract":"Nucleosomes are an essential component of eukaryotic chromosomes. The impact of nucleosomes is seen not just on processes that directly access the genome, such as transcription, but also on an evolutionary timescale. Recent studies in various organisms have provided high-resolution maps of nucleosomes throughout the genome. Computational analysis, in conjunction with many other kinds of data, has shed light on several aspects of nucleosome biology. Nucleosomes are positioned by several means, including intrinsic sequence biases, by stacking against a fixed barrier, by DNA-binding proteins and by chromatin remodelers. These studies underscore the important organizational role of nucleosomes in all  eukaryotic genomes. This paper reviews recent genomic studies that have shed light on the determinants of nucleosome positioning and their impact on the genome. AU",
        "date_created":"2014-07-21T05:32:29.475961+00:00",
        "@id":"/publication/8c578e87-e4b1-432e-b58a-921c6933c1ea/",
        "@type":[
            "publication",
            "item"
        ]
    },
    {
        "status":"in progress",
        "submitted_by":"/users/ce2bde01-07ec-4b8a-b179-554ef95b71dd/",
        "uuid":"46169636-fe8b-4823-bc73-49b6fcd6b484",
        "title":"Cross-talk between site-specific transcription factors and DNA methylation states.",
        "issue":48,
        "journal":"The Journal of biological chemistry",
        "schema_version":"1",
        "page":"34287-94",
        "volume":288,
        "date_published":"2013-11-29",
        "references":[
            "PMID:24151070"
        ],
        "actions":[  

        ],
        "authors":"Blattler A, Farnham PJ",
        "abstract":"DNA methylation, which occurs predominantly at CpG dinucleotides, is a potent epigenetic repressor of transcription. Because DNA methylation is reversible, there is much interest in understanding the mechanisms by which it can be regulated by DNA-binding transcription factors. We discuss several models that, by incorporating sequence motifs, CpG density, and methylation levels, attempt to link the binding of a transcription factor with the acquisition or loss of DNA methylation at promoters and distal regulatory elements. Additional in vivo genome-wide characterization of transcription factor binding patterns and high-resolution DNA methylation analyses are clearly required for stronger support of each model. AU",
        "date_created":"2014-07-21T05:32:29.208021+00:00",
        "@id":"/publication/46169636-fe8b-4823-bc73-49b6fcd6b484/",
        "@type":[
            "publication",
            "item"
        ]
    },
    {
        "status":"in progress",
        "submitted_by":"/users/ce2bde01-07ec-4b8a-b179-554ef95b71dd/",
        "uuid":"6af11fd9-c0d3-486a-afcb-6c350d20222c",
        "title":"Genome-wide epigenetic data facilitate understanding of disease susceptibility association studies.",
        "issue":37,
        "journal":"The Journal of biological chemistry",
        "schema_version":"1",
        "page":"30932-40",
        "volume":287,
        "date_published":"2012-09-07",
        "references":[  
            "PMID:22952232"
        ],
        "actions":[

        ],
        "authors":"Hardison RC",
        "abstract":"Complex traits such as susceptibility to diseases are determined in part by variants at multiple genetic loci. Genome-wide association studies can identify these loci, but most phenotype-associated variants lie distal to protein-coding regions and are likely involved in regulating gene expression. Understanding how  these genetic variants affect complex traits depends on the ability to predict and test the function of the genomic elements harboring them. Community efforts such as the ENCODE Project provide a wealth of data about epigenetic features associated with gene regulation. These data enable the prediction of testable functions for many phenotype-associated variants. AU",
        "date_created":"2014-07-21T05:32:29.117620+00:00",
        "@id":"/publication/6af11fd9-c0d3-486a-afcb-6c350d20222c/",
        "@type":[
            "publication",
            "item"
        ]
=======
	"title": "An integrated encyclopedia of DNA elements in the human genome",
	"abstract": "The human genome encodes the blueprint of life, but the function of the vast majority of its nearly three billion bases is unknown. The Encyclopedia of DNA Elements (ENCODE) project has systematically mapped regions of transcription, transcription factor association, chromatin structure and histone modification. These data enabled us to assign biochemical functions for 80% of the genome, in particular outside of the well-studied protein-coding regions. Many discovered candidate regulatory elements are physically associated with one another and with expressed genes, providing new insights into the mechanisms of gene regulation. The newly identified elements also show a statistical correspondence to sequence variants linked to human disease, and can thereby guide interpretation of this variation. Overall, the project provides new insights into the organization and regulation of our genes and genome, and is an expansive resource of functional annotations for biomedical research.",
	"authors": "ENCODE Project Consortium, Bernstein BE, Birney E, Dunham I, Green ED, Gunter C, Snyder M.",
	"journal": "Nature",
	"date_published": "2012-09-06",
	"references": ["PMID:22955616"],
	"volume": "489",
	"issue": "7414",
	"page": "57-74",
	"status": "in progress",
	"published_by": ["ENCODE"],
	"data_used": "ENCODE main paper",
	"uuid": "52e85c70-fe2d-11e3-9191-0800200c9a66"
>>>>>>> cafce674
    }
]<|MERGE_RESOLUTION|>--- conflicted
+++ resolved
@@ -1,227 +1,17 @@
 [
     {
-<<<<<<< HEAD
-        "title": "An integrated encyclopedia of DNA elements in the human genome",
-        "abstract": "The human genome encodes the blueprint of life, but the function of the vast majority of its nearly three billion bases is unknown. The Encyclopedia of DNA Elements (ENCODE) project has systematically mapped regions of transcription, transcription factor association, chromatin structure and histone modification. These data enabled us to assign biochemical functions for 80% of the genome, in particular outside of the well-studied protein-coding regions. Many discovered candidate regulatory elements are physically associated with one another and with expressed genes, providing new insights into the mechanisms of gene regulation. The newly identified elements also show a statistical correspondence to sequence variants linked to human disease, and can thereby guide interpretation of this variation. Overall, the project provides new insights into the organization and regulation of our genes and genome, and is an expansive resource of functional annotations for biomedical research.",
-        "authors": "ENCODE Project Consortium, Bernstein BE, Birney E, Dunham I, Green ED, Gunter C, Snyder M",
-        "journal": "Nature",
-        "date_published": "2012-09-06",
-        "volume": 489,
-        "issue": 7414,
-        "page": "57-74",
-        "status": "in progress",
-        "uuid": "52e85c70-fe2d-11e3-9191-0800200c9a66"
-    },
-    {
-        "status":"in progress",
-        "submitted_by":"/users/ce2bde01-07ec-4b8a-b179-554ef95b71dd/",
-        "uuid":"baf202c2-b7af-4c43-b135-15104394daac",
-        "title":"DNase-seq: a high-resolution technique for mapping active gene regulatory elements across the genome from mammalian cells.",
-        "issue":2,
-        "journal":"Cold Spring Harbor protocols",
-        "schema_version":"1",
-        "page":"pdb.prot5384",
-        "volume":2010,
-        "date_published":"2010-02-01",
-        "references":[
-            "PMID:20150147"
-        ],
-        "actions":[
-
-        ],
-        "authors":"Crawford GE",
-        "date_created":"2014-07-21T05:32:29.948598+00:00",
-        "@id":"/publication/baf202c2-b7af-4c43-b135-15104394daac/",
-        "@type":[  
-            "publication",
-            "item"
-        ]
-    },
-    {
-        "status":"in progress",
-        "submitted_by":"/users/ce2bde01-07ec-4b8a-b179-554ef95b71dd/",
-        "uuid":"a63c94e8-4b64-425b-a5b5-86e4f0bdf4c2",
-        "title":"The reality of pervasive transcription.",
-        "issue":7,
-        "journal":"PLoS biology",
-        "schema_version":"1",
-        "page":"e1000625; discussion e1001102",
-        "volume":9,
-        "date_published":"2011-07-01",
-        "references":[  
-            "PMID:21765801"
-        ],
-        "actions":[
-
-        ],
-        "authors":"Clark MB, Amaral PP, Schlesinger FJ, Dinger ME, Taft RJ, Rinn JL, Ponting CP, Stadler PF, Morris KV, Morillon A, Rozowsky JS, Gerstein MB, Wahlestedt C, Hayashizaki Y, Carninci P, Gingeras TR, Mattick JS",
-        "date_created":"2014-07-21T05:32:29.874730+00:00",
-        "@id":"/publication/a63c94e8-4b64-425b-a5b5-86e4f0bdf4c2/",
-        "@type":[
-            "publication",
-            "item"
-        ]
-    },
-    {
-        "status":"in progress",
-        "submitted_by":"/users/ce2bde01-07ec-4b8a-b179-554ef95b71dd/",
-        "uuid":"ef658cdb-8350-44b9-92a8-1125c1e33296",
-        "title":"My5C: web tools for chromosome conformation capture studies.",
-        "issue":10,
-        "journal":"Nature methods",
-        "schema_version":"1",
-        "page":"690-1",
-        "volume":6,
-        "date_published":"2009-10-01",
-        "references":[
-            "PMID:19789528"
-        ],
-        "actions":[
-
-        ],
-        "authors":"Lajoie BR, van Berkum NL, Sanyal A, Dekker J",
-        "date_created":"2014-07-21T05:32:29.803419+00:00",
-        "@id":"/publication/ef658cdb-8350-44b9-92a8-1125c1e33296/",
-        "@type":[  
-            "publication",
-            "item"
-        ]
-    },
-    {
-        "status":"in progress",
-        "submitted_by":"/users/ce2bde01-07ec-4b8a-b179-554ef95b71dd/",
-        "uuid":"e9b33b63-3a85-47cf-9fc5-b1904c56d7ee",
-        "title":"Missing lincs in the transcriptome.",
-        "issue":4,
-        "journal":"Nature biotechnology",
-        "schema_version":"1",
-        "page":"346-7",
-        "volume":27,
-        "date_published":"2009-04-01",
-        "references":[
-            "PMID:19352372"
-        ],
-        "actions":[
-
-        ],
-        "authors":"Gingeras T",
-        "date_created":"2014-07-21T05:32:29.714923+00:00",
-        "@id":"/publication/e9b33b63-3a85-47cf-9fc5-b1904c56d7ee/",
-        "@type":[
-            "publication",
-            "item"
-        ]
-    },
-    {
-        "status":"in progress",
-        "submitted_by":"/users/ce2bde01-07ec-4b8a-b179-554ef95b71dd/",
-        "uuid":"f1d4ec0c-9c90-437e-a6e2-4688791abeea",
-        "title":"Molecular biology: RNA discrimination.",
-        "issue":7385,
-        "journal":"Nature",
-        "schema_version":"1",
-        "page":"310-1",
-        "volume":482,
-        "date_published":"2012-02-16",
-        "actions":[  
-
-        ],
-        "authors":"Kowalczyk MS, Higgs DR, Gingeras TR",
-        "date_created":"2014-07-21T05:32:29.625038+00:00",
-        "@id":"/publication/f1d4ec0c-9c90-437e-a6e2-4688791abeea/",
-        "@type":[
-            "publication",
-            "item"
-        ]
-    },
-    {
-        "status":"in progress",
-        "submitted_by":"/users/ce2bde01-07ec-4b8a-b179-554ef95b71dd/",
-        "uuid":"8c578e87-e4b1-432e-b58a-921c6933c1ea",
-        "title":"Nucleosome positioning: bringing order to the eukaryotic genome.",
-        "issue":5,
-        "journal":"Trends in cell biology",
-        "schema_version":"1",
-        "page":"250-6",
-        "volume":22,
-        "date_published":"2012-05-01",
-        "actions":[
-
-        ],
-        "authors":"Iyer VR",
-        "abstract":"Nucleosomes are an essential component of eukaryotic chromosomes. The impact of nucleosomes is seen not just on processes that directly access the genome, such as transcription, but also on an evolutionary timescale. Recent studies in various organisms have provided high-resolution maps of nucleosomes throughout the genome. Computational analysis, in conjunction with many other kinds of data, has shed light on several aspects of nucleosome biology. Nucleosomes are positioned by several means, including intrinsic sequence biases, by stacking against a fixed barrier, by DNA-binding proteins and by chromatin remodelers. These studies underscore the important organizational role of nucleosomes in all  eukaryotic genomes. This paper reviews recent genomic studies that have shed light on the determinants of nucleosome positioning and their impact on the genome. AU",
-        "date_created":"2014-07-21T05:32:29.475961+00:00",
-        "@id":"/publication/8c578e87-e4b1-432e-b58a-921c6933c1ea/",
-        "@type":[
-            "publication",
-            "item"
-        ]
-    },
-    {
-        "status":"in progress",
-        "submitted_by":"/users/ce2bde01-07ec-4b8a-b179-554ef95b71dd/",
-        "uuid":"46169636-fe8b-4823-bc73-49b6fcd6b484",
-        "title":"Cross-talk between site-specific transcription factors and DNA methylation states.",
-        "issue":48,
-        "journal":"The Journal of biological chemistry",
-        "schema_version":"1",
-        "page":"34287-94",
-        "volume":288,
-        "date_published":"2013-11-29",
-        "references":[
-            "PMID:24151070"
-        ],
-        "actions":[  
-
-        ],
-        "authors":"Blattler A, Farnham PJ",
-        "abstract":"DNA methylation, which occurs predominantly at CpG dinucleotides, is a potent epigenetic repressor of transcription. Because DNA methylation is reversible, there is much interest in understanding the mechanisms by which it can be regulated by DNA-binding transcription factors. We discuss several models that, by incorporating sequence motifs, CpG density, and methylation levels, attempt to link the binding of a transcription factor with the acquisition or loss of DNA methylation at promoters and distal regulatory elements. Additional in vivo genome-wide characterization of transcription factor binding patterns and high-resolution DNA methylation analyses are clearly required for stronger support of each model. AU",
-        "date_created":"2014-07-21T05:32:29.208021+00:00",
-        "@id":"/publication/46169636-fe8b-4823-bc73-49b6fcd6b484/",
-        "@type":[
-            "publication",
-            "item"
-        ]
-    },
-    {
-        "status":"in progress",
-        "submitted_by":"/users/ce2bde01-07ec-4b8a-b179-554ef95b71dd/",
-        "uuid":"6af11fd9-c0d3-486a-afcb-6c350d20222c",
-        "title":"Genome-wide epigenetic data facilitate understanding of disease susceptibility association studies.",
-        "issue":37,
-        "journal":"The Journal of biological chemistry",
-        "schema_version":"1",
-        "page":"30932-40",
-        "volume":287,
-        "date_published":"2012-09-07",
-        "references":[  
-            "PMID:22952232"
-        ],
-        "actions":[
-
-        ],
-        "authors":"Hardison RC",
-        "abstract":"Complex traits such as susceptibility to diseases are determined in part by variants at multiple genetic loci. Genome-wide association studies can identify these loci, but most phenotype-associated variants lie distal to protein-coding regions and are likely involved in regulating gene expression. Understanding how  these genetic variants affect complex traits depends on the ability to predict and test the function of the genomic elements harboring them. Community efforts such as the ENCODE Project provide a wealth of data about epigenetic features associated with gene regulation. These data enable the prediction of testable functions for many phenotype-associated variants. AU",
-        "date_created":"2014-07-21T05:32:29.117620+00:00",
-        "@id":"/publication/6af11fd9-c0d3-486a-afcb-6c350d20222c/",
-        "@type":[
-            "publication",
-            "item"
-        ]
-=======
-	"title": "An integrated encyclopedia of DNA elements in the human genome",
-	"abstract": "The human genome encodes the blueprint of life, but the function of the vast majority of its nearly three billion bases is unknown. The Encyclopedia of DNA Elements (ENCODE) project has systematically mapped regions of transcription, transcription factor association, chromatin structure and histone modification. These data enabled us to assign biochemical functions for 80% of the genome, in particular outside of the well-studied protein-coding regions. Many discovered candidate regulatory elements are physically associated with one another and with expressed genes, providing new insights into the mechanisms of gene regulation. The newly identified elements also show a statistical correspondence to sequence variants linked to human disease, and can thereby guide interpretation of this variation. Overall, the project provides new insights into the organization and regulation of our genes and genome, and is an expansive resource of functional annotations for biomedical research.",
-	"authors": "ENCODE Project Consortium, Bernstein BE, Birney E, Dunham I, Green ED, Gunter C, Snyder M.",
-	"journal": "Nature",
-	"date_published": "2012-09-06",
-	"references": ["PMID:22955616"],
-	"volume": "489",
-	"issue": "7414",
-	"page": "57-74",
-	"status": "in progress",
-	"published_by": ["ENCODE"],
-	"data_used": "ENCODE main paper",
-	"uuid": "52e85c70-fe2d-11e3-9191-0800200c9a66"
->>>>>>> cafce674
+    "title": "An integrated encyclopedia of DNA elements in the human genome",
+    "abstract": "The human genome encodes the blueprint of life, but the function of the vast majority of its nearly three billion bases is unknown. The Encyclopedia of DNA Elements (ENCODE) project has systematically mapped regions of transcription, transcription factor association, chromatin structure and histone modification. These data enabled us to assign biochemical functions for 80% of the genome, in particular outside of the well-studied protein-coding regions. Many discovered candidate regulatory elements are physically associated with one another and with expressed genes, providing new insights into the mechanisms of gene regulation. The newly identified elements also show a statistical correspondence to sequence variants linked to human disease, and can thereby guide interpretation of this variation. Overall, the project provides new insights into the organization and regulation of our genes and genome, and is an expansive resource of functional annotations for biomedical research.",
+    "authors": "ENCODE Project Consortium, Bernstein BE, Birney E, Dunham I, Green ED, Gunter C, Snyder M.",
+    "journal": "Nature",
+    "date_published": "2012-09-06",
+    "references": ["PMID:22955616"],
+    "volume": "489",
+    "issue": "7414",
+    "page": "57-74",
+    "status": "in progress",
+    "published_by": ["ENCODE"],
+    "data_used": "ENCODE main paper",
+    "uuid": "52e85c70-fe2d-11e3-9191-0800200c9a66"
     }
 ]