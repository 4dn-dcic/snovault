--- conflicted
+++ resolved
@@ -62,11 +62,6 @@
     res = testapp.get(base_experiment['@id'] + '@@index-data')
     errors = res.json['audit']
     assert any(error['category'] == 'missing library paired end' for error in errors)
-<<<<<<< HEAD
-
-
-def test_audit_experiment_paired_end_mismatch(testapp, base_experiment, base_replicate, base_library):
-=======
 
 
 def test_audit_experiment_paired_end_mismatch(testapp, base_experiment, base_replicate, base_library):
@@ -79,13 +74,8 @@
 
 def test_audit_experiment_paired_end_required(testapp, base_experiment, base_replicate, base_library):
     testapp.patch_json(base_experiment['@id'], {'assay_term_id': 'OBI:0001849', 'assay_term_name': 'DNA-PET'})
->>>>>>> 8a39a4f3
     testapp.patch_json(base_library['@id'], {'paired_ended': False })
     testapp.patch_json(base_replicate['@id'], {'library': base_library['@id'], 'paired_ended': True})
     res = testapp.get(base_experiment['@id'] + '@@index-data')
     errors = res.json['audit']
-<<<<<<< HEAD
-    assert any(error['category'] == 'paired end mismatch' for error in errors)
-=======
-    assert any(error['category'] == 'paired end required for assay' for error in errors)
->>>>>>> 8a39a4f3
+    assert any(error['category'] == 'paired end required for assay' for error in errors)