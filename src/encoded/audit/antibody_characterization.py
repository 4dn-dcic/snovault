--- conflicted
+++ resolved
@@ -3,18 +3,7 @@
     audit_checker,
 )
 from .conditions import rfa
-
-ontology_dict = {
-    'tissue': ['UBERON', 'EFO'],
-    'whole organisms': ['UBERON'],
-    'primary cell': ['CL'],
-    'stem cell': ['EFO', 'CL'],
-    'immortalized cell line': ['EFO'],
-    'in vitro differentiated cells': ['CL', 'EFO'],
-    'induced pluripotent stem cell line': ['EFO']
-}
-
-
+from .ontology_data import biosampleType_ontologyPrefix
 
 
 @audit_checker('antibody_characterization', frame=['characterization_reviews'])
@@ -44,38 +33,26 @@
                 raise AuditFailure('NTR biosample', detail, level='DCC_ACTION')
 
             if term_id not in ontology:
-<<<<<<< HEAD
                 detail = 'Antibody characterization {} contains '.format(value['@id']) + \
                          'a biosample_term_id {} that is not in the ontology'.format(term_id)
-=======
-                detail = '{} contains a biosample_term_id {} that is not in the ontology'.format(
-                    value['@id'],
-                    term_id
-                    )
->>>>>>> 04e83979
+
                 raise AuditFailure('term_id not in ontology', term_id, level='DCC_ACTION')
 
             ontology_term_name = ontology[term_id]['name']
             if ontology_term_name != term_name and term_name not in ontology[term_id]['synonyms']:
-<<<<<<< HEAD
                 detail = 'Antibody characterization {} '.format(value['@id']) + \
                          'has a mismatched term {} - {} expected {}'.format(term_id,
                                                                             term_name,
                                                                             ontology_term_name)
-=======
-                detail = '{} has a mismatched term {} - {} expected {}'.format(
-                    value['@id'],
-                    term_id,
-                    term_name,
-                    ontology_term_name)
->>>>>>> 04e83979
+
                 raise AuditFailure('mismatched term_name', detail, level='ERROR')
 
             biosample_prefix = term_id.split(':')[0]
-            if biosample_prefix not in ontology_dict[review['biosample_type']]:
+            if biosample_prefix not in biosampleType_ontologyPrefix[review['biosample_type']]:
                 detail = 'Antibody characterization {} has '.format(value['@id']) + \
                          'biosample_term_id {} '.format(term_id) + \
-                         'that is not one of {}'.format(ontology_dict[review['biosample_type']])
+                         'that is not one of ' + \
+                         '{}'.format(biosampleType_ontologyPrefix[review['biosample_type']])
                 raise AuditFailure('characterization review with invalid biosample term id', detail,
                                    level='DCC_ACTION')
 
