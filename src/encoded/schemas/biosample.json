--- conflicted
+++ resolved
@@ -5,14 +5,9 @@
     "$schema": "http://json-schema.org/draft-04/schema#",
     "type": "object",
     "required": [ "award", "lab", "biosample_type", "source", "organism", "biosample_term_id"],
-<<<<<<< HEAD
     "calculated_props": ["organ_slims", "system_slims", "developmental_slims"],
     "facets": {"Biosample Type": "biosample_type", "System": "system_slims", "Organism": "organism.name", "Developmental Slim": "developmental_slims", "Organ": "organ_slims", "Lab": "lab.title", "Source": "source.title", "Gender": "donor.sex", "Life Stage": "life_stage", "Phase": "phase", "Subcellular Fraction": "subcellular_fraction"},
     "identifyingProperties": ["uuid","accesion","aliases"],
-=======
-    "facets": {"Biosample Type": "biosample_type", "System": "system_slims", "Organism": "organism.name", "Organ": "organ_slims", "Lab": "lab.title", "Source": "source.title"},
-    "identifyingProperties": ["uuid","accession","aliases"],
->>>>>>> 4b148195
     "additionalProperties": false,
     "mixinProperties": [
         { "$ref": "mixins.json#/schema_version" },
