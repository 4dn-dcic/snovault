 {
    "title": "Antibody characterization",
    "description": "Schema for submitting antibody characterization data.",
    "id": "/profiles/antibody_characterization.json",
    "$schema": "http://json-schema.org/draft-04/schema#",
    "type": "object",
<<<<<<< HEAD
    "required": [ "award", "lab", "characterizes", "target", "attachment"],
=======
    "required": [ "award", "lab", "characterizes", "target"],
>>>>>>> 0227398c
    "calculatedProperties": ["characterization_method"],
    "identifyingProperties": ["uuid", "aliases"],
    "additionalProperties": false,
    "mixinProperties": [
        { "$ref": "mixins.json#/schema_version" },
        { "$ref": "mixins.json#/uuid" },
        { "$ref": "mixins.json#/aliases" },
        { "$ref": "mixins.json#/attachment" },
        { "$ref": "mixins.json#/attribution" },
        { "$ref": "mixins.json#/submitted" },
        { "$ref": "characterization.json#/properties" },
        { "$ref": "mixins.json#/references" },
        { "$ref": "mixins.json#/notes" }
    ],
    "properties": {
        "schema_version": {
            "default": "5"
<<<<<<< HEAD
=======
        },
        "reviewed_by": {
            "title": "Reviewed by",
            "description": "Person (from DCC or antibody review panel) who reviewed the antibody characterizations associated with this antibody lot and determined the lot status",
            "comment": "Only admins are allowed to set or update this value.",
            "permission": "import_items",
            "linkTo": "user",
            "type": "string",
            "enum": [
                "81a6cc12-2847-4e2e-8f2c-f566699eb29e",
                "4c23ec32-c7c8-4ac0-affb-04befcc881d4",
                "ce2bde01-07ec-4b8a-b179-554ef95b71dd",
                "20ce8cd4-c407-453c-b0f3-7e45e5b7e493",
                "6800d05f-7213-48b1-9ad8-254c73c5b83f",
                "ff7b77e7-bb55-4307-b665-814c9f1e65fb"
            ]
>>>>>>> 0227398c
        },
        "characterizes": {
            "title": "Antibody characterized",
            "comment": "See antibody_lot.json for available identifiers.",
            "linkTo": "antibody_lot"
        },
        "status": {
            "title": "Approval status",
            "description": "The current state of the characterization.",
            "comment": "Submit a status of 'pending dcc review' to indicate that DCC should begin reviewing characterization. Submit a status of 'not submitted for review by lab'  to indicate that DCC should not review the characterization.'",
            "type": "string",
            "default": "in progress",
            "enum" : [
                "in progress",
                "pending dcc review",
                "compliant",
                "not compliant",
                "not reviewed",
                "not submitted for review by lab",
                "deleted"
            ]
        },
        "characterization_review": {
            "title": "Primary characterization lane reviews",
            "description": "Characterization details reviewed by each cell type for immunoblot and immunoprecipitation primary characterizations only.",
            "comment": "Do not submit status, it is assigned by DCC when reviewing the characterization.",
            "type": "array",
            "default": [],
            "items": {
                "title": "Primary characterization lane review", 
                "type": "object",
                "additionalProperties": false,
                "properties": {
                    "organism": {
                        "title": "Organism",
                        "comment": "See organism.json for available identifiers.",
                        "type": "string",
                        "linkTo": "organism"
                    },
                    "lane": {
                        "title": "Lane",
                        "type": "integer"
                    },
<<<<<<< HEAD
                    "status": {
=======
                    "lane_status": {
>>>>>>> 0227398c
                        "title": "Characterization status",
                        "description": "The current state of the characterization for a particular cell type.",
                        "type": "string",
                        "permission": "import_items",
                        "default": "pending dcc review",
                        "enum" : [
                            "pending dcc review",
                            "compliant",
                            "not compliant"
                        ]
                    },
                    "biosample_term_id": {
                        "title": "Ontology ID",
                        "description": "Ontology identifier describing biosample.",
                        "comment": "NTR is a new term request identifier provided by the DCC.",
                        "type": "string",
                        "pattern": "^(UBERON|EFO|BTO|CL|AMAD|NTR):[0-9]{2,8}$"
                    },
                    "biosample_term_name": {
                        "title": "Ontology term",
                        "description": "Ontology term describing biosample.",
                        "type":  "string"
                    },
                    "biosample_type": {
                        "title": "Biosample type",
                        "description": "The categorization of the biosample.",
                        "type": "string",
                        "enum" : [
                            "primary cell",
                            "immortalized cell line",
                            "tissue",
                            "in vitro differentiated cells",
                            "induced pluripotent stem cell line",
                            "stem cell"
                        ]
                    }
                }
            }
        },
        "target": {
            "title": "Target",
            "description": "The name of the gene whose expression or product is the intended goal of the antibody.",
            "comment": "See target.json for available identifiers.",
            "type": "string",
            "linkTo": "target"
        },
        "primary_characterization_method": {
            "title": "Primary method",
            "description": "Primary experimental method of the characterization, as defined in the standards document.",
            "type": "string",
            "enum": [
                "immunoblot",
                "immunoprecipitation",
                "immunofluorescence"
            ]
        },
        "secondary_characterization_method": {
            "title": "Secondary method",
            "description": "Secondary experimental method of the characterization, as defined in the standards document.",
            "type": "string",
            "enum": [
                "knockdown or knockout",
                "immunoprecipitation followed by mass spectrometry",
                "ChIP-seq comparison",
                "motif enrichment",
                "dot blot assay",
                "peptide array assay",
                "peptide ELISA assay",
                "peptide competition assay",
                "overexpression analysis"
            ]
        }
    }
}<|MERGE_RESOLUTION|>--- conflicted
+++ resolved
@@ -4,11 +4,7 @@
     "id": "/profiles/antibody_characterization.json",
     "$schema": "http://json-schema.org/draft-04/schema#",
     "type": "object",
-<<<<<<< HEAD
-    "required": [ "award", "lab", "characterizes", "target", "attachment"],
-=======
     "required": [ "award", "lab", "characterizes", "target"],
->>>>>>> 0227398c
     "calculatedProperties": ["characterization_method"],
     "identifyingProperties": ["uuid", "aliases"],
     "additionalProperties": false,
@@ -26,8 +22,6 @@
     "properties": {
         "schema_version": {
             "default": "5"
-<<<<<<< HEAD
-=======
         },
         "reviewed_by": {
             "title": "Reviewed by",
@@ -44,7 +38,6 @@
                 "6800d05f-7213-48b1-9ad8-254c73c5b83f",
                 "ff7b77e7-bb55-4307-b665-814c9f1e65fb"
             ]
->>>>>>> 0227398c
         },
         "characterizes": {
             "title": "Antibody characterized",
@@ -88,11 +81,7 @@
                         "title": "Lane",
                         "type": "integer"
                     },
-<<<<<<< HEAD
-                    "status": {
-=======
                     "lane_status": {
->>>>>>> 0227398c
                         "title": "Characterization status",
                         "description": "The current state of the characterization for a particular cell type.",
                         "type": "string",
