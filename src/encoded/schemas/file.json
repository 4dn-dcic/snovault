--- conflicted
+++ resolved
@@ -227,17 +227,11 @@
                         "unique minus signal",
                         "unique plus signal",
                         "unique signal",
-<<<<<<< HEAD
                         "genome reference",
                         "genome index",
-                        "methyl_CG",
-                        "methyl_CHH",
-                        "methyl_CHG"
-=======
                         "methyl CG",
                         "methyl CHG",
                         "methyl CHH"
->>>>>>> 71606c20
                     ]
                 },
                 {
