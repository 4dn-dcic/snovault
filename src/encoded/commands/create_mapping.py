"""\
Example.

To load the initial data:

    %(prog)s production.ini

"""
from pyramid.paster import get_app
from pyramid.traversal import find_root
from pyelasticsearch import IndexAlreadyExistsError
from ..contentbase import ELASTIC_SEARCH
import collections
import json
import logging

EPILOG = __doc__
DOCTYPE = 'basic'


def sorted_pairs_hook(pairs):
    return collections.OrderedDict(sorted(pairs))


def sorted_dict(d):
    return json.loads(json.dumps(d), object_pairs_hook=sorted_pairs_hook)


def schema_mapping(name, schema):
    type_ = schema['type']

    # Elasticsearch handles multiple values for a field
    if type_ == 'array':
        return schema_mapping(name, schema['items'])

    if type_ == 'object':
        properties = {
            k: schema_mapping(k, v) for k, v in schema['properties'].items()
        }
        return {'properties': properties}

    if type_ == 'string':
        return {
            'type': 'multi_field',
            'fields': {
                # by default ES uses the same named field of a multi_field 
                name: {'type': 'string'},
                'untouched': {
                    'type': 'string',
                    'index': 'not_analyzed',
                    'include_in_all': False,
                    'index_options': 'docs',
                    'omit_norms': True,
                },
            },
        }

    if type_ == 'number':
        return {'type': 'float'}

    if type_ in ('boolean', 'integer'):
        return {'type': type_}


<<<<<<< HEAD
    def __setprop__(self, v):
        self['properties'][v] = {'_boost': 1, 'type': 'multi_field', 'fields': {v: {'type': 'string'}, 'untouched': {'type': 'string', 'index': 'not_analyzed'}}}
=======
def collection_mapping(collection, embed=True):
    schema = collection.schema
>>>>>>> ded10f9e

    if schema is None:
        return None

    mapping = schema_mapping(collection.item_type, schema)

    calculated_props = list(schema.get('calculated_props', ()))
    calculated_props.extend(['@id', '@type'])

    for name in calculated_props:
        mapping['properties'][name] = schema_mapping(name, {'type': 'string'})

    if not embed:
        return mapping

    root = find_root(collection)
    rev_links = collection.Item.rev or {}

    for prop in collection.Item.embedded:
        new_mapping = mapping
        new_schema = schema

        for i, p in enumerate(prop.split('.')):
            if i == 0 and p in rev_links:
                name = rev_links[p][0]
            else:
                try:
                    name = new_schema['properties'][p]['linkTo']
                except KeyError:
                    name = new_schema['properties'][p]['items']['linkTo']

            # XXX Need to union with mouse_donor here
            if name == 'donor':
                name = 'human_donor'

            # XXX file has "linkTo": ["experiment", "dataset"]

            # Check if mapping for property is already an object
            # multiple subobjects may be embedded, so be carful here
            try:
                new_mapping['properties'][p]['properties']
            except KeyError:
                new_mapping['properties'][p] = collection_mapping(
                    root.by_item_type[name], embed=False)

            new_mapping = new_mapping['properties'][p]
            new_schema = root[name].schema

    return mapping


def run(app, collections=None, dry_run=False):
    root = app.root_factory(app)
    if not dry_run:
        es = app.registry[ELASTIC_SEARCH]

    if not collections:
        collections = root.by_item_type.keys()

    for collection_name in collections:
        collection = root.by_item_type[collection_name]
        mapping = collection_mapping(collection)

        if mapping is None:
            continue  # Testing collections
        
        if dry_run:
            print json.dumps(
                sorted_dict({collection_name: {'basic': mapping}}), indent=4)
            continue

        try:
            es.create_index(collection_name)
        except IndexAlreadyExistsError:
            es.delete_index(collection_name)
            es.create_index(collection_name)

        es.put_mapping(collection_name, DOCTYPE, {'basic': mapping})
        es.refresh(collection_name)


def main():
    import argparse
    parser = argparse.ArgumentParser(
        description="Create Elasticsearch mapping", epilog=EPILOG,
        formatter_class=argparse.RawDescriptionHelpFormatter,
    )
    parser.add_argument('--item-type', action='append', help="Item type")
    parser.add_argument('--app-name', help="Pyramid app name in configfile")
    parser.add_argument(
        '--dry-run', action='store_true', help="Don't post to ES, just print")
    parser.add_argument('config_uri', help="path to configfile")
    args = parser.parse_args()

    logging.basicConfig()
    app = get_app(args.config_uri, args.app_name)

    # Loading app will have configured from config file. Reconfigure here:
    logging.getLogger('encoded').setLevel(logging.DEBUG)

    return run(app, args.item_type, args.dry_run)


if __name__ == '__main__':
    main()<|MERGE_RESOLUTION|>--- conflicted
+++ resolved
@@ -43,7 +43,7 @@
         return {
             'type': 'multi_field',
             'fields': {
-                # by default ES uses the same named field of a multi_field 
+                # by default ES uses the same named field of a multi_field
                 name: {'type': 'string'},
                 'untouched': {
                     'type': 'string',
@@ -62,14 +62,8 @@
         return {'type': type_}
 
 
-<<<<<<< HEAD
-    def __setprop__(self, v):
-        self['properties'][v] = {'_boost': 1, 'type': 'multi_field', 'fields': {v: {'type': 'string'}, 'untouched': {'type': 'string', 'index': 'not_analyzed'}}}
-=======
 def collection_mapping(collection, embed=True):
     schema = collection.schema
->>>>>>> ded10f9e
-
     if schema is None:
         return None
 
