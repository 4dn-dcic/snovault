from ..schema_utils import (
    load_schema,
)
from ..contentbase import (
    calculated_property,
    collection,
)
from .base import (
    Item,
    paths_filtered_by_status,
)


@collection(
    name='biosamples',
    unique_key='accession',
    properties={
        'title': 'Biosamples',
        'description': 'Biosamples used in the ENCODE project',
    })
class Biosample(Item):
    item_type = 'biosample'
    schema = load_schema('biosample.json')
    name_key = 'accession'
    rev = {
        'characterizations': ('biosample_characterization', 'characterizes'),
    }
    embedded = [
        'donor',
        'donor.mutated_gene',
        'donor.organism',
        'donor.characterizations',
        'donor.characterizations.award',
        'donor.characterizations.lab',
        'donor.characterizations.submitted_by',
        'model_organism_donor_constructs',
        'model_organism_donor_constructs.submitted_by',
        'model_organism_donor_constructs.target',
        'model_organism_donor_constructs.documents',
        'model_organism_donor_constructs.documents.award',
        'model_organism_donor_constructs.documents.lab',
        'model_organism_donor_constructs.documents.submitted_by',
        'submitted_by',
        'lab',
        'award',
        'source',
        'treatments.protocols.submitted_by',
        'treatments.protocols.lab',
        'treatments.protocols.award',
        'constructs.documents.submitted_by',
        'constructs.documents.award',
        'constructs.documents.lab',
        'constructs.target',
        'protocol_documents.lab',
        'protocol_documents.award',
        'protocol_documents.submitted_by',
        'derived_from',
        'part_of',
        'pooled_from',
        'characterizations.submitted_by',
        'characterizations.award',
        'characterizations.lab',
        'rnais',
        'rnais.target.organism',
        'rnais.source',
        'rnais.documents.submitted_by',
        'rnais.documents.award',
        'rnais.documents.lab',
        'organism',
<<<<<<< HEAD
        'references'
=======
        'references',
>>>>>>> f3c26b9a
    ]

    @calculated_property(condition='biosample_term_id', schema={
        "title": "Organ slims",
        "type": "array",
        "items": {
            "type": "string",
        },
    })
    def organ_slims(self, registry, biosample_term_id):
        if biosample_term_id in registry['ontology']:
            return registry['ontology'][biosample_term_id]['organs']
        return []

    @calculated_property(condition='biosample_term_id', schema={
        "title": "System slims",
        "type": "array",
        "items": {
            "type": "string",
        },
    })
    def system_slims(self, registry, biosample_term_id):
        if biosample_term_id in registry['ontology']:
            return registry['ontology'][biosample_term_id]['systems']
        return []

    @calculated_property(condition='biosample_term_id', schema={
        "title": "Developmental slims",
        "type": "array",
        "items": {
            "type": "string",
        },
    })
    def developmental_slims(self, registry, biosample_term_id):
        if biosample_term_id in registry['ontology']:
            return registry['ontology'][biosample_term_id]['developmental']
        return []

    @calculated_property(condition='biosample_term_id', schema={
        "title": "Ontology synonyms",
        "type": "array",
        "items": {
            "type": "string",
        },
    })
    def synonyms(self, registry, biosample_term_id):
        if biosample_term_id in registry['ontology']:
            return registry['ontology'][biosample_term_id]['synonyms']
        return []

    @calculated_property(schema={
        "title": "Sex",
        "type": "string",
    })
    def sex(self, request, donor=None, model_organism_sex=None):
        if model_organism_sex is not None:
            return model_organism_sex
        if donor is not None:
            return request.embed(donor, '@@object').get('sex')

    @calculated_property(schema={
        "title": "Age",
        "type": "string",
    })
    def age(self, request, donor=None, model_organism_age=None):
        if model_organism_age is not None:
            return model_organism_age
        if donor is not None:
            return request.embed(donor, '@@object').get('age')

    @calculated_property(schema={
        "title": "Age units",
        "type": "string",
    })
    def age_units(self, request, donor=None, model_organism_age_units=None):
        if model_organism_age_units is not None:
            return model_organism_age_units
        if donor is not None:
            return request.embed(donor, '@@object').get('age_units')

    @calculated_property(schema={
        "title": "Health status",
        "type": "string",
    })
    def health_status(self, request, donor=None, model_organism_health_status=None):
        if model_organism_health_status is not None:
            return model_organism_health_status
        if donor is not None:
            return request.embed(donor, '@@object').get('health_status')

    @calculated_property(schema={
        "title": "Life stage",
        "type": "string",
    })
    def life_stage(self, request, donor=None, mouse_life_stage=None, fly_life_stage=None,
                   worm_life_stage=None):
        if mouse_life_stage is not None:
            return mouse_life_stage
        if fly_life_stage is not None:
            return fly_life_stage
        if worm_life_stage is not None:
            return worm_life_stage
        if donor is not None:
            return request.embed(donor, '@@object').get('life_stage')

    @calculated_property(schema={
        "title": "Synchronization",
        "type": "string",
    })
    def synchronization(self, request, donor=None, mouse_synchronization_stage=None,
                        fly_synchronization_stage=None, worm_synchronization_stage=None):
        # XXX mouse_synchronization_stage does not exist
        if mouse_synchronization_stage is not None:
            return mouse_synchronization_stage
        if fly_synchronization_stage is not None:
            return fly_synchronization_stage
        if worm_synchronization_stage is not None:
            return worm_synchronization_stage
        if donor is not None:
            return request.embed(donor, '@@object').get('synchronization')

    @calculated_property(schema={
        "title": "DNA constructs",
        "description":
            "Expression or targeting vectors stably or transiently transfected "
            "(not RNAi) into a donor organism.",
        "type": "array",
        "items": {
            "title": "DNA Constructs",
            "description": "An expression or targeting vector stably or transiently transfected "
            "(not RNAi) into a donor organism.",
            "comment": "See contstruct.json for available identifiers.",
            "type": "string",
            "linkTo": "construct",
        },
    })
    def model_organism_donor_constructs(self, request, donor=None):
        if donor is not None:
            return request.embed(donor, '@@object').get('constructs')

    @calculated_property(schema={
        "title": "Characterizations",
        "type": "array",
        "items": {
            "type": ['string', 'object'],
            "linkFrom": "biosample_characterization.characterizes",
        },
    })
    def characterizations(self, request, characterizations):
        return paths_filtered_by_status(request, characterizations)

    @calculated_property(schema={
        "title": "Age",
        "type": "string",
    })
    def age_display(self, request, donor=None, model_organism_age=None,
                    model_organism_age_units=None):
        if donor is not None:
            donor = request.embed(donor, '@@object')
            if 'age' in donor and 'age_units' in donor:
                if donor['age'] == 'unknown':
                    return ''
                return u'{age} {age_units}'.format(**donor)
        if model_organism_age is not None and model_organism_age_units is not None:
            return u'{age} {age_units}'.format(
                age=model_organism_age,
                age_units=model_organism_age_units,
            )
        return None<|MERGE_RESOLUTION|>--- conflicted
+++ resolved
@@ -67,11 +67,7 @@
         'rnais.documents.award',
         'rnais.documents.lab',
         'organism',
-<<<<<<< HEAD
-        'references'
-=======
         'references',
->>>>>>> f3c26b9a
     ]
 
     @calculated_property(condition='biosample_term_id', schema={
