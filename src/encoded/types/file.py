from ..contentbase import (
    calculated_property,
    collection,
)
from ..embedding import embed
from ..schema_utils import (
    load_schema,
    schema_validator,
)
from .base import (
    Item,
)
from pyramid.httpexceptions import (
    HTTPForbidden,
    HTTPTemporaryRedirect,
    HTTPNotFound,
)
from pyramid.response import Response
from pyramid.settings import asbool
from pyramid.view import view_config
from urllib.parse import (
    parse_qs,
    urlparse,
)
import boto
import datetime
import json
import pytz
import time


def show_upload_credentials(request=None, context=None, status=None):
    if request is None or status not in ('uploading', 'upload failed'):
        return False
    return request.has_permission('edit', context)


def external_creds(bucket, key, name):
    policy = {
        'Version': '2012-10-17',
        'Statement': [
            {
                'Effect': 'Allow',
                'Action': 's3:PutObject',
                'Resource': 'arn:aws:s3:::{bucket}/{key}'.format(bucket=bucket, key=key),
            }
        ]
    }
    conn = boto.connect_sts(profile_name='encoded-files-upload')
    token = conn.get_federation_token(name, policy=json.dumps(policy))
    # 'access_key' 'secret_key' 'expiration' 'session_token'
    credentials = token.credentials.to_dict()
    credentials.update({
        'upload_url': 's3://{bucket}/{key}'.format(bucket=bucket, key=key),
        'federated_user_arn': token.federated_user_arn,
        'federated_user_id': token.federated_user_id,
        'request_id': token.request_id,
    })
    return {
        'service': 's3',
        'bucket': bucket,
        'key': key,
        'upload_credentials': credentials,
    }


@collection(
    name='files',
    unique_key='accession',
    properties={
        'title': 'Files',
        'description': 'Listing of Files',
    })
class File(Item):
    item_type = 'file'
    schema = load_schema('file.json')
    name_key = 'accession'

    rev = {
        'paired_with': ('file', 'paired_with'),
    }

    embedded = [
        'replicate',
        'replicate.experiment',
        'replicate.experiment.lab',
        'replicate.experiment.target',
        'derived_from',
        'submitted_by',
        'pipeline',
        'analysis_step',
        'analysis_step.software_versions',
        'analysis_step.software_versions.software'
    ]

    def unique_keys(self, properties):
        keys = super(File, self).unique_keys(properties)
        if properties.get('status') != 'replaced':
            if 'md5sum' in properties:
                value = 'md5:{md5sum}'.format(**properties)
                keys.setdefault('alias', []).append(value)
            # Ensure no files have multiple reverse paired_with
            if 'paired_with' in properties:
                keys.setdefault('file:paired_with', []).append(properties['paired_with'])
        return keys

    # Don't specify schema as this just overwrites the existing value
    @calculated_property(
        condition=lambda paired_end=None: paired_end == '1')
    def paired_with(self, root, request):
        paired_with = self.get_rev_links('paired_with')
        if not paired_with:
            return None
        item = root.get_by_uuid(paired_with[0])
        return request.resource_path(item)

    @calculated_property(schema={
        "title": "Download URL",
        "type": "string",
    })
    def href(self, request, accession, file_format):
        file_extension = self.schema['file_format_file_extension'][file_format]
        filename = '{}{}'.format(accession, file_extension)
        return request.resource_path(self, '@@download', filename)

    @calculated_property(condition=show_upload_credentials, schema={
        "type": "object",
    })
    def upload_credentials(self):
        return self.propsheets['external']['upload_credentials']

    @calculated_property(schema={
        "title": "Pipeline",
        "type": "string",
        "linkTo": "pipeline"
    })
    def pipeline(self, request, step_run=None):
        if step_run is not None:
            workflow = request.embed(step_run, '@@object').get('workflow_run')
            if workflow:
                return request.embed(workflow, '@@object').get('pipeline')

<<<<<<< HEAD
    @calculated_property(schema={
            "title": "Analysis Step",
            "type": "string",
            "linkTo": "analysis_step"        
        })
    def analysis_step(self, request, step_run=None):
        if step_run is not None:
            return request.embed(step_run, '@@object').get('analysis_step')


=======
>>>>>>> a6532353
    @classmethod
    def create(cls, registry, properties, sheets=None):
        if properties.get('status') == 'uploading':
            sheets = {} if sheets is None else sheets.copy()

            bucket = registry.settings['file_upload_bucket']
            mapping = cls.schema['file_format_file_extension']
            file_extension = mapping[properties['file_format']]
            date = properties['date_created'].split('T')[0].replace('-', '/')
            key = '{date}/{uuid}/{accession}{file_extension}'.format(
                date=date, file_extension=file_extension, **properties)
            name = 'upload-{time}-{accession}'.format(
                time=time.time(), **properties)  # max 32 chars

            sheets['external'] = external_creds(bucket, key, name)
        return super(File, cls).create(registry, properties, sheets)


@view_config(name='upload', context=File, request_method='GET',
             permission='edit')
def get_upload(context, request):
    external = context.propsheets.get('external', {})
    if external.get('service') != 's3':
        raise ValueError(external.get('service'))
    return {
        '@graph': [{
            '@id': request.resource_path(context),
            'upload_credentials': external['upload_credentials'],
        }],
    }


@view_config(name='upload', context=File, request_method='POST',
             permission='edit', validators=[schema_validator({"type": "object"})])
def post_upload(context, request):
    properties = context.upgrade_properties(finalize=False)
    if properties['status'] not in ('uploading', 'upload failed'):
        raise HTTPForbidden('status must be "uploading" to issue new credentials')

    external = context.propsheets.get('external', {})
    if external.get('service') != 's3':
        raise ValueError(external.get('service'))

    bucket = external['bucket']
    key = external['key']
    name = 'upload-{time}-{accession}'.format(
        time=time.time(), **properties)  # max 32 chars
    creds = external_creds(bucket, key, name)
    context.update(None, {'external': creds})
    rendered = embed(request, '/%s/@@object' % context.uuid, as_user=True)
    result = {
        'status': 'success',
        '@type': ['result'],
        '@graph': [rendered],
    }
    return result


@view_config(name='download', context=File, request_method='GET',
             permission='view', subpath_segments=[0, 1])
def download(context, request):
    properties = context.upgrade_properties(finalize=False)
    mapping = context.schema['file_format_file_extension']
    file_extension = mapping[properties['file_format']]
    filename = properties['accession'] + file_extension
    if request.subpath:
        _filename, = request.subpath
        if filename != _filename:
            raise HTTPNotFound(_filename)

    proxy = asbool(request.params.get('proxy')) or 'Origin' in request.headers

    external = context.propsheets.get('external', {})
    if external.get('service') == 's3':
        conn = boto.connect_s3()
        location = conn.generate_url(
            36*60*60, request.method, external['bucket'], external['key'],
            force_http=proxy, response_headers={
                'response-content-disposition': "attachment; filename=" + filename,
            })
    else:
        raise ValueError(external.get('service'))

    if asbool(request.params.get('soft')):
        expires = int(parse_qs(urlparse(location).query)['Expires'][0])
        return {
            '@type': ['SoftRedirect'],
            'location': location,
            'expires': datetime.datetime.fromtimestamp(expires, pytz.utc).isoformat(),
        }

    if proxy:
        return Response(headers={'X-Accel-Redirect': '/_proxy/' + str(location)})

    # 307 redirect specifies to keep original method
    raise HTTPTemporaryRedirect(location=location)<|MERGE_RESOLUTION|>--- conflicted
+++ resolved
@@ -140,7 +140,6 @@
             if workflow:
                 return request.embed(workflow, '@@object').get('pipeline')
 
-<<<<<<< HEAD
     @calculated_property(schema={
             "title": "Analysis Step",
             "type": "string",
@@ -151,8 +150,6 @@
             return request.embed(step_run, '@@object').get('analysis_step')
 
 
-=======
->>>>>>> a6532353
     @classmethod
     def create(cls, registry, properties, sheets=None):
         if properties.get('status') == 'uploading':
