--- conflicted
+++ resolved
@@ -10,12 +10,7 @@
     INDEXER,
     ICachedItem,
 )
-<<<<<<< HEAD
-from .indexer_utils import find_uuids_for_indexing
-=======
-from ..storage import RDBStorage
 from .indexer_utils import get_namespaced_index, find_uuids_for_indexing
->>>>>>> 2250d1fd
 from .create_mapping import SEARCH_MAX
 from dcicutils import es_utils
 import structlog
@@ -27,17 +22,10 @@
     from ..storage import register_storage
     registry = config.registry
     es = registry[ELASTIC_SEARCH]
-    # ES 5 change: 'snovault' index removed, search among '_all' instead
-<<<<<<< HEAD
-    es_index = '_all'
+    es_index = get_namespaced_index(config, '*')
     # update read storage on PickStorage created in storage.py
     read_storage = ElasticSearchStorage(es, es_index)
     register_storage(registry, read_override=read_storage)
-=======
-    es_index = get_namespaced_index(config, '*')
-    wrapped_storage = registry[STORAGE]
-    registry[STORAGE] = PickStorage(ElasticSearchStorage(es, es_index), wrapped_storage, registry)
->>>>>>> 2250d1fd
 
 
 def find_linking_property(our_dict, value_to_find):
@@ -101,111 +89,6 @@
         alsoProvides(item, ICachedItem)
 
 
-<<<<<<< HEAD
-=======
-class PickStorage(object):
-    def __init__(self, read, write, registry):
-        self.read = read
-        self.write = write
-        self.registry = registry
-
-    def storage(self):
-        request = get_current_request()
-        if request and request.datastore == 'elasticsearch':
-            return self.read
-        return self.write
-
-    def get_by_uuid(self, uuid):
-        storage = self.storage()
-        model = storage.get_by_uuid(uuid)
-        if storage is self.read:
-            if model is None:
-                return self.write.get_by_uuid(uuid)
-        return model
-
-    def get_by_unique_key(self, unique_key, name):
-        storage = self.storage()
-        model = storage.get_by_unique_key(unique_key, name)
-        if storage is self.read:
-            if model is None:
-                return self.write.get_by_unique_key(unique_key, name)
-        return model
-
-    def get_by_json(self, key, value, item_type, default=None):
-        storage = self.storage()
-        model = storage.get_by_json(key, value, item_type)
-        if storage is self.read:
-            if model is None:
-                return self.write.get_by_json(key, value, item_type)
-        return model
-
-    def find_uuids_linked_to_item(self, rid):
-        """
-        Given a resource id (rid), such as uuid, find all items in the DB
-        that have a linkTo to that item.
-        Returns some extra information about the fields/links that are
-        present
-        """
-        linked_info = []
-        # we only care about linkTos the item and not reverse links here
-        uuids_linking_to_item = find_uuids_for_indexing(self.registry, set([rid]))
-        # remove the item itself from the list
-        uuids_linking_to_item = uuids_linking_to_item - set([rid])
-        if len(uuids_linking_to_item) > 0:
-            # Return list of { '@id', 'display_title', 'uuid' } in 'comment'
-            # property of HTTPException response to assist with any manual unlinking.
-            for linking_uuid in uuids_linking_to_item:
-                linking_dict = self.read.get_by_uuid(linking_uuid).source.get('embedded')
-                linking_property = find_linking_property(linking_dict, rid)
-                linked_info.append({
-                    '@id' : linking_dict.get('@id', linking_dict['uuid']),
-                    'display_title' : linking_dict.get('display_title', linking_dict['uuid']),
-                    'uuid' : linking_uuid,
-                    'field' : linking_property or "Not Embedded"
-                })
-        return linked_info
-
-    def purge_uuid(self, rid, index_name, item_type=None):
-        """
-        Attempt to purge an item by given resource id (rid), completely
-        removing it from ES and DB.
-        """
-        model = self.get_by_uuid(rid)
-        # ES deletion requires index & doc_type, which are both == item_type
-        if not item_type:
-            item_type = model.item_type
-        max_sid = model.max_sid
-        uuids_linking_to_item = self.find_uuids_linked_to_item(rid)
-        if len(uuids_linking_to_item) > 0:
-            raise HTTPLocked(detail="Cannot purge item as other items still link to it",
-                             comment=uuids_linking_to_item)
-        log.warning('PURGE: purging %s' % rid)
-
-        # delete the item from DB
-        self.write.purge_uuid(rid)
-        # delete the item from ES and also the mirrored ES if present
-        self.read.purge_uuid(rid, index_name, item_type, self.registry)
-        # queue related items for reindexing
-        self.registry[INDEXER].find_and_queue_secondary_items(set([rid]), set(),
-                                                              sid=max_sid)
-
-    def get_rev_links(self, model, rel, *item_types):
-        return self.storage().get_rev_links(model, rel, *item_types)
-
-    def __iter__(self, *item_types):
-        return self.storage().__iter__(*item_types)
-
-    def __len__(self, *item_types):
-        return self.storage().__len__(*item_types)
-
-    def create(self, item_type, uuid):
-        return self.write.create(item_type, uuid)
-
-    def update(self, model, properties=None, sheets=None, unique_keys=None, links=None):
-        return self.write.update(model, properties, sheets, unique_keys, links)
-
-
->>>>>>> 2250d1fd
 class ElasticSearchStorage(object):
     """
     Storage class used to interface with Elasticsearch.
@@ -239,7 +122,7 @@
         search = search.query(id_query)
         return self._one(search)
 
-    def get_by_uuid_direct(self, uuid, index_name, item_type):
+    def get_by_uuid_direct(self, uuid, item_type):
         """
         See if a document exists under the index/doc_type given by item_type.
         self.es.get calls a GET request, which will refresh the given
@@ -259,16 +142,7 @@
         Returns:
             The _source value from the document, if it exists
         """
-        # use the CachedModel. Would need to change usage of get_by_uuid_direct
-        # in snovault to res.source from res['_source']
-        # try:
-        #     res = self.es.get(index=item_type, doc_type=item_type, id=uuid,
-        #                       _source=True, realtime=True, ignore=404)
-        # except elasticsearch.exceptions.NotFoundError:
-        #     model = None
-        # else:
-        #     model = CachedModel(res)
-        # return model
+        index_name = get_namespaced_index(request, item_type)
         try:
             res = self.es.get(index=index_name, doc_type=item_type, id=uuid,
                               _source=True, realtime=True, ignore=404)
@@ -322,11 +196,7 @@
         """
         return None
 
-<<<<<<< HEAD
     def purge_uuid(self, registry, rid, item_type=None, max_sid=None):
-=======
-    def purge_uuid(self, rid, index_name, item_type=None, registry=None):
->>>>>>> 2250d1fd
         """
         Purge a uuid from the write storage (Elasticsearch)
         If there is a mirror environment set up for the indexer, also attempt
@@ -335,6 +205,8 @@
         if not item_type:
             model = self.get_by_uuid(rid)
             item_type = model.item_type
+        index_name = get_namespaced_index(request, item_type)
+
         try:
             self.es.delete(id=rid, index=index_name, doc_type=item_type)
         except elasticsearch.exceptions.NotFoundError:
