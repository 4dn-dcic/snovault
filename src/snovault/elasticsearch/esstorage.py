import elasticsearch.exceptions
from elasticsearch.helpers import scan
from elasticsearch_dsl import Search, Q
from zope.interface import alsoProvides
from uuid import UUID
from .interfaces import (
    ELASTIC_SEARCH,
    INDEXER_QUEUE_MIRROR,
    INDEXER,
    ICachedItem,
)
from .indexer_utils import get_namespaced_index, find_uuids_for_indexing
from .create_mapping import SEARCH_MAX
from ..storage import register_storage
from dcicutils import es_utils, ff_utils
import structlog

log = structlog.getLogger(__name__)


def includeme(config):
    registry = config.registry
    # IMPORTANT: update read storage on PickStorage created in storage.py
    # Without `register_storage` call, cannot read from ES in the portal
    read_storage = ElasticSearchStorage(registry)
    register_storage(registry, read_override=read_storage)


class CachedModel(object):
    """
    Model used by resources returned from ElasticSearchStorage.
    Leverages cached_views.ICachedItem to create different item views
    that use this model.
    Analogous to storage.Resource, the model used for database resources
    """
    used_datastore = 'elasticsearch'

    def __init__(self, source):
        """
        Takes a dictionary document `source`
        """
        self.source = source

    @property
    def item_type(self):
        return self.source['item_type']

    @property
    def properties(self):
        return self.source['properties']

    @property
    def propsheets(self):
        return self.source['propsheets']

    @property
    def unique_keys(self):
        return self.source['unique_keys']

    @property
    def links(self):
        return self.source['links']

    @property
    def uuid(self):
        """
        Return UUID object to be consistent with Resource.uuid
        """
        return UUID(self.source['uuid'])

    @property
    def sid(self):
        return self.source['sid']

    @property
    def max_sid(self):
        return self.source['max_sid']

    def used_for(self, item):
        alsoProvides(item, ICachedItem)


class ElasticSearchStorage(object):
    """
    Storage class used to interface with Elasticsearch.
    Corresponds to storage.PickStorage.read and is analagous to
    storage.RDBStorage, which is used when working with DB models
    """
    def __init__(self, registry):
        self.registry = registry
        self.es = registry[ELASTIC_SEARCH]
        self.index = get_namespaced_index(registry, '*')

    def _one(self, search):
        # execute search and return a model if there is one hit
        hits = search.execute()
        if len(hits) != 1:
            return None
        model = CachedModel(hits[0].to_dict())
        return model

    @staticmethod
    def find_linking_property(our_dict, value_to_find):
        """
        Helper function used in ElasticSearchStorage.find_uuids_linked_to_item
        """
        def find_it(d, parent_key=None):
            if isinstance(d, list):
                for idx, v in enumerate(d):
                    if isinstance(v, dict) or isinstance(v, list):
                        found = find_it(v, parent_key)
                        if found:
                            return (parent_key if parent_key else '') + '[' + str(idx) + '].' + found
                    elif v == value_to_find:
                        return '[' + str(idx) + ']'
            elif isinstance(d, dict):
                for k, v in d.items():
                    if isinstance(v, dict) or isinstance(v, list):
                        found = find_it(v, k)
                        if found:
                            return found
                    elif v == value_to_find:
                        return k
            return None

        return find_it(our_dict)

    def get_by_uuid(self, uuid):
        """
        This calls a search, and index/doc_type does not need to be provided
        Returns a CachedModel built with the es hit, or None if it is not found

        Args:
            uuid (str): uuid of the item to find

        Returns:
            CachedModel of the hit or None
        """
        search = Search(using=self.es, index=self.index)
        id_query = Q('ids', values=[str(uuid)])
        search = search.query(id_query)
        return self._one(search)

    def get_by_uuid_direct(self, uuid, item_type):
        """
        See if a document exists under the index/doc_type given by item_type.
        self.es.get calls a GET request, which will refresh the given
        document (and all other docs) in realtime, if necessary. Explicitly
        ignore 404 responses from elasticsearch to reduce logging.

        NOTE: this function DOES NOT use CachedModel, as it is used for direct
              querying of ES items during indexing only. It might be performant
              to set the CachedModel from these results.
              Right now, I'm not doing it because get_by_uuid_direct
              is possibly called very often during indexing.

        Args:
            uuid (str): uuid of the item to GET
            item_type (str): item_type of the item to GET

        Returns:
            dict: the Elasticsearch document if found, else None
        """
        index_name = get_namespaced_index(self.registry, item_type)
        try:
            res = self.es.get(index=index_name, doc_type=item_type, id=uuid,
                              _source=True, realtime=True, ignore=404)
        except elasticsearch.exceptions.NotFoundError:
            res = None
        return res

    def get_by_json(self, key, value, item_type, default=None):
        """
        Perform a search with an given key and value.
        Returns CachedModel if found, otherwise None
        """
        # find the term with the specific type
        term = 'embedded.' + key + '.raw'
        search = Search(using=self.es, index=self.index)
        search = search.filter('term', **{term: value})
        search = search.filter('type', value=item_type)
        return self._one(search)

    def get_by_unique_key(self, unique_key, name):
        """
        Perform a search against unique keys with given unique_key (field) and
        name (value).
        Returns CachedModel if found, otherwise None
        """
        term = 'unique_keys.' + unique_key
        # had to use ** kw notation because of variable in field name
        search = Search(using=self.es, index=self.index)
        search = search.filter('term', **{term: name})
        search = search.extra(version=True)
        return self._one(search)

    def get_rev_links(self, model, rel, *item_types):
        """
        Get the reverse links given a item model and a rev link name (rel), as
        well as the applicable item types of the reverse links.
        Perform a search and return a list of uuids of the resulting documents
        """
        search = Search(using=self.es, index=self.index)
        search = search.extra(size=SEARCH_MAX)
        # rel links use '~' instead of '.' due to ES field restraints
        proc_rel = rel.replace('.', '~')
        # had to use ** kw notation because of variable in field name
        search = search.filter('term', **{'links.' + proc_rel: str(model.uuid)})
        if item_types:
            search = search.filter('terms', item_type=item_types)
        hits = search.execute()
        return [hit.to_dict().get('uuid', hit.to_dict().get('_id')) for hit in hits]

    def get_sids_by_uuids(self, rids):
        """
        Currently not implemented for ES. Just return an empty dict

        Args:
            rids (list): list of string rids (uuids)

        Returns:
            dict keyed by rid with integer sid values
        """
        return {}

    def get_max_sid(self):
        """
        Currently not implemented for ES. Just return None
        """
        return None

    def purge_uuid(self, rid, item_type, max_sid=None):
        """
        Purge a uuid from the write storage (Elasticsearch)
        If there is a mirror environment set up for the indexer, also attempt
        to remove the uuid from the mirror Elasticsearch
        """
        index_name = get_namespaced_index(self.registry, item_type)
        try:
            self.es.delete(id=rid, index=index_name, doc_type=item_type)
        except elasticsearch.exceptions.NotFoundError:
            # Case: Not yet indexed
            log.error('PURGE: Could not find %s in ElasticSearch. Continuing.' % rid)
        except Exception as exc:
            log.error('PURGE: Cannot delete %s in ElasticSearch. Error: %s Continuing.' % (item_type, str(exc)))
        else:
            log.info('PURGE: successfully deleted %s in ElasticSearch' % rid)

        # queue related items for reindexing
        self.registry[INDEXER].find_and_queue_secondary_items(set([rid]), set(), sid=max_sid)

        # if configured, delete the item from the mirrored ES as well
        if self.registry.settings.get('mirror.env.name'):
            mirror_env = self.registry.settings['mirror.env.name']
            use_aws_auth = self.registry.settings.get('elasticsearch.aws_auth')
            mirror_health = ff_utils.get_health_page(ff_env=mirror_env)
            log.info('PURGE: attempting to purge %s from mirror storage %s' % (rid, mirror_env))
            # if we could not get mirror health, bail here
            if 'error' in mirror_health:
                log.error('PURGE: Tried to purge %s from mirror storage but couldn\'t get health page. Is staging up?' % rid)
                log.error('PURGE: Mirror health error: %s' % mirror_health)
                return
            # make sure use_aws_auth is bool
            if not isinstance(use_aws_auth, bool):
                use_aws_auth = True if use_aws_auth == 'true' else False
            mirror_client = es_utils.create_es_client(mirror_health['elasticsearch'],
                                                      use_aws_auth=use_aws_auth)
            try:
                # assume index is <namespace> + item_type
                mirror_index = mirror_health.get('namespace', '') + item_type
                mirror_client.delete(id=rid, index=mirror_index, doc_type=item_type)
            except elasticsearch.exceptions.NotFoundError:
                # Case: Not yet indexed
                log.error('PURGE: Cannot find %s in mirrored Elasticsearch (%s). Continuing.' % (rid, mirror_env))
            except Exception as exc:
<<<<<<< HEAD
                log.error('PURGE: Cannot delete %s in mirrored Elasticsearch (%s). Error: %s Continuing.' % (item_type, mirror_env, str(exc)))
            else:
                log.info('PURGE: sucessfully deleted %s in mirrored Elasticsearch (%s)'
                         % (item_type, mirror_env))
=======
                log.error('PURGE: Cannot delete %s in mirrored ElasticSearch (%s). Error: %s Continuing.' % (item_type, mirror_env, str(exc)))
        else:
            log.info('PURGE: Did not find a mirror env. Continuing.')
>>>>>>> e46ac9f1

    def __iter__(self, *item_types):
        """
        Return a generator that yields string uuids of all documents matching
        given item types (through kwargs). Use all item types if none provided
        """
        query = {'query': {
            'bool': {
                'filter': {'terms': {'item_type': item_types}} if item_types else {'match_all': {}}
            }
        }}
        for hit in scan(self.es, index=self.index, query=query):
            yield hit.get('uuid', hit.get('_id'))

    def __len__(self, *item_types):
        """
        Return an integer count of the number of documents resulting for a
        search across all given item types (through kwargs). Use all item types
        if none provided
        """
        query = {'query': {
            'bool': {
                'filter': {'terms': {'item_type': item_types}} if item_types else {'match_all': {}}
            }
        }}
        result = self.es.count(index=self.index, body=query)
        return result['count']

    def find_uuids_linked_to_item(self, rid):
        """
        Given a resource id (uuid), find all items in ES that linkTo that item.
        Returns some extra information about the fields/links that are present
        """
        linked_info = []
        # we only care about linkTos the item and not reverse links here
        uuids_linking_to_item = find_uuids_for_indexing(self.registry, set([rid]))
        # remove the item itself from the list
        uuids_linking_to_item = uuids_linking_to_item - set([rid])
        if len(uuids_linking_to_item) > 0:
            # Return list of { '@id', 'display_title', 'uuid' } in 'comment'
            # property of HTTPException response to assist with any manual unlinking.
            for linking_uuid in uuids_linking_to_item:
                linking_dict = self.get_by_uuid(linking_uuid).source.get('embedded')
                linking_property = self.find_linking_property(linking_dict, rid)
                linked_info.append({
                    '@id' : linking_dict.get('@id', linking_dict['uuid']),
                    'display_title' : linking_dict.get('display_title', linking_dict['uuid']),
                    'uuid' : linking_uuid,
                    'field' : linking_property or "Not Embedded"
                })
        return linked_info

    def update(self, model, properties, sheets, unique_keys, links):
        """
        Update the ES contents for an ElasticSearch-based item.
        `model` is database model (storage.Resource), which is needed for
        getting correct sid/max_sid.
        This function gets existing ES document for the given item and updates
        the fields contained in `document` below. If there is no existing item,
        create an ES document with the minimal information.
        This will create a discrepancy between the
        new attributes and the indexed ones, like `properties` vs `embedded`.
        However, this is consistent with the database approach of indexing
        and the document will be updated after it is indexed
        """
        # links in ES use "~" instead of "."
        es_links = {}
        for key, val in links.items():
            es_links['~'.join(key.split('.'))] = val

        document = {
            'item_type': model.item_type,
            'uuid': str(model.uuid),
            'max_sid': model.max_sid,
            'sid': model.sid,
            'properties': properties,
            'propsheets': {},
            'unique_keys': unique_keys,
            'links': es_links
        }
        if sheets is not None:
            document['propsheets'] = sheets

        # get existing document if it exists
        existing_doc = self.get_by_uuid(document['uuid'])
        if existing_doc is not None:
            existing_doc.source.update(document)
            document = existing_doc.source

        index_name = get_namespaced_index(self.registry, document['item_type'])
        # use `refresh='waitfor'` so that the ES model is immediately available
        self.es.index(
            index=index_name, doc_type=document['item_type'], body=document,
            id=document['uuid'], version=document['sid'],
            version_type='external_gte', refresh='wait_for'
        )<|MERGE_RESOLUTION|>--- conflicted
+++ resolved
@@ -273,16 +273,9 @@
                 # Case: Not yet indexed
                 log.error('PURGE: Cannot find %s in mirrored Elasticsearch (%s). Continuing.' % (rid, mirror_env))
             except Exception as exc:
-<<<<<<< HEAD
-                log.error('PURGE: Cannot delete %s in mirrored Elasticsearch (%s). Error: %s Continuing.' % (item_type, mirror_env, str(exc)))
-            else:
-                log.info('PURGE: sucessfully deleted %s in mirrored Elasticsearch (%s)'
-                         % (item_type, mirror_env))
-=======
                 log.error('PURGE: Cannot delete %s in mirrored ElasticSearch (%s). Error: %s Continuing.' % (item_type, mirror_env, str(exc)))
         else:
             log.info('PURGE: Did not find a mirror env. Continuing.')
->>>>>>> e46ac9f1
 
     def __iter__(self, *item_types):
         """
