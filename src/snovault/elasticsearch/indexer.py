from elasticsearch.exceptions import (
    ConflictError,
    ConnectionError,
    TransportError,
)
from pyramid.view import view_config
from urllib3.exceptions import ReadTimeoutError
from .interfaces import (
    ELASTIC_SEARCH,
    INDEXER,
    INDEXER_QUEUE
)
from snovault import (
    DBSESSION,
)
from .indexer_utils import find_uuids_for_indexing
import datetime
import logging
import time
import copy
import json

log = logging.getLogger(__name__)


def includeme(config):
    config.add_route('index', '/index')
    config.scan(__name__)
    registry = config.registry
    registry[INDEXER] = Indexer(registry)


@view_config(route_name='index', request_method='POST', permission="index")
def index(request):
    # Setting request.datastore here only works because routed views are not traversed.
    request.datastore = 'database'
    record = request.json.get('record', False)  # if True, make a record in meta
    dry_run = request.json.get('dry_run', False)  # if True, do not actually index
    es = request.registry[ELASTIC_SEARCH]
    indexer = request.registry[INDEXER]

    # ensure we get the latest version of what is in the db as much as possible
    session = request.registry[DBSESSION]()
    connection = session.connection()
    connection.execute('SET TRANSACTION ISOLATION LEVEL READ COMMITTED READ ONLY')


    if not dry_run:
        index_start_time = datetime.datetime.now()
        index_start_str = index_start_time.isoformat()

        # create indexing record, with _id = indexing_start_time timestamp
        indexing_record = {
            'uuid': index_start_str,
            'indexing_status': 'started',
        }

        # get info on what actually is being indexed
        indexing_content = {
            'type': 'sync' if request.json.get('uuids') else 'queue',
        }
        if indexing_content['type'] == 'sync':
            indexing_content['sync_uuids'] = len(request.json.get('uuids'))
        else:
            indexing_content['initial_queue_status'] = indexer.queue.number_of_messages()
        indexing_record['indexing_content'] = indexing_content
        indexing_record['indexing_started'] = index_start_str
        indexing_counter = [0]  # do this so I can pass it as a reference
        # actually index
        # try to ensure ES is reasonably up to date
        es.indices.refresh(index='_all')
        indexing_record['errors'] = indexer.update_objects(request, indexing_counter)
        index_finish_time = datetime.datetime.now()
        indexing_record['indexing_finished'] = index_finish_time.isoformat()
        indexing_record['indexing_elapsed'] = str(index_finish_time - index_start_time)
        # update record with final queue snapshot
        if indexing_content['type'] == 'queue':
            indexing_content['finished_queue_status'] = indexer.queue.number_of_messages()
        indexing_record['indexing_count'] = indexing_counter[0]
        indexing_record['indexing_status'] = 'finished'

        # with the index listener running more frequently, we don't want to
        # store a ton of useless records. Only store queue records that have
        # errors or have non-zero indexing count
        if record and indexing_content['type'] == 'queue' and not indexing_record['errors']:
            record = indexing_record['indexing_count'] > 0

        if record:
            try:
                es.index(index='meta', doc_type='meta', body=indexing_record, id=index_start_str)
                es.index(index='meta', doc_type='meta', body=indexing_record, id='latest_indexing')
            except:
                indexing_record['indexing_status'] = 'errored'
                error_messages = copy.deepcopy(indexing_record['errors'])
                del indexing_record['errors']
                es.index(index='meta', doc_type='meta', body=indexing_record, id=index_start_str)
                es.index(index='meta', doc_type='meta', body=indexing_record, id='latest_indexing')
                for item in error_messages:
                    if 'error_message' in item:
                        log.error('Indexing error for {}, error message: {}'.format(item['uuid'], item['error_message']))
                        item['error_message'] = "Error occured during indexing, check the logs"
            es.indices.refresh(index='meta')
            # use this opportunity to sync flush the index (no harm if it fails)
            try:
                es.indices.flush_synced(index='meta')
            except ConflictError:
                pass
    # refresh all indices
    try:
        es.indices.refresh(index='_all')
    except Exception as e:
        log.warning('Error refreshing indices after indexing: %s' % str(e))
    return indexing_record


class Indexer(object):
    def __init__(self, registry):
        self.registry = registry
        self.es = registry[ELASTIC_SEARCH]
        self.queue = registry[INDEXER_QUEUE]

    def update_objects(self, request, counter=None):
        """
        Top level update routing
        """
        # indexing is either run with sync uuids passed through the request
        # (which is synchronous) OR uuids from the queue
        sync_uuids = request.json.get('uuids', None)
        # actually index
        if sync_uuids:
            errors = self.update_objects_sync(request, sync_uuids, counter)
        else:
            errors = self.update_objects_queue(request, counter)


    def get_messages_from_queue(self):
        """
        Simple helper method. Attempt to get items from primary queue first,
        and if none are found, attempt from secondary queue. Both use
        long polling. Returns list of messages received and bool is_secondary
        """
        is_secondary = False
        messages = self.queue.receive_messages()  # long polling used in SQS
        if not messages:
            messages = self.queue.receive_messages(secondary=True)
            is_secondary = True
        return messages, is_secondary


    def find_and_queue_secondary_items(self, uuids):
        """
        Should be used when strict is False
        Find all associated uuids of the given set of uuid using ES and queue
        them in the secondary queue.
        """
        associated_uuids = find_uuids_for_indexing(self.registry, uuids, log)
        # remove already indexed primary uuids used to find them
        secondary_uuids = list(associated_uuids - uuids)
        return self.queue.add_uuids(self.registry, secondary_uuids, strict=True, secondary=True)


    def update_objects_queue(self, request, counter):
        """
        Used with the queue
        """
        errors = []
        # hold uuids that will be used to find secondary uuids
        non_strict_uuids = set()
        to_delete = []  # hold messages that will be deleted
        messages, is_secondary = self.get_messages_from_queue()
        while len(messages) > 0:
            for msg in messages:
                msg_body = json.loads(msg['Body'])
                if isinstance(msg_body, dict):
                    msg_uuid = msg_body['uuid']
                    if msg_body['strict'] is False:
                        non_strict_uuids.add(msg_uuid)
                else:  # old uuid message format
<<<<<<< HEAD
                    msg_uuid = msg_body
=======
                    msg_uuids = msg_body

>>>>>>> b3d84a74
                error = self.update_object(request, msg_uuid)
                if error:
                    # on an error, replace the message back in the queue
                    # could do something with error, like putting on elasticache
                    self.queue.replace_messages([msg], secondary=is_secondary)
                    errors.append(error)
                    break
                else:
                    if counter: counter[0] += 1  # do not increment on error
                    to_delete.append(msg)
                # delete messages when we have the right number
                if len(to_delete) == self.queue.delete_batch_size:
                    self.queue.delete_messages(to_delete, secondary=is_secondary)
                    to_delete = []
            # add to secondary queue, if applicable
            if non_strict_uuids:
                queued, failed = self.find_and_queue_secondary_items(non_strict_uuids)
                if failed:
                    error_msg = 'Failure(s) queueing secondary uuids: %s' % str(failed)
                    log.error('INDEXER: ' + error_msg)
                    errors.append({'error_message': error_msg})
                non_strict_uuids = set()
            prev_is_secondary = is_secondary
            messages, is_secondary = self.get_messages_from_queue()
            # if we have switched between primary and secondary queues, delete
            # outstanding messages using previous queue
            if prev_is_secondary != is_secondary and to_delete:
                self.queue.delete_messages(to_delete, secondary=prev_is_secondary)
                to_delete = []
        # delete any outstanding messages
        if to_delete:
            self.queue.delete_messages(to_delete, secondary=is_secondary)
        return errors


    def update_objects_sync(self, request, sync_uuids, counter):
        """
        Used with sync uuids (simply loop through)
        sync_uuids is a list of string uuids. Use timestamp of index run
        """
        errors = []
        for i, uuid in enumerate(sync_uuids):
            error = self.update_object(request, uuid)
            if error is not None:  # don't increment counter on an error
                errors.append(error)
            elif counter:
                counter[0] += 1
        return errors


    def update_object(self, request, uuid, curr_time=None):
        """
        Actually index the uuid using the index-data view.
        """
<<<<<<< HEAD
        if not curr_time:
            curr_time = datetime.datetime.utcnow().isoformat()  # utc
=======
        curr_time = datetime.datetime.now().isoformat()
        timestamp = int(time.time() * 1000000)

        props = request.registry['storage'].write.get_by_uuid(uuid).properties
        print(props)
>>>>>>> b3d84a74
        try:
            result = request.embed('/%s/@@index-data' % uuid, as_user='INDEXER')
        except Exception as e:
            log.error('Error rendering /%s/@@index-data', uuid, exc_info=True)
            return {'error_message': repr(e), 'time': curr_time, 'uuid': str(uuid)}
        if uuid == '431106bc-8535-4448-903e-854af460b121':
            print('\n\INDEXER:\n%s\n\n' % request.registry['storage'].write.get_by_uuid(uuid).properties['description'])
        last_exc = None
        # epoch timestamp is used as ES version number
        timestamp = int(time.time() * 1000000)
        for backoff in [0, 1, 2]:
            time.sleep(backoff)
            try:
                self.es.index(
                    index=result['item_type'], doc_type=result['item_type'], body=result,
                    id=str(uuid), version=timestamp, version_type='external_gt',
                    request_timeout=30
                )
            except ConflictError:
                last_exc = 'Conflict indexing %s at version %s' % (uuid, timestamp)
                log.warning(last_exc)
                break
            except (ConnectionError, ReadTimeoutError, TransportError) as e:
                log.warning('Retryable error indexing %s: %r', uuid, e)
                last_exc = repr(e)
            except Exception as e:
                log.error('Error indexing %s', uuid, exc_info=True)
                last_exc = repr(e)
                break
            else:
                return
        return {'error_message': last_exc, 'time': curr_time, 'uuid': str(uuid)}


    def shutdown(self):
        pass<|MERGE_RESOLUTION|>--- conflicted
+++ resolved
@@ -176,12 +176,7 @@
                     if msg_body['strict'] is False:
                         non_strict_uuids.add(msg_uuid)
                 else:  # old uuid message format
-<<<<<<< HEAD
                     msg_uuid = msg_body
-=======
-                    msg_uuids = msg_body
-
->>>>>>> b3d84a74
                 error = self.update_object(request, msg_uuid)
                 if error:
                     # on an error, replace the message back in the queue
@@ -236,16 +231,8 @@
         """
         Actually index the uuid using the index-data view.
         """
-<<<<<<< HEAD
         if not curr_time:
             curr_time = datetime.datetime.utcnow().isoformat()  # utc
-=======
-        curr_time = datetime.datetime.now().isoformat()
-        timestamp = int(time.time() * 1000000)
-
-        props = request.registry['storage'].write.get_by_uuid(uuid).properties
-        print(props)
->>>>>>> b3d84a74
         try:
             result = request.embed('/%s/@@index-data' % uuid, as_user='INDEXER')
         except Exception as e:
