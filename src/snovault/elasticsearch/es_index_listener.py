--- conflicted
+++ resolved
@@ -220,11 +220,7 @@
         help="Poll interval between notifications")
     parser.add_argument(
         '--path', default='/index',
-<<<<<<< HEAD
-        help="Path of indexing view (currently only /index)")
-=======
         help="Path of indexing view")
->>>>>>> 240f64d0
     parser.add_argument('config_uri', help="path to configfile")
     args = parser.parse_args()
 
