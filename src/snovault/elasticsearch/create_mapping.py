--- conflicted
+++ resolved
@@ -818,7 +818,6 @@
         If specific collections are set, meta will not be re-created.
     dry_run: if True, do not delete/create indices
     skip_indexing: if True, do not index ANYTHING with this run.
-    purge_queue: to beused with skip_indexing if you want clean up the queue
     check_first: if True, attempt to keep indices that have not changed mapping.
         If the document counts in the index and db do not match, delete index
         and queue all items in the index for reindexing.
@@ -834,6 +833,9 @@
         re-create the meta index if set.
     print_count_only: if True, print counts for existing indices instead of
         queueing items for reindexing. Must to be used with check_first.
+    purge_queue: if True, purge the contents of all relevant indexing queues.
+        Is automatically done on a full indexing (no index_diff, check_first,
+        or collections).
     """
     ### TODO: Lock the indexer when create_mapping is running
     registry = app.registry
@@ -859,7 +861,7 @@
         collections = ['meta'] + collections
 
     # clear the indexer queue on a total reindex
-    if total_reindex:
+    if total_reindex or purge_queue:
         log.warning('___PURGING THE QUEUE BEFORE MAPPING___\n')
         indexer_queue.clear_queue()
 
@@ -877,20 +879,7 @@
     log.warning('\n___ES INDICES (POST-MAPPING)___:\n %s\n' % (str(es.cat.indices())))
     log.warning('\n___FINISHED CREATE-MAPPING___\n')
 
-<<<<<<< HEAD
     if skip_indexing or print_count_only:
-=======
-    # clear the indexer queue on a total reindex
-    if total_reindex:
-        log.warning('___PURGING THE QUEUE___\n')
-        indexer_queue.clear_queue()
-
-    # this is probably only used with tests
-    if skip_indexing:
-        if purge_queue:
-            log.warning('___SKIP INDEXING AND PURGING THE QUEUE___\n')
-            indexer_queue.clear_queue()
->>>>>>> ba785a08
         return
 
     # now, queue items for indexing
@@ -933,6 +922,8 @@
                         help="add to disregard the meta index")
     parser.add_argument('--print-count-only', action='store_true',
                         help="use with check_first to only print counts")
+    parser.add_argument('--purge-queue', action='store_true',
+                        help="purge the contents of all queues, regardless of run mode")
 
     args = parser.parse_args()
 
@@ -943,7 +934,8 @@
     logging.getLogger('snovault').setLevel(logging.INFO)
 
     uuids = run(app, args.item_type, args.dry_run, args.check_first, args.skip_indexing,
-               args.index_diff, args.strict, args.sync_index, args.no_meta, args.print_count_only)
+               args.index_diff, args.strict, args.sync_index, args.no_meta,
+               args.print_count_only, args.purge_queue)
     return
 
 
