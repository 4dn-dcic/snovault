"""\
Example.

To load the initial data:

    %(prog)s production.ini

"""
from pyramid.paster import get_app
from elasticsearch import RequestError
from functools import reduce
from snovault import (
    COLLECTIONS,
    TYPES,
)
from snovault.schema_utils import combine_schemas
from .interfaces import ELASTIC_SEARCH
import collections
import json
import logging



log = logging.getLogger(__name__)


EPILOG = __doc__

log = logging.getLogger(__name__)

# An index to store non-content metadata
META_MAPPING = {
    '_all': {
        'enabled': False,
        'analyzer': 'snovault_index_analyzer',
        'search_analyzer': 'snovault_search_analyzer'
    },
    'dynamic_templates': [
        {
            'store_generic': {
                'match': '*',
                'mapping': {
                    'index': 'no',
                    'store': 'yes',
                },
            },
        },
    ],
}

PATH_FIELDS = ['submitted_file_name']
NON_SUBSTRING_FIELDS = ['uuid', '@id', 'submitted_by', 'md5sum', 'references', 'submitted_file_name']


def sorted_pairs_hook(pairs):
    return collections.OrderedDict(sorted(pairs))


def sorted_dict(d):
    return json.loads(json.dumps(d), object_pairs_hook=sorted_pairs_hook)


def schema_mapping(name, schema, field='*'):
    if 'linkFrom' in schema:
        type_ = 'string'
    else:
        type_ = schema['type']

    # Elasticsearch handles multiple values for a field
    if type_ == 'array' and schema['items']:
        return schema_mapping(name, schema['items'], field)

    if type_ == 'object':
        properties = {}
        for k, v in schema.get('properties', {}).items():
            mapping = schema_mapping(k, v, '*')
            if mapping is not None:
                if field == '*' or k == field:
                    properties[k] = mapping
        return {
            'type': 'object',
            'include_in_all': False,
            'properties': properties,
        }

    if type_ == ["number", "string"]:
        return {
            'type': 'string',
            'copy_to': [],
            'index': 'not_analyzed',
            'fields': {
                'value': {
                    'type': 'float',
                    'copy_to': '',
                    'ignore_malformed': True,
                    'copy_to': []
                },
                'raw': {
                    'type': 'string',
                    'index': 'not_analyzed'
                }
            }
        }

    if type_ == 'boolean':
        return {
            'type': 'string',
            'store': True,
            'fields': {
                'raw': {
                    'type': 'string',
                    'index': 'not_analyzed'
                }
            }
        }

    if type_ == 'string':
        # don't make a mapping for non-embedded objects
        if 'linkTo' in schema.keys():
            return

        sub_mapping = {
            'type': 'string',
            'store': True
        }

        if schema.get('elasticsearch_mapping_index_type'):
             if schema.get('elasticsearch_mapping_index_type')['default'] == 'analyzed':
                return sub_mapping
        else:
            sub_mapping.update({
                            'fields': {
                                'raw': {
                                    'type': 'string',
                                    'index': 'not_analyzed'
                                }
                            }
                        })
            # these fields are unintentially partially matching some small search
            # keywords because fields are analyzed by nGram analyzer
        if name in NON_SUBSTRING_FIELDS:
            if name in PATH_FIELDS:
                sub_mapping['analyzer'] = 'snovault_path_analyzer'
            else:
                sub_mapping['index'] = 'not_analyzed'
            sub_mapping['include_in_all'] = False
        return sub_mapping

    if type_ == 'number':
        return {
            'type': 'float',
            'store': True,
            'fields': {
                'raw': {
                    'type': 'string',
                    'index': 'not_analyzed'
                }
            }
        }

    if type_ == 'integer':
        return {
            'type': 'long',
            'store': True,
            'fields': {
                'raw': {
                    'type': 'string',
                    'index': 'not_analyzed'
                }
            }
        }


def index_settings():
    return {
        'settings': {
            'index.max_result_window': 2147483647,
            'index.mapping.total_fields.limit': 10000,
            'number_of_shards': 5,
            'number_of_replicas': 0,
            'merge': {
                'policy': {
                    'max_merged_segment': '2gb',
                    'max_merge_at_once': 5
                }
            },
            'analysis': {
                'filters': {
                    'substring': {
                        'type': 'nGram',
                        'min_gram': 1,
                        'max_gram': 33
                    }
                },
                'analyzer': {
                    'default': {
                        'type': 'custom',
                        'tokenizer': 'whitespace',
                        'char_filter': 'html_strip',
                        'filters': [
                            'standard',
                            'lowercase',
                        ]
                    },
                    'snovault_index_analyzer': {
                        'type': 'custom',
                        'tokenizer': 'whitespace',
                        'char_filter': 'html_strip',
                        'filters': [
                            'standard',
                            'lowercase',
                            'asciifolding',
                            'substring'
                        ]
                    },
                    'snovault_search_analyzer': {
                        'type': 'custom',
                        'tokenizer': 'whitespace',
                        'filters': [
                            'standard',
                            'lowercase',
                            'asciifolding'
                        ]
                    },
                    'snovault_path_analyzer': {
                        'type': 'custom',
                        'tokenizer': 'snovault_path_tokenizer',
                        'filters': ['lowercase']
                    }
                },
                'tokenizer': {
                    'snovault_path_tokenizer': {
                        'type': 'path_hierarchy',
                        'reverse': True
                    }
                }
            }
        }
    }


def audit_mapping():
    return {
        'category': {
            'type': 'string',
            'index': 'not_analyzed',
        },
        'detail': {
            'type': 'string',
            'index': 'analyzed',
        },
        'level_name': {
            'type': 'string',
            'index': 'not_analyzed',
        },
        'level': {
            'type': 'integer',
        }
    }


def es_mapping(mapping):
    return {
        '_all': {
            'enabled': True,
            'analyzer': 'snovault_index_analyzer',
            'search_analyzer': 'snovault_search_analyzer'
        },
        'dynamic_templates': [
            {
                'template_principals_allowed': {
                    'path_match': "principals_allowed.*",
                    'mapping': {
                        'type': 'string',
                        'index': 'not_analyzed',
                    },
                },
            },
            {
                'template_unique_keys': {
                    'path_match': "unique_keys.*",
                    'mapping': {
                        'type': 'string',
                        'index': 'not_analyzed',
                    },
                },
            },
            {
                'template_links': {
                    'path_match': "links.*",
                    'mapping': {
                        'type': 'string',
                        'index': 'not_analyzed',
                    },
                },
            },
        ],
        'properties': {
            'uuid': {
                'type': 'string',
                'index': 'not_analyzed',
                'include_in_all': False,
            },
            'tid': {
                'type': 'string',
                'index': 'not_analyzed',
                'include_in_all': False,
            },
            'item_type': {
                'type': 'string',
                'index': 'not_analyzed'
            },
            'embedded': mapping,
            'object': {
                'type': 'object',
                'enabled': False,
                'include_in_all': False,
            },
            'properties': {
                'type': 'object',
                'enabled': False,
                'include_in_all': False,
            },
            'propsheets': {
                'type': 'object',
                'enabled': False,
                'include_in_all': False,
            },
            'principals_allowed': {
                'type': 'object',
                'include_in_all': False,
            },
            'embedded_uuids': {
                'type': 'string',
                'include_in_all': False,
                'index': 'not_analyzed'
            },
            'linked_uuids': {
                'type': 'string',
                'include_in_all': False,
                'index': 'not_analyzed'
            },
            'unique_keys': {
                'type': 'object',
                'include_in_all': False,
            },
            'links': {
                'type': 'object',
                'include_in_all': False,
            },
            'paths': {
                'type': 'string',
                'include_in_all': False,
                'index': 'not_analyzed'
            },
            'audit': {
                'type': 'object',
                'include_in_all': False,
                'properties': {
                    'ERROR': {
                        'type': 'object',
                        'properties': audit_mapping()
                    },
                    'NOT_COMPLIANT': {
                        'type': 'object',
                        'properties': audit_mapping()
                    },
                    'WARNING': {
                        'type': 'object',
                        'properties': audit_mapping()
                    },
                    'INTERNAL_ACTION': {
                        'type': 'object',
                        'properties': audit_mapping()
                    },
                },
            }
        }
    }


def combined_mapping(types, *item_types):
    combined = {
        'type': 'object',
        'properties': {},
    }
    for item_type in item_types:
        schema = types[item_type].schema
        mapping = schema_mapping(item_type, schema)
        for k, v in mapping['properties'].items():
            if k in combined:
                assert v == combined[k]
            else:
                combined[k] = v

    return combined


def type_mapping(types, item_type, embed=True):
    """
    Create mapping for each type. This is relatively simple if embed=False.
    When embed=True, the embedded fields (defined in /types/ directory) will
    be used to generate custom embedding of objects. Embedding paths are
    separated by dots. If the last field is an object, all fields in that
    object will be embedded (e.g. biosource.individual). To embed a specific
    field only, do add it at the end of the path: biosource.individual.title

    No field checking has been added yet (TODO?), so make sure fields are
    spelled correctly.

    Any fields that are not objects will NOT be embedded UNLESS they are in the
    embedded list, again defined in the types .py file for the object.
    """
    type_info = types[item_type]
    schema = type_info.schema
    mapping = schema_mapping(item_type, schema)
    if not embed:
        return mapping
    embed_obj = {}  # overall embedded object

    for prop in type_info.embedded:
        single_embed = {}
        s = schema
        m = mapping
        for p in prop.split('.'):
            ref_types = None
            subschema = None
            ultimate_obj = False # set to true if on last level of embedding
            field = '*'
            # Check if we're at the end of a hierarchy of embeds
            if p == prop.split('.')[-1] and len(prop.split('.')) > 1:
                # See if the embedding was done improperly (last field is object)
                subschema = s.get('properties', {}).get(p)
                    # if last field is object, default to embedding all fields (*)
                if subschema is None: # Check if second to last field is object
                    subschema = s
                    ultimate_obj = True
                    field = p
            # Check if only an object was given. Embed fully (leave field = *)
            elif len(prop.split('.')) == 1:
                subschema = s.get('properties', {}).get(p)
                # if a non-obj field, return (no embedding is going on)
                if subschema is None:
                    break
            else: # in this case, field itself should be an object. If not, return
                # If last field is an object, embed it entirely
                subschema = s.get('properties', {}).get(p)
                field = p
                if subschema is None:
                    break
            subschema = subschema.get('items', subschema)
            if 'linkFrom' in subschema:
                _ref_type, _ = subschema['linkFrom'].split('.', 1)
                ref_types = [_ref_type]
            elif 'linkTo' in subschema:
                ref_types = subschema['linkTo']
                if not isinstance(ref_types, list):
                    ref_types = [ref_types]
            if ref_types is None:
                s = subschema
            else:
                s = reduce(combine_schemas, (types[t].schema for t in ref_types))
            # Check if mapping for property is already an object
            # multiple subobjects may be embedded, so be careful here
            if ultimate_obj: # this means we're at the at the end of an embed
                m['properties'][field] = schema_mapping(p, s, field)
            elif p in m['properties'].keys():
                if m['properties'][p]['type'] == 'string':
                    m['properties'][p] = schema_mapping(p, s, field)
<<<<<<< HEAD
                # add a field to the object
=======
                # add a field that's an object
>>>>>>> e76a8227
                elif m['properties'][p]['type'] == 'object' and p != field and field != '*':
                    m['properties'][p][field] = schema_mapping(p, s, field)
            else:
                m['properties'][p] = schema_mapping(p, s, field)
            m = m['properties'][p] if not ultimate_obj else m['properties']

    # REMOVE THE BOOST VAL CODE BELOW?

    # boost_values = schema.get('boost_values', None)
    # if boost_values is None:
    #     boost_values = {
    #         prop_name: 1.0
    #         for prop_name in ['@id', 'title']
    #         if prop_name in mapping['properties']
    #     }
    # for name, boost in boost_values.items():
    #     props = name.split('.')
    #     last = props.pop()
    #     new_mapping = mapping['properties']
    #     for prop in props:
    #         new_mapping = new_mapping[prop]['properties']
    #     new_mapping[last]['boost'] = boost
    #     if last in NON_SUBSTRING_FIELDS:
    #         new_mapping[last]['include_in_all'] = False
    #         if last in PATH_FIELDS:
    #             new_mapping[last]['index_analyzer'] = 'snovault_path_analyzer'
    #         else:
    #             new_mapping[last]['index'] = 'not_analyzed'
    #     else:
    #         new_mapping[last]['index_analyzer'] = 'snovault_index_analyzer'
    #         new_mapping[last]['search_analyzer'] = 'snovault_search_analyzer'
    #         new_mapping[last]['include_in_all'] = True
    #
    # # Automatic boost for uuid
    # if 'uuid' in mapping['properties']:
    #     mapping['properties']['uuid']['index'] = 'not_analyzed'
    #     mapping['properties']['uuid']['include_in_all'] = False
    return mapping


def run(app, collections=None, dry_run=False, check_first=True):
    index = app.registry.settings['snovault.elasticsearch.index']
    registry = app.registry
    if not dry_run:
        es = app.registry[ELASTIC_SEARCH]
        try:
            if es.indices.get(index):
                es.indices.delete(index=index)
            es.indices.create(index=index, body=index_settings())
        except RequestError as e:
            if not collections:
                es.indices.delete(index=index)
                es.indices.create(index=index, body=index_settings())

    if not collections:
        collections = ['meta'] + list(registry[COLLECTIONS].by_item_type.keys())

    for collection_name in collections:
        if collection_name == 'meta':
            doc_type = 'meta'
            mapping = META_MAPPING
        else:
            doc_type = collection_name
            collection = registry[COLLECTIONS].by_item_type[collection_name]
            mapping = type_mapping(registry[TYPES], collection.type_info.item_type)
        if mapping is None:
            continue  # Testing collections
        if dry_run:
            print(json.dumps(sorted_dict({index: {doc_type: mapping}}), indent=4))
            continue

        if collection_name is not 'meta':
            mapping = es_mapping(mapping)
        try:
            es.indices.put_mapping(index=index, doc_type=doc_type, body={doc_type: mapping},
                                  update_all_types=True)
        except:
            log.exception("Could not create mapping for the collection %s", doc_type)
        else:
            es.indices.refresh(index=index)


def main():
    import argparse
    parser = argparse.ArgumentParser(
        description="Create Elasticsearch mapping", epilog=EPILOG,
        formatter_class=argparse.RawDescriptionHelpFormatter,
    )
    parser.add_argument('--item-type', action='append', help="Item type")
    parser.add_argument('--app-name', help="Pyramid app name in configfile")
    parser.add_argument(
        '--dry-run', action='store_true', help="Don't post to ES, just print")
    parser.add_argument('config_uri', help="path to configfile")
    parser.add_argument('--check-first', action='store_true',
                        help="check if index exists first before attempting creation")
    args = parser.parse_args()

    logging.basicConfig()
    app = get_app(args.config_uri, args.app_name)

    # Loading app will have configured from config file. Reconfigure here:
    logging.getLogger('snovault').setLevel(logging.DEBUG)

    return run(app, args.item_type, args.dry_run, args.check_first)


if __name__ == '__main__':
    main()<|MERGE_RESOLUTION|>--- conflicted
+++ resolved
@@ -467,11 +467,7 @@
             elif p in m['properties'].keys():
                 if m['properties'][p]['type'] == 'string':
                     m['properties'][p] = schema_mapping(p, s, field)
-<<<<<<< HEAD
-                # add a field to the object
-=======
                 # add a field that's an object
->>>>>>> e76a8227
                 elif m['properties'][p]['type'] == 'object' and p != field and field != '*':
                     m['properties'][p][field] = schema_mapping(p, s, field)
             else:
