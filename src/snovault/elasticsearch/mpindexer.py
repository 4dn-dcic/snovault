from snovault import DBSESSION
from contextlib import contextmanager
from multiprocessing import (
    get_context,
    cpu_count
)
from multiprocessing.pool import Pool
from functools import partial
from pyramid.request import apply_request_extensions
from pyramid.threadlocal import (
    get_current_request,
    manager
)
import atexit
import structlog
import logging
from snovault import set_logging
from snovault.storage import register_storage, RDBStorage
import transaction
import signal
import time
from .indexer import (
    INDEXER,
    Indexer,
)
from .interfaces import (
    APP_FACTORY,
    INDEXER_QUEUE
)

log = structlog.getLogger(__name__)

def includeme(config):
    if config.registry.settings.get('indexer_worker'):
        return
    config.registry[INDEXER] = MPIndexer(config.registry)


### Running in subprocess

app = None

def initializer(app_factory, settings):
    """
<<<<<<< HEAD
    Need to initialize the app for the subprocess.
    As part of this, configue a new database engine and set logging
=======
    Initialize the app and database session for the subprocess
>>>>>>> e46ac9f1
    """
    from snovault.app import configure_engine
    signal.signal(signal.SIGINT, signal.SIG_IGN)

    # set up global variables to use throughout subprocess
    global db_engine
    db_engine = None
    atexit.register(clear_manager_and_dispose_engine)

    global app
    app = app_factory(settings, indexer_worker=True, create_tables=False)
    db_engine = configure_engine(settings)

    # Use `es_server=app.registry.settings.get('elasticsearch.server')` when ES logging is working
    set_logging(in_prod=app.registry.settings.get('production'))
    global log
    log = structlog.get_logger(__name__)


@contextmanager
def threadlocal_manager():
    """
    Set registry and request attributes using the global app within the
    subprocess
    """
    import snovault.storage
    import zope.sqlalchemy
    from sqlalchemy import orm

    # clear threadlocal manager to get a clean stack
    manager.clear()

    registry = app.registry
    request = app.request_factory.blank('/_indexing_pool')
    request.registry = registry
    request.datastore = 'database'
    apply_request_extensions(request)
    request.invoke_subrequest = app.invoke_subrequest
    request.root = app.root_factory(request)
    request._stats = getattr(request, "_stats", {})

    # configure a sqlalchemy session and set isolation level
    DBSession = orm.scoped_session(orm.sessionmaker(bind=db_engine))
    request.registry[DBSESSION] = DBSession
    # configue RDBStorage. Overide write storage to use new DBSession
    register_storage(request.registry, write_override=RDBStorage(DBSession))
    zope.sqlalchemy.register(DBSession)
    connection = DBSession().connection()
    connection.execute('SET TRANSACTION ISOLATION LEVEL REPEATABLE READ READ ONLY')

    # add the newly created request to the pyramid threadlocal manager
    manager.push({'request': request, 'registry': registry})
    yield
    # remove the session when leaving contextmanager
    request.registry[DBSESSION].remove()


def clear_manager_and_dispose_engine(signum=None, frame=None):
    manager.clear()
    # manually dispose of db engine for garbage collection
    if db_engine is not None:
        db_engine.dispose()


### These helper functions are needed for multiprocessing

def sync_update_helper(uuid):
    """
    Used with synchronous indexing. Counter is controlled at a higher level
    (MPIndexer.update_objects)
    """
    with threadlocal_manager():
        request = get_current_request()
        indexer = request.registry[INDEXER]
        return indexer.update_object(request, uuid)


def queue_update_helper():
    """
    Used with the queue. Keeps a local counter and errors, which are returned
    to the callback function and synchronized with overall values.
    `local_deferred` is True when the indexer hits an sid exception and must
    defer the indexing; it should stay as the third returned value in the
    tuple and is used in overall MPIndexer.update_objects function
    """
    with threadlocal_manager():
        local_counter = [0]
        request = get_current_request()
        indexer = request.registry[INDEXER]
        local_errors, local_deferred = indexer.update_objects_queue(request, local_counter)
        return (local_errors, local_counter, local_deferred)


def queue_error_callback(cb_args, counter, errors):
    """
    Update the counter and errors with the result of the given callback arguments
    """
    local_errors, local_counter, _ = cb_args
    if counter:
        counter[0] = local_counter[0] + counter[0]
    errors.extend(local_errors)


### Running in main process

class MPIndexer(Indexer):
    def __init__(self, registry):
        super(MPIndexer, self).__init__(registry)
        self.chunksize = int(registry.settings.get('indexer.chunk_size', 1024))
        # use 2 fewer processes than cpu count, with a minimum of 1
        num_cpu = cpu_count()
        self.processes = num_cpu - 2 if num_cpu - 2 > 1 else 1
        self.initargs = (registry[APP_FACTORY], registry.settings,)

    def init_pool(self):
        """
        Initialize multiprocessing pool.
        Use `maxtasksperchild=1`, which causes the worker to be recycled after
        finishing one call to `queue_update_helper`.
        It seems like this should not be needed due to requests being
        created by `threadlocal_manager`, but the transaction scope is not
        correctly reset on each call to `update_objects` without it.

        TODO: figure out how to remove `maxtasksperchild=1` w.r.t. pyramid_tm
              so that transaction scope is correctly handled and we can skip
              work done by `initializer` for each `queue_update_helper` call
        """
        return Pool(
            processes=self.processes,
            initializer=initializer,
            initargs=self.initargs,
            maxtasksperchild=1,  # see rationale in function documentation above.
            context=get_context('spawn'),
        )

    def update_objects(self, request, counter):
        """
        Initializes a multiprocessing pool with args given in __init__ and
        indexes in one of two mode: synchronous or queued.
        If a list of uuids is passed in the request, sync indexing will occur,
        breaking the list up among all available workers in the pool.
        Otherwise, all available workers will asynchronously pull uuids of the
        queue for indexing (see indexer.py).
        Note that counter is a length 1 array (so it can be passed by reference)
        Close the pool at the end of the function and return list of errors.
        """
        pool = self.init_pool()
        sync_uuids = request.json.get('uuids', None)
        workers = self.processes
        # ensure workers != 0
        workers = 1 if workers == 0 else workers
        errors = []

        # use sync_uuids with imap_unordered for synchronous indexing OR
        # apply_async for asynchronous indexing
        if sync_uuids:
            # determine how many uuids should be used for each process
            chunkiness = int((len(sync_uuids) - 1) / workers) + 1
            if chunkiness > self.chunksize:
                chunkiness = self.chunksize
            # imap_unordered to hopefully shuffle item types and come up with
            # a more or less equal workload for each process
            for error in pool.imap_unordered(sync_update_helper, sync_uuids, chunkiness):
                if error is not None:
                    errors.append(error)
                else:
                    counter[0] += 1  # don't increment counter on an error
                if counter[0] % 10 == 0:
                    log.info('Indexing %d (sync)', counter[0])
        else:
            # use partial here so the callback can use counter and errors
            callback_w_errors = partial(queue_error_callback, counter=counter, errors=errors)
            # hold AsyncResult objects returned by apply_async
            async_results = []
            # last_count used to track if there is "more" work to do
            last_count = 0

            # create the initial workers (same as number of processes in pool)
            for i in range(workers):
                res = pool.apply_async(queue_update_helper,
                                       callback=callback_w_errors)
                async_results.append(res)

            # check worker statuses
            # add more jobs if any are finished and indexing is ongoing
            while True:
                results_to_add = []
                idxs_to_rm = []
                for idx, res in enumerate(async_results):
                    if res.ready():
                        # res_vals are returned from one run of `queue_update_helper`
                        # in form: (errors <list>, counter <list>, deferred <bool>)
                        res_vals = res.get()
                        idxs_to_rm.append(idx)
                        # add jobs if overall counter has increased OR process is deferred
                        if (counter[0] > last_count) or res_vals[2] is True:
                            last_count = counter[0]
                            res = pool.apply_async(queue_update_helper,
                                                   callback=callback_w_errors)
                            results_to_add.append(res)

                for idx in sorted(idxs_to_rm, reverse=True):
                    del async_results[idx]
                async_results.extend(results_to_add)

                if len(async_results) == 0:
                    break
                time.sleep(0.5)

        pool.close()
        pool.join()
        return errors<|MERGE_RESOLUTION|>--- conflicted
+++ resolved
@@ -42,12 +42,8 @@
 
 def initializer(app_factory, settings):
     """
-<<<<<<< HEAD
     Need to initialize the app for the subprocess.
     As part of this, configue a new database engine and set logging
-=======
-    Initialize the app and database session for the subprocess
->>>>>>> e46ac9f1
     """
     from snovault.app import configure_engine
     signal.signal(signal.SIGINT, signal.SIG_IGN)
