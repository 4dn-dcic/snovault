from snovault import DBSESSION
from contextlib import contextmanager
from multiprocessing import (
    get_context,
    cpu_count
)
from multiprocessing.pool import Pool
from functools import partial
from pyramid.request import apply_request_extensions
from pyramid.threadlocal import (
    get_current_request,
    manager
)
import atexit
import structlog
import logging
from snovault import set_logging
from snovault.storage import register_storage, RDBStorage
import transaction
import signal
import time
from .indexer import (
    INDEXER,
    Indexer,
)
from .interfaces import (
    APP_FACTORY,
    INDEXER_QUEUE
)

log = structlog.getLogger(__name__)

def includeme(config):
    if config.registry.settings.get('indexer_worker'):
        return
    config.registry[INDEXER] = MPIndexer(config.registry)


### Running in subprocess

app = None

def initializer(app_factory, settings):
    """
    Need to initialize the app for the subprocess.
    As part of this, configue a new database engine and set logging
    """
    from snovault.app import configure_engine
    signal.signal(signal.SIGINT, signal.SIG_IGN)

    # set up global variables to use throughout subprocess
    global db_engine
    db_engine = None
    atexit.register(clear_manager_and_dispose_engine)

    global app
    app = app_factory(settings, indexer_worker=True, create_tables=False)
    db_engine = configure_engine(settings)

    # Use `es_server=app.registry.settings.get('elasticsearch.server')` when ES logging is working
    set_logging(in_prod=app.registry.settings.get('production'))
    global log
    log = structlog.get_logger(__name__)


@contextmanager
def threadlocal_manager():
    """
    Set registry and request attributes using the global app within the
    subprocess
    """
    import snovault.storage
    import zope.sqlalchemy
    from sqlalchemy import orm

    # clear threadlocal manager, though it should be clean
    manager.pop()

    registry = app.registry
    request = app.request_factory.blank('/_indexing_pool')
    request.registry = registry
    request.datastore = 'database'
    apply_request_extensions(request)
    request.invoke_subrequest = app.invoke_subrequest
    request.root = app.root_factory(request)
    request._stats = getattr(request, "_stats", {})

    # configure a sqlalchemy session and set isolation level
    DBSession = orm.scoped_session(orm.sessionmaker(bind=db_engine))
    request.registry[DBSESSION] = DBSession
    # configue RDBStorage. Overide write storage to use new DBSession
    register_storage(request.registry, write_override=RDBStorage(DBSession))
    zope.sqlalchemy.register(DBSession)
<<<<<<< HEAD
    snovault.storage.register(DBSession)  # adds transactions-table listeners
    connection = DBSession().connection()
=======
    connection = request.registry[DBSESSION]().connection()
>>>>>>> 7a71f9eb
    connection.execute('SET TRANSACTION ISOLATION LEVEL REPEATABLE READ READ ONLY')

    # add the newly created request to the pyramid threadlocal manager
    manager.push({'request': request, 'registry': registry})
    yield
    # remove the session when leaving contextmanager
    request.registry[DBSESSION].remove()


def clear_manager_and_dispose_engine(signum=None, frame=None):
    manager.pop()
    # manually dispose of db engines for garbage collection
    if db_engine is not None:
        db_engine.dispose()


### These helper functions are needed for multiprocessing

def sync_update_helper(uuid):
    """
    Used with synchronous indexing. Counter is controlled at a higher level
    (MPIndexer.update_objects)
    """
    with threadlocal_manager():
        request = get_current_request()
        indexer = request.registry[INDEXER]
        return indexer.update_object(request, uuid)


def queue_update_helper():
    """
    Used with the queue. Keeps a local counter and errors, which are returned
    to the callback function and synchronized with overall values.
    `local_deferred` is True when the indexer hits an sid exception and must
    defer the indexing; it should stay as the third returned value in the
    tuple and is used in overall MPIndexer.update_objects function
    """
    with threadlocal_manager():
        local_counter = [0]
        request = get_current_request()
        indexer = request.registry[INDEXER]
        local_errors, local_deferred = indexer.update_objects_queue(request, local_counter)
        return (local_errors, local_counter, local_deferred)


def queue_error_callback(cb_args, counter, errors):
    """
    Update the counter and errors with the result of the given callback arguments
    """
    local_errors, local_counter, _ = cb_args
    if counter:
        counter[0] = local_counter[0] + counter[0]
    errors.extend(local_errors)


### Running in main process

class MPIndexer(Indexer):
    def __init__(self, registry):
        super(MPIndexer, self).__init__(registry)
        self.chunksize = int(registry.settings.get('indexer.chunk_size', 1024))
        # use 2 fewer processes than cpu count, with a minimum of 1
        num_cpu = cpu_count()
        self.processes = num_cpu - 2 if num_cpu - 2 > 1 else 1
        self.initargs = (registry[APP_FACTORY], registry.settings,)
        # workers in the pool will be replaced after finishing one task
        self.maxtasks = 1

    def init_pool(self):
        return Pool(
            processes=self.processes,
            initializer=initializer,
            initargs=self.initargs,
            maxtasksperchild=self.maxtasks,
            context=get_context('spawn'),
        )

    def update_objects(self, request, counter=None):
        """
        Initializes a multiprocessing pool with args given in __init__ and
        indexes in one of two mode: synchronous or queued.
        If a list of uuids is passed in the request, sync indexing will occur,
        breaking the list up among all available workers in the pool.
        Otherwise, all available workers will asynchronously pull uuids of the
        queue for indexing (see indexer.py).
        Close the pool at the end of the function and return list of errors.
        """
        pool = self.init_pool()
        sync_uuids = request.json.get('uuids', None)
        workers = self.processes
        # ensure workers != 0
        workers = 1 if workers == 0 else workers
        errors = []

        # use sync_uuids with imap_unordered for synchronous indexing OR
        # apply_async for asynchronous indexing
        if sync_uuids:
            # determine how many uuids should be used for each process
            chunkiness = int((len(sync_uuids) - 1) / workers) + 1
            if chunkiness > self.chunksize:
                chunkiness = self.chunksize
            # imap_unordered to hopefully shuffle item types and come up with
            # a more or less equal workload for each process
            for error in pool.imap_unordered(sync_update_helper, sync_uuids, chunkiness):
                if error is not None:
                    errors.append(error)
                elif counter:  # don't increment counter on an error
                    counter[0] += 1
                if counter[0] % 10 == 0:
                    log.info('Indexing %d (sync)', counter[0])
        else:
            # use partial here so the callback can use counter and errors
            callback_w_errors = partial(queue_error_callback, counter=counter, errors=errors)
            # hold AsyncResult objects returned by apply_async
            async_results = []
            # last_count used to track if there is "more" work to do
            last_count = 0

            # create the initial workers (same as number of processes in pool)
            for i in range(workers):
                res = pool.apply_async(queue_update_helper, callback=callback_w_errors)
                async_results.append(res)

            # check worker statuses
            # add more workers if any are finished and indexing is ongoing
            while True:
                results_to_add = []
                idxs_to_rm = []
                for idx, res in enumerate(async_results):
                    if res.ready():
                        # res_vals are returned from one run of `queue_update_helper`
                        # in form: (errors <list>, counter <list>, deferred <bool>)
                        res_vals = res.get()
                        idxs_to_rm.append(idx)
                        # add worker if overall counter has increased OR process is deferred
                        if (counter and counter[0] > last_count) or res_vals[2] is True:
                            last_count = counter[0]
                            res = pool.apply_async(queue_update_helper, callback=callback_w_errors)
                            results_to_add.append(res)

                for idx in sorted(idxs_to_rm, reverse=True):
                    del async_results[idx]
                async_results.extend(results_to_add)

                if len(async_results) == 0:
                    break
                time.sleep(0.5)

        pool.close()
        pool.join()
        return errors<|MERGE_RESOLUTION|>--- conflicted
+++ resolved
@@ -91,12 +91,7 @@
     # configue RDBStorage. Overide write storage to use new DBSession
     register_storage(request.registry, write_override=RDBStorage(DBSession))
     zope.sqlalchemy.register(DBSession)
-<<<<<<< HEAD
-    snovault.storage.register(DBSession)  # adds transactions-table listeners
     connection = DBSession().connection()
-=======
-    connection = request.registry[DBSESSION]().connection()
->>>>>>> 7a71f9eb
     connection.execute('SET TRANSACTION ISOLATION LEVEL REPEATABLE READ READ ONLY')
 
     # add the newly created request to the pyramid threadlocal manager
