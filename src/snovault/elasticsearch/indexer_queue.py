### Class to manage the items for indexing
# First round will use a standard SQS queue from AWS without Elasticache.

import boto3
import json
import math
import logging
import socket
import time
from pyramid.view import view_config
from pyramid.decorator import reify
from .interfaces import INDEXER_QUEUE, INDEXER_QUEUE_MIRROR
from .indexer_utils import get_uuids_for_types

log = logging.getLogger(__name__)

def includeme(config):
    config.add_route('queue_indexing', '/queue_indexing')
    config.add_route('indexing_status', '/indexing_status')
    env_name = config.registry.settings.get('env.name')
    config.registry[INDEXER_QUEUE] = QueueManager(config.registry)
    # INDEXER_QUEUE_MIRROR is used because webprod and webprod2 share a DB
    if env_name and 'fourfront-webprod' in env_name:
        mirror_env = 'fourfront-webprod2' if env_name == 'fourfront-webprod' else 'fourfront-webprod'
        mirror_queue = QueueManager(config.registry, mirror_env=mirror_env)
        if not mirror_queue.queue_url:
            log.error('INDEXING: Mirror queue %s is not available!' % mirror_queue.queue_name)
            raise Exception('INDEXING: Mirror queue %s is not available!' % mirror_queue.queue_name)
    else:
        config.registry[INDEXER_QUEUE_MIRROR] = None
    config.scan(__name__)


@view_config(route_name='queue_indexing', request_method='POST', permission="index")
def queue_indexing(request):
    """
    Endpoint to queue items for indexing. Takes a POST request with index
    priviliges which should contain either a list of uuids under "uuids" key
    or a list of collections under "collections" key of its body.
    """
    req_uuids = request.json.get('uuids', None)
    req_collections = request.json.get('collections', None)
    queue_mode = None  # either queueing 'uuids' or 'collection'
    response = {
        'notification': 'Failure',
        'number_queued': 0,
        'detail': 'Nothing was queued. Make sure to past in a list of uuids in in "uuids" key OR list of collections in the "collections" key of request the POST request.'
    }
    if not req_uuids and not req_collections:
        return response
    if req_uuids and req_collections:
        response['detail'] = 'Nothing was queued. You cannot provide both uuids and a collection for queueing at once.'
        return response
    if req_uuids and not isinstance(req_uuids, list):
        response['detail'] = 'Nothing was queued. When queueing uuids, make to sure to put a list of string uuids in the POST request.'
        return response
    if req_collections and not isinstance(req_collections, list):
        response['detail'] = 'Nothing was queued. When queueing a collection, make sure to provide a list of string collection names in the POST request.'
        return response
    queue_indexer = request.registry[INDEXER_QUEUE]
    # strict mode means uuids should be indexed without finding associates
    strict = request.json.get('strict', False)
    if req_uuids:
        queued, failed = queue_indexer.add_uuids(request.registry, req_uuids, strict=strict)
        response['requested_uuids'] = req_uuids
    else:
        queued, failed = queue_indexer.add_collections(request.registry, req_collections, strict=strict)
        response['requested_collections'] = req_collections
    response['notification'] = 'Success'
    response['number_queued'] = len(queued)
    response['detail'] = 'Successfuly queued items!'
    response['errors'] = failed
    response['strict'] = strict
    return response


@view_config(route_name='indexing_status', request_method='GET', permission="index")
def indexing_status(request):
    """
    Endpoint to check what is currently on the queue. Uses GET requests
    """
    queue_indexer = request.registry[INDEXER_QUEUE]
    response = {}
    try:
        numbers = queue_indexer.number_of_messages()
    except Exception as e:
        response['detail'] = str(e)
        response['status'] = 'Failure'
    else:
        response['detail'] = numbers
        response['status'] = 'Success'
    return response


class QueueManager(object):
<<<<<<< HEAD
    """
    Class for handling the queues responsible for coordinating indexing.
    Contains methods to inititalize queues, add both uuids and collections of
    uuids to the queue, and also various helper methods to receive/delete/replace
    messages on the queue.
    Currently the set up uses 3 queues:
    1. Primary queue for items that are directly posted, patched, or added.
    2. Secondary queue for associated items of those in the primary queue.
    3. Dead letter queue (dlq) for handling items that have issues processing
       from either the primary or secondary queues.
    """
    def __init__(self, registry, forced_env=None):
        """
        __init__ will build all three queues needed with the desired settings.
        send_uuid_threshold and batch_size parameters are used to how many
        uuids are in a message and how many messages are batched together,
        respectively.
        """
=======
    def __init__(self, registry, mirror_env=None):
>>>>>>> 60afa06d
        # batch sizes of messages. __all of these should be 10 at maximum__
        self.send_batch_size = 10
        self.receive_batch_size = 10
        self.delete_batch_size = 10
        self.replace_batch_size = 10
        # maximum number of uuids in a message
        self.send_uuid_threshold = 1
        self.env_name = mirror_env if mirror_env else registry.settings.get('env.name')
        # local development
        if not self.env_name:
            # make sure it's something aws likes
            backup = socket.gethostname()[:80].replace('.','-')
            # last case scenario
            self.env_name = backup if backup else 'fourfront-backup'
        self.queue_attrs = {
            'VisibilityTimeout': '120',  # increase if messages going to dlq
            'MessageRetentionPeriod': '1209600',  # 14 days, in seconds
            'ReceiveMessageWaitTimeSeconds': '2',  # 2 seconds of long polling
        }
        self.dlq_attrs = {
            'VisibilityTimeout': '120',  # increase if messages going to dlq
            'MessageRetentionPeriod': '1209600',  # 14 days, in seconds
            'ReceiveMessageWaitTimeSeconds': '2',  # 2 seconds of long polling
        }
        self.client = boto3.client('sqs', region_name='us-east-1')
        # primary queue name
        self.queue_name = self.env_name + '-indexer-queue'
        # secondary queue name
        self.second_queue_name = self.env_name + '-secondary-indexer-queue'
        self.dlq_name = self.queue_name + '-dlq'
<<<<<<< HEAD
        # code below can cause SQS deletion/creation
        # if run from MPIndexer, will work, but not gracefully.
        # changes to queue config should be followed by running create_mapping
        self.dlq_url = self.init_queue(self.dlq_name)
        if self.dlq_url:
            # update queue_attrs with dlq info
            dlq_arn = self.get_queue_arn(self.dlq_url)
            redrive_policy = {  # maintain this order of settings
                'deadLetterTargetArn': dlq_arn,
                'maxReceiveCount': 4  # num of fails before sending to dlq
            }
            self.queue_attrs['RedrivePolicy'] = json.dumps(redrive_policy)
        # init the primary and secondary queues with dlq attrs included
        self.queue_url = self.init_queue(self.queue_name)
        self.second_queue_url = self.init_queue(self.second_queue_name)
=======
        # initialize the queue and dlq here, but not on mirror queue
        if not mirror_env:
            response_urls = self.initialize(dlq=True)
            self.queue_url = response_urls.get(self.queue_name)
            self.dlq_url = response_urls.get(self.dlq_name)
        else:  # assume the urls exist
            self.queue_url = self.get_queue_url(self.queue_name)
            self.dlq_url = self.get_queue_url(self.dlq_name)
>>>>>>> 60afa06d

    def add_uuids(self, registry, uuids, strict=False, secondary=False):
        """
        Takes a list of string uuids queues them up. Also requires a registry,
        which is passed in automatically when using the /queue_indexing route.

        If strict, the uuids will be queued with info instructing associated
        uuids NOT to be queued.

        Returns a list of queued uuids and a list of any uuids that failed to
        be queued.
        """
        # secondary queue is always strict
        if secondary: strict = True
        failed = self.send_messages(uuids, strict=strict, secondary=secondary)
        return uuids, failed

    def add_collections(self, registry, collections, strict=False):
        """
        Takes a list of collection name and queues all uuids for them.
        Also requires a registry, which is passed in automatically when using
        the /queue_indexing route.

        If strict, the uuids will be queued with info instructing associated
        uuids NOT to be queued. Never uses secondary.

        Returns a list of queued uuids and a list of any uuids that failed to
        be queued.
        """
        ### IS THIS USING DATASTORE HERE?
        uuids = list(get_uuids_for_types(registry, collections))
        failed = self.send_messages(uuids_to_index, strict=strict)
        return uuids, failed

    def get_queue_url(self, queue_name):
        """
        Simple function that returns url of associated queue name
        """
        try:
            response = self.client.get_queue_url(
                QueueName=queue_name
            )
        except:
            response = {}
        return response.get('QueueUrl')

    def get_queue_arn(self, queue_url):
        """
        Get the ARN of the specified queue
        """
        response = self.client.get_queue_attributes(
            QueueUrl=queue_url,
            AttributeNames=['QueueArn']
        )
        return response['Attributes']['QueueArn']

    def initialize(self, dlq=False):
        """
        Initialize the queue that is used by this manager.
        For now, this is an AWS SQS standard queue.
        Will use whatever attributes are defined within self.queue_attrs.
        If dlq arg is True, then the dead letter queue will be initialized
        as well.

        Returns a queue url that is guaranteed to link to the right queue.
        """
        # dlq MUST be initialized first if used
        queue_names = [self.dlq_name, self.queue_name] if dlq else [self.queue_name]
        queue_urls = {}
        for queue_name in queue_names:
            queue_attrs = self.dlq_attrs if queue_name == self.dlq_name else self.queue_attrs
            queue_url = self.get_queue_url(queue_name)
            should_set_attrs = False
            if queue_url:  # see if current settings are up to date
                curr_attrs = self.client.get_queue_attributes(
                    QueueUrl=queue_url,
                    AttributeNames=list(queue_attrs.keys())
                ).get('Attributes', {})
                # must remove JSON formatting from redrivePolicy to compare
                compare_attrs = queue_attrs.copy()
                if 'RedrivePolicy' in compare_attrs:
                    compare_attrs['RedrivePolicy'] = json.loads(compare_attrs['RedrivePolicy'])
                if 'RedrivePolicy' in curr_attrs:
                    curr_attrs['RedrivePolicy'] = json.loads(curr_attrs['RedrivePolicy'])
                should_set_attrs = compare_attrs != curr_attrs
            else:  # queue needs to be created
                for backoff in [30, 30, 10, 20, 30, 60, 90, 120]:  # totally arbitrary
                    try:
                        response = self.client.create_queue(
                            QueueName=queue_name,
                            Attributes=queue_attrs
                        )
                    except self.client.exceptions.QueueDeletedRecently:
                        log.warning('\n___MUST WAIT TO CREATE QUEUE FOR %ss___\n' % str(backoff))
                        time.sleep(backoff)
                    else:
                        log.warning('\n___CREATED QUEUE WITH NAME %s___\n' % queue_name)
                        queue_url = response['QueueUrl']
                        break
            # update the queue attributes with dlq information, which can only
            # be obtained after the dlq is created
            if queue_name == self.dlq_name:
                dlq_arn = self.get_queue_arn(queue_url)
                redrive_policy = {  # maintain this order of settings
                    'deadLetterTargetArn': dlq_arn,
                    'maxReceiveCount': 4  # num of fails before sending to dlq
                }
                # set redrive policy for main queue
                self.queue_attrs['RedrivePolicy'] = json.dumps(redrive_policy)
            # set attributes on an existing queue. not hit if queue was just created
            if should_set_attrs:
                self.client.set_queue_attributes(
                    QueueUrl=queue_url,
                    Attributes=queue_attrs
                )
            queue_urls[queue_name] = queue_url
        return queue_urls


    def clear_queue(self):
        """
        Clear out the queue and dlq completely. You can no longer retrieve
        these messages. Takes up to 60 seconds.
        """
        for queue_url in [self.queue_url, self.second_queue_url, self.dlq_url]:
            try:
                self.client.purge_queue(
                    QueueUrl=queue_url
                )
            except self.client.exceptions.PurgeQueueInProgress:
                log.warning('\n___QUEUE IS ALREADY BEING PURGED: %s___\n' % queue_url)

    def delete_queue(self, queue_url):
        """
        Remove the SQS queue with given queue_url from AWS
        Should really only be needed for local development.
        """
        response = self.client.delete_queue(
            QueueUrl=queue_url
        )
        setattr(self, queue_url, None)
        return response

    def chunk_messages(self, messages, chunksize):
        """
        Chunk a given number of messages into chunks of given chunksize
        """
        for i in range(0, len(messages), chunksize):
            yield messages[i:i + chunksize]

    def send_messages(self, messages, strict=False, secondary=False):
        """
        Send any number of 'messages' in a list.
        Can batch up to 10 messages, controlled by self.send_batch_size.
        This is easily controlled by self.send_uuid_threshold.
        If secondary is True, then the secondary queue will be used. Otherwise,
        the primary queue is used by default.

        messages argument should be a list of uuid strings.
        strict is a boolean that determines whether or not associated uuids
        will be found for these uuids.
        Returns information on messages that failed to queue
        """
        failed = []
        # we can handle 10 * self.send_uuid_threshold number of messages per go
        for total_batch in self.chunk_messages(messages, self.send_uuid_threshold * self.send_batch_size):
            entries = []
            for msg_batch in self.chunk_messages(total_batch, self.send_uuid_threshold):
                proc_batch = ['/'.join([msg, str(strict)]) for msg in msg_batch]
                entries.append({
                    'Id': str(int(time.time() * 1000000)),
                    'MessageBody': ','.join(proc_batch)
                })
                time.sleep(0.001)  # in edge cases, Ids were repeated?
            response = self.client.send_message_batch(
                QueueUrl=self.second_queue_url if secondary else self.queue_url,
                Entries=entries
            )
            failed.extend(response.get('Failed', []))
        return failed

    def receive_messages(self, secondary=False):
        """
        Recieves up to self.receive_batch_size number of messages from the queue.
        Fewer (even 0) messages may be returned on any given run.
        If secondary is True, then the secondary queue will be used. Otherwise,
        the primary queue is used by default.

        Returns a list of messages with message metdata
        """
        response = self.client.receive_message(
            QueueUrl=self.second_queue_url if secondary else self.queue_url,
            MaxNumberOfMessages=self.receive_batch_size,
            VisibilityTimeout=int(self.queue_attrs['VisibilityTimeout'])
        )
        # messages in response include ReceiptHandle and Body, most importantly
        return response.get('Messages', [])

    def delete_messages(self, messages, secondary=False):
        """
        Called after a message has been successfully received and processed.
        Removes message from the queue.
        Splits messages into a batch size given by self.delete_batch_size.
        Input should be the messages directly from receive messages. At the
        very least, needs a list of messages with 'Id' and 'ReceiptHandle'.
        If secondary is True, then the secondary queue will be used. Otherwise,
        the primary queue is used by default.

        Returns a list with any failed attempts.
        """
        failed = []
        for batch in self.chunk_messages(messages, self.delete_batch_size):
            # need to change message format, since deleting takes slightly
            # different fields what's return from receiving
            for i in range(len(batch)):
                to_delete = {
                    'Id': batch[i]['MessageId'],
                    'ReceiptHandle': batch[i]['ReceiptHandle']
                }
                batch[i] = to_delete
            response = self.client.delete_message_batch(
                QueueUrl=self.second_queue_url if secondary else self.queue_url,
                Entries=batch
            )
            failed.extend(response.get('Failed', []))
        return failed

    def replace_messages(self, messages, secondary=False):
        """
        Called using received messages to place them back on the queue.
        Using a VisibilityTimeout of 0 means these messages are instantly
        available to consumers.
        Number of messages in a batch is controlled by self.replace_batch_size
        Input should be the messages directly from receive messages. At the
        very least, needs a list of messages with 'Id' and 'ReceiptHandle'.
        If secondary is True, then the secondary queue will be used. Otherwise,
        the primary queue is used by default.

        Returns a list with any failed attempts.
        """
        failed = []
        for batch in self.chunk_messages(messages, self.replace_batch_size):
            for i in range(len(batch)):
                to_replace = {
                    'Id': batch[i]['MessageId'],
                    'ReceiptHandle': batch[i]['ReceiptHandle'],
                    'VisibilityTimeout': 5
                }
                batch[i] = to_replace
            response = self.client.change_message_visibility_batch(
                QueueUrl=self.second_queue_url if secondary else self.queue_url,
                Entries=batch
            )
            failed.extend(response.get('Failed', []))
        return failed

    def number_of_messages(self):
        """
        Returns a dict with number of waiting messages in the queue and
        number of inflight (i.e. not currently visible) messages.
        Also returns info on items in the dlq.
        """
        responses = []
        for queue_url in [self.queue_url, self.second_queue_url, self.dlq_url]:
            response = self.client.get_queue_attributes(
                QueueUrl=queue_url,
                AttributeNames=[
                    'ApproximateNumberOfMessages',
                    'ApproximateNumberOfMessagesNotVisible'
                ]
            )
            responses.append(response)
        formatted = {
            'primary_waiting': responses[0].get('Attributes', {}).get('ApproximateNumberOfMessages'),
            'primary_inflight': responses[0].get('Attributes', {}).get('ApproximateNumberOfMessagesNotVisible'),
            'secondary_waiting': responses[1].get('Attributes', {}).get('ApproximateNumberOfMessages'),
            'secondary_inflight': responses[1].get('Attributes', {}).get('ApproximateNumberOfMessagesNotVisible'),
            'dlq_waiting': responses[2].get('Attributes', {}).get('ApproximateNumberOfMessages'),
            'dlq_inflight': responses[2].get('Attributes', {}).get('ApproximateNumberOfMessagesNotVisible')
        }
        # transform in integers
        for entry in formatted:
            try:
                formatted[entry] = int(formatted[entry])
            except ValueError:
                formatted[entry] = None
        return formatted

    def shutdown(self):
        pass<|MERGE_RESOLUTION|>--- conflicted
+++ resolved
@@ -93,7 +93,6 @@
 
 
 class QueueManager(object):
-<<<<<<< HEAD
     """
     Class for handling the queues responsible for coordinating indexing.
     Contains methods to inititalize queues, add both uuids and collections of
@@ -105,16 +104,13 @@
     3. Dead letter queue (dlq) for handling items that have issues processing
        from either the primary or secondary queues.
     """
-    def __init__(self, registry, forced_env=None):
+    def __init__(self, registry, mirror_env=None):
         """
         __init__ will build all three queues needed with the desired settings.
         send_uuid_threshold and batch_size parameters are used to how many
         uuids are in a message and how many messages are batched together,
         respectively.
         """
-=======
-    def __init__(self, registry, mirror_env=None):
->>>>>>> 60afa06d
         # batch sizes of messages. __all of these should be 10 at maximum__
         self.send_batch_size = 10
         self.receive_batch_size = 10
@@ -145,32 +141,16 @@
         # secondary queue name
         self.second_queue_name = self.env_name + '-secondary-indexer-queue'
         self.dlq_name = self.queue_name + '-dlq'
-<<<<<<< HEAD
-        # code below can cause SQS deletion/creation
-        # if run from MPIndexer, will work, but not gracefully.
-        # changes to queue config should be followed by running create_mapping
-        self.dlq_url = self.init_queue(self.dlq_name)
-        if self.dlq_url:
-            # update queue_attrs with dlq info
-            dlq_arn = self.get_queue_arn(self.dlq_url)
-            redrive_policy = {  # maintain this order of settings
-                'deadLetterTargetArn': dlq_arn,
-                'maxReceiveCount': 4  # num of fails before sending to dlq
-            }
-            self.queue_attrs['RedrivePolicy'] = json.dumps(redrive_policy)
-        # init the primary and secondary queues with dlq attrs included
-        self.queue_url = self.init_queue(self.queue_name)
-        self.second_queue_url = self.init_queue(self.second_queue_name)
-=======
         # initialize the queue and dlq here, but not on mirror queue
         if not mirror_env:
             response_urls = self.initialize(dlq=True)
             self.queue_url = response_urls.get(self.queue_name)
+            self.second_queue_url = response_urls.get(self.second_queue_name)
             self.dlq_url = response_urls.get(self.dlq_name)
         else:  # assume the urls exist
             self.queue_url = self.get_queue_url(self.queue_name)
+            self.second_queue_url = self.get_queue_url(self.second_queue_name)
             self.dlq_url = self.get_queue_url(self.dlq_name)
->>>>>>> 60afa06d
 
     def add_uuids(self, registry, uuids, strict=False, secondary=False):
         """
@@ -238,7 +218,10 @@
         Returns a queue url that is guaranteed to link to the right queue.
         """
         # dlq MUST be initialized first if used
-        queue_names = [self.dlq_name, self.queue_name] if dlq else [self.queue_name]
+        if dlq:
+            queue_names = [self.dlq_name, self.queue_name, self.second_queue_name]
+        else:
+            queue_names = [self.queue_name, self.second_queue_name]
         queue_urls = {}
         for queue_name in queue_names:
             queue_attrs = self.dlq_attrs if queue_name == self.dlq_name else self.queue_attrs
