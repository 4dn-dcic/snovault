"""
Cached views used when model was pulled from elasticsearch.
In some cases, use these views to render object and embedded content.
Leverages interfaces.ICachedItem as a provided interface for resources
from Elasticsearch. See esstorage.CachedModel and the following docs:
https://zopeinterface.readthedocs.io/en/stable/api.html#zope.interface.declarations.alsoProvides
"""

import sys

from pyramid.httpexceptions import HTTPForbidden
from pyramid.view import view_config

from .interfaces import ICachedItem
<<<<<<< HEAD
from ..resource_views import (
    item_view_embedded,
    item_view_object,
    item_view_page,
    item_view_expand
)
from ..indexing_views import item_index_data
=======
from ..util import debug_log
>>>>>>> e46ac9f1


def includeme(config):
    config.scan(__name__)


<<<<<<< HEAD
=======
@view_config(context=ICachedItem, request_method='GET', name='embedded')
@debug_log
def cached_view_embedded(context, request):
    source = context.model.source
    allowed = set(source['principals_allowed']['view'])
    if allowed.isdisjoint(request.effective_principals):
        raise HTTPForbidden()
    return filter_embedded(source['embedded'], request.effective_principals)


_skip_fields = ['@type', 'principals_allowed']
>>>>>>> e46ac9f1
def filter_embedded(embedded, effective_principals):
    """
    Filter the embedded items by principals_allowed, replacing them with
    a 'no view allowed' error message if the effective principals on the
    request are disjointed
    """
    _skip_fields = ['@type', 'principals_allowed']
    # handle dictionary
    if isinstance(embedded, dict):
        if 'principals_allowed' in embedded.keys():
            obj_princ = embedded.get('principals_allowed')
            allowed = set(obj_princ['view'])
            if allowed.isdisjoint(effective_principals):
                embedded = {'error': 'no view permissions'}
                return embedded

        for name, obj in embedded.items():
            if isinstance(obj, (dict, list)) and name not in _skip_fields:
                embedded[name] = filter_embedded(obj, effective_principals)

    # handle array
    elif isinstance(embedded, list):
        for idx, item in enumerate(embedded):
            embedded[idx] = filter_embedded(item, effective_principals)

    # default just return the sucker
    return embedded


<<<<<<< HEAD
@view_config(context=ICachedItem, permission='view', request_method='GET',
             name='embedded')
def cached_view_embedded(context, request):
    """
    Use the 'embedded' view that is stored the ElasticSearch unless we
    are using an Item with 'elasticsearch' properties_datastore, in which case
    we may have to generate the view dynamically if indexing or it doesn't yet
    exist
    """
    source = context.model.source
    # generate view if this item uses ES as primary datastore or indexing
    if (context.properties_datastore == 'elasticsearch' and
        ('embedded' not in source or request._indexing_view is True)):
        embedded = item_view_embedded(context, request)
    else:
        embedded = source['embedded']

    # permission checking on embedded objects
    allowed = set(embedded['principals_allowed']['view'])
    if allowed.isdisjoint(request.effective_principals):
        raise HTTPForbidden()
    return filter_embedded(embedded, request.effective_principals)


@view_config(context=ICachedItem, permission='view', request_method='GET',
             name='object')
=======
@view_config(context=ICachedItem, request_method='GET', name='object')
@debug_log
>>>>>>> e46ac9f1
def cached_view_object(context, request):
    """
    Use the 'object' view that is stored the ElasticSearch unless we
    are using an Item with 'elasticsearch' used_datastore, in which case we
    may have to generate the view dynamically if indexing or it doesn't yet
    exist
    """
    source = context.model.source
    # generate view if this item uses ES as primary datastore or indexing
    if (context.properties_datastore == 'elasticsearch' and
        ('object' not in source or request._indexing_view is True)):
        object = item_view_object(context, request)
    else:
        object = source['object']

    # permission checking. Is this redundant with permission set on view?
    allowed = set(object['principals_allowed']['view'])
    if allowed.isdisjoint(request.effective_principals):
        raise HTTPForbidden()
    return object


@view_config(context=ICachedItem, permission='view_raw', request_method='GET',
             name='raw')
def cached_view_raw(context, request):
    """
    Must generate this view because it's not stored in ES source. Add 'uuid'
    to the item properties to be consistent with the regular 'raw' view
    """
    source = context.model.source
    props = source['properties']
    # add uuid to raw view
    props['uuid'] = source['uuid']
    return props


@view_config(context=ICachedItem, permission='view', request_method='GET',
             name='page')
def cached_view_page(context, request):
    """
    Must generate this view because it's not stored in ES source
    """
    return item_view_page(context, request)


@view_config(context=ICachedItem, permission='expand', request_method='GET',
             name='expand')
def cached_view_expand(context, request):
    """
    Must generate this view because it's not stored in ES source
    """
    return item_view_expand(context, request)


@view_config(context=ICachedItem, permission='index', request_method='GET',
             name='index-data')
def cached_index_data(context, request):
    """
    Must generate this view because it's not stored in ES source
    """
    return item_index_data(context, request)<|MERGE_RESOLUTION|>--- conflicted
+++ resolved
@@ -12,7 +12,6 @@
 from pyramid.view import view_config
 
 from .interfaces import ICachedItem
-<<<<<<< HEAD
 from ..resource_views import (
     item_view_embedded,
     item_view_object,
@@ -20,17 +19,13 @@
     item_view_expand
 )
 from ..indexing_views import item_index_data
-=======
 from ..util import debug_log
->>>>>>> e46ac9f1
 
 
 def includeme(config):
     config.scan(__name__)
 
 
-<<<<<<< HEAD
-=======
 @view_config(context=ICachedItem, request_method='GET', name='embedded')
 @debug_log
 def cached_view_embedded(context, request):
@@ -42,7 +37,6 @@
 
 
 _skip_fields = ['@type', 'principals_allowed']
->>>>>>> e46ac9f1
 def filter_embedded(embedded, effective_principals):
     """
     Filter the embedded items by principals_allowed, replacing them with
@@ -72,7 +66,6 @@
     return embedded
 
 
-<<<<<<< HEAD
 @view_config(context=ICachedItem, permission='view', request_method='GET',
              name='embedded')
 def cached_view_embedded(context, request):
@@ -99,10 +92,7 @@
 
 @view_config(context=ICachedItem, permission='view', request_method='GET',
              name='object')
-=======
-@view_config(context=ICachedItem, request_method='GET', name='object')
 @debug_log
->>>>>>> e46ac9f1
 def cached_view_object(context, request):
     """
     Use the 'object' view that is stored the ElasticSearch unless we
