--- conflicted
+++ resolved
@@ -42,7 +42,7 @@
 from snovault.tests.pyramidfixtures import dummy_request
 from snovault.tests.toolfixtures import registry, root, elasticsearch
 
-pytestmark = [pytest.mark.indexing, pytest.mark.flaky]
+pytestmark = [pytest.mark.indexing]
 TEST_COLL = '/testing-post-put-patch-sno/'
 TEST_TYPE = 'testing_post_put_patch_sno'  # use one collection for testing
 
@@ -109,7 +109,6 @@
     transaction.commit()
 
 
-<<<<<<< HEAD
 def test_indexer_namespacing(app, testapp, indexer_testapp):
     """
     Tests that namespacing indexes works as expected. This test has no real
@@ -126,9 +125,6 @@
         assert jid in idx
 
 
-=======
-@pytest.mark.flaky
->>>>>>> d15c1291
 @pytest.mark.es
 def test_indexer_queue_adds_telemetry_id(app):
     indexer_queue = app.registry[INDEXER_QUEUE]
@@ -149,6 +145,7 @@
 
     # finally, delete
     indexer_queue.delete_messages(received)
+
 
 @pytest.mark.es
 def test_indexer_queue(app):
@@ -314,6 +311,7 @@
     assert 'settings' in testing_ppp_settings
     # ensure we only have 1 shard for tests
     assert testing_ppp_settings['settings']['index']['number_of_shards'] == '1'
+
 
 def test_indexing_logging(app, testapp, indexer_testapp, capfd):
     """
