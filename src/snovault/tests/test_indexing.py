--- conflicted
+++ resolved
@@ -1023,27 +1023,6 @@
     create_mapping.run(app, collections=[TEST_TYPE], index_diff=True)
     res = indexer_testapp.post_json('/index', {'record': True})
     time.sleep(4)
-<<<<<<< HEAD
-    third_count = es.count(index=TEST_TYPE, doc_type=TEST_TYPE).get('count')
-    assert third_count == initial_count
-
-
-def test_assert_transactions_table_is_gone(app):
-    """
-    A bit of a strange location for this test, but we need the app and
-    serverfixtures to be established (used for indexing)
-    """
-    from sqlalchemy import MetaData
-    session = app.registry[DBSESSION]
-    connection = session.connection().connect()
-    meta = MetaData(bind=session.connection(), reflect=True)
-    assert 'transactions' not in meta.tables
-    # make sure tid column is removed
-    assert 'tid' not in meta.tables['propsheets'].columns
-    # make sure fkey constraint is also removed
-    constraints = [c.name for c in meta.tables['propsheets'].constraints]
-    assert 'propsheets_tid_fkey' not in constraints
-=======
     third_count = es.count(index=namespaced_index, doc_type=TEST_TYPE).get('count')
     assert third_count == initial_count
 
@@ -1281,4 +1260,20 @@
     val_err_view = testapp.get(ppp_id + '@@validation-errors', status=200).json
     assert val_err_view['@id'] == ppp_id
     assert val_err_view['validation_errors'] == es_res['_source']['validation_errors']
->>>>>>> cbfe5cec
+
+
+def test_assert_transactions_table_is_gone(app):
+    """
+    A bit of a strange location for this test, but we need the app and
+    serverfixtures to be established (used for indexing)
+    """
+    from sqlalchemy import MetaData
+    session = app.registry[DBSESSION]
+    connection = session.connection().connect()
+    meta = MetaData(bind=session.connection(), reflect=True)
+    assert 'transactions' not in meta.tables
+    # make sure tid column is removed
+    assert 'tid' not in meta.tables['propsheets'].columns
+    # make sure fkey constraint is also removed
+    constraints = [c.name for c in meta.tables['propsheets'].constraints]
+    assert 'propsheets_tid_fkey' not in constraints