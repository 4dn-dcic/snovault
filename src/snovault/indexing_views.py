from __future__ import unicode_literals

import sys
from contextlib import contextmanager
from timeit import default_timer as timer

from pyramid.settings import asbool
from pyramid.traversal import resource_path
from pyramid.view import view_config
<<<<<<< HEAD
from pyramid.settings import asbool
from timeit import default_timer as timer
from contextlib import contextmanager
from .resources import Item
from .interfaces import STORAGE
=======

from .elasticsearch.indexer_utils import find_uuids_for_indexing
>>>>>>> e46ac9f1
from .embed import make_subrequest
from .interfaces import STORAGE
from .resources import Item, calc_principals
from .util import debug_log
from .validation import ValidationFailure


def includeme(config):
    config.add_route('indexing-info', '/indexing-info')
    config.add_route('max-sid', '/max-sid')
    config.scan(__name__)


@contextmanager
def indexing_timer(timer_dict, time_key):
    """
    Simple contextmanager to time components of index-data

    Args:
        timer_dict (dict): dictionary to add timing results to
        time_key (str): key to use for the given timing result
    """
    start = timer()
    yield
    timer_dict[time_key] = timer() - start


def join_linked_uuids_sids(request, uuids):
    """
    Simply iterate through the uuids and return an array of dicts containing
    uuid and sid (from request._sid_cache)

    Args:
        request: current Request object
        uuids: list of string uuids

    Returns:
        A list of dicts containing uuid and up-to-date db sid
    """
    return [{'uuid': uuid, 'sid': request._sid_cache[uuid]} for uuid in uuids]


def get_rev_linked_items(request, uuid):
    """
    Iterate through request._rev_linked_uuids_by_item, which is populated
    during the embedding traversal process, to find the items that are reverse
    linked to the given uuid

    Args:
        request: current Request object
        uuid (str): uuid of the object in question

    Returns:
        A set of string uuids
    """
    # find uuids traversed that rev link to this item
    rev_linked_to_me = set()
    for rev_id, rev_names in request._rev_linked_uuids_by_item.items():
        if any([uuid in rev_names[name] for name in rev_names]):
            rev_linked_to_me.add(rev_id)
            continue
    return rev_linked_to_me


@view_config(context=Item, name='index-data', permission='index', request_method='GET')
@debug_log
def item_index_data(context, request):
    """
    Very important view which is used to calculate all the data indexed in ES
    for the given item. If an int sid is provided as a request parameter,
    will raise an sid exception if the maximum sid value on current_propsheets
    table is less than the given value.

    Computationally intensive. Calculates the object and embedded views
    for the given item, using ES results where possible for speed. Also handles
    calculation of aggregated-items and validation-errors for the item.
    Leverages a number of attrs on the request to get needed information

    Args:
        context: current Item
        request: current Request

    Returns:
        A dict document representing the full data to index for the given item
    """
    indexing_stats = {}  # hold timing details for this view

    uuid = str(context.uuid)

    # upgrade_properties calls necessary upgraders based on schema_version
    with indexing_timer(indexing_stats, 'upgrade_properties'):
        properties = context.upgrade_properties()

    # ES versions 2 and up don't allow dots in links. Update these to use ~s
    new_links = {}
    for key, val in context.links(properties).items():
        new_links['~'.join(key.split('.'))] = val
    links = new_links

    principals_allowed = context.principals_allowed()
    path = resource_path(context)
    paths = {path}
    collection = context.collection

    with indexing_timer(indexing_stats, 'unique_keys'):
        unique_keys = context.unique_keys(properties)
        if collection.unique_key in unique_keys:
            paths.update(
                resource_path(collection, key)
                for key in unique_keys[collection.unique_key])

    with indexing_timer(indexing_stats, 'paths'):
        for base in (collection, request.root):
            for key_name in ('accession', 'alias'):
                if key_name not in unique_keys:
                    continue
                paths.add(resource_path(base, uuid))
                paths.update(
                    resource_path(base, key)
                    for key in unique_keys[key_name])

    path = path + '/'
    # setting _indexing_view enables the embed_cache and cause population of
    # request._linked_uuids and request._rev_linked_uuids_by_item
    request._indexing_view = True

    # run the object view first
    request._linked_uuids = set()
    with indexing_timer(indexing_stats, 'object_view'):
        object_view = request.invoke_view(path, '@@object')
    linked_uuids_object = request._linked_uuids.copy()
    rev_link_names = request._rev_linked_uuids_by_item.get(uuid, {}).copy()

    # reset these properties, then run embedded view
    request._linked_uuids = set()
    request._rev_linked_uuids_by_item = {}
    request._aggregate_for['uuid'] = uuid
    request._aggregated_items = {
        agg: {'_fields': context.aggregated_items[agg], 'items': []} for agg in context.aggregated_items
    }
    # since request._indexing_view is set to True in indexer.py,
    # all embeds (including subrequests) below will use the embed cache
    with indexing_timer(indexing_stats, 'embedded_view'):
        embedded_view = request.invoke_view(path, '@@embedded', index_uuid=uuid)
    linked_uuids_embedded = request._linked_uuids.copy()

    # find uuids traversed that rev link to this item
    with indexing_timer(indexing_stats, 'rev_links'):
        rev_linked_to_me = get_rev_linked_items(request, uuid)

    # calculated aggregated items
    with indexing_timer(indexing_stats, 'aggregated_items'):
        aggregated_items = {agg: res['items'] for agg, res in
                            request._aggregated_items.items()}

    # run validators for the item by PATCHing with check_only=True
    # json_body provided is the upgraded properties of the item
    with indexing_timer(indexing_stats, 'validation'):
        validate_path = path + '?check_only=true'
        validate_req = make_subrequest(request, validate_path,
                                       json_body=properties)
        try:
            request.invoke_subrequest(validate_req)
        except ValidationFailure:
            pass

    document = {
        'aggregated_items': aggregated_items,
        'embedded': embedded_view,
        'indexing_stats': indexing_stats,
        'item_type': context.type_info.item_type,
        'linked_uuids_embedded': join_linked_uuids_sids(request, linked_uuids_embedded),
        'linked_uuids_object': join_linked_uuids_sids(request, linked_uuids_object),
        'links': links,
        'max_sid': context.max_sid,
        'object': object_view,
        'paths': sorted(paths),
        'principals_allowed': principals_allowed,
        'properties': properties,
        'propsheets': {
            name: context.propsheets[name]
            for name in context.propsheets.keys() if name != ''
        },
        'rev_link_names': rev_link_names,
        'rev_linked_to_me': sorted(rev_linked_to_me),
        'sid': context.sid,
        'unique_keys': unique_keys,
        'uuid': uuid,
        'validation_errors': validate_req.errors
    }

    return document


@view_config(route_name='indexing-info', permission='index', request_method='GET')
@debug_log
def indexing_info(context, request):
    """
    Endpoint to check some indexing-related properties of a given uuid, which
    is provided using the `uuid=` query parameter. This route cannot be defined
    with the context of a specific Item because that will cause the underlying
    request to use a cached view from Elasticsearch and not properly run
    the @@embedded view from the database.

    If you do not want to calculate the embedded object, use `run=False`

    Args:
        request: current Request object

    Returns:
        dict response
    """
    uuid = request.params.get('uuid')
    if not uuid:
        return {'status': 'error', 'title': 'Error', 'message': 'ERROR! Provide a uuid to the query.'}

    db_sid = request.registry[STORAGE].write.get_by_uuid(uuid).sid
    # es_model will be None if the item is not yet indexed
    es_model = request.registry[STORAGE].read.get_by_uuid(uuid)
    es_sid = es_model.sid if es_model is not None else None
    response = {'sid_db': db_sid, 'sid_es': es_sid, 'title': 'Indexing Info for %s' % uuid}
    if asbool(request.params.get('run', True)):
        request._indexing_view = True
        request.datastore = 'database'
        path = '/' + uuid + '/@@index-data'
        index_view = request.invoke_view(path, index_uuid=uuid, as_user='INDEXER')
        response['indexing_stats'] = index_view['indexing_stats']
        es_assc_uuids = find_uuids_for_indexing(request.registry, set([uuid]))
        new_rev_link_uuids = get_rev_linked_items(request, uuid)
        # invalidated: items linking to this in es + newly rev linked items
        response['uuids_invalidated'] = list(es_assc_uuids | new_rev_link_uuids)
        response['description'] = 'Using live results for embedded view of %s. Query with run=False to skip this.' % uuid
    else:
        response['description'] = 'Query with run=True to calculate live information on invalidation and embedding time.'
    response['display_title'] = 'Indexing Info for %s' % uuid
    response['status'] = 'success'
    return response


@view_config(route_name='max-sid', permission='index', request_method='GET')
@debug_log
def max_sid(context, request):
    """
    Very simple endpoint to return the current maximum sid used in postgres.
    Might make more sense to define this view in storage.py, but leave it here
    with the other sid/indexing related code.

    Args:
        request: current Request object

    Returns:
        dict response
    """
    response = {'display_title': 'Current maximum database sid'}
    try:
        max_sid = request.registry[STORAGE].write.get_max_sid()
        response.update({'status': 'success', 'max_sid': max_sid})
    except Exception as exc:
        response.update({'status': 'failure', 'detail': str(exc)})
    return response<|MERGE_RESOLUTION|>--- conflicted
+++ resolved
@@ -7,16 +7,13 @@
 from pyramid.settings import asbool
 from pyramid.traversal import resource_path
 from pyramid.view import view_config
-<<<<<<< HEAD
 from pyramid.settings import asbool
 from timeit import default_timer as timer
 from contextlib import contextmanager
+
 from .resources import Item
 from .interfaces import STORAGE
-=======
-
 from .elasticsearch.indexer_utils import find_uuids_for_indexing
->>>>>>> e46ac9f1
 from .embed import make_subrequest
 from .interfaces import STORAGE
 from .resources import Item, calc_principals
