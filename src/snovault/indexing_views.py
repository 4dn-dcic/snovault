--- conflicted
+++ resolved
@@ -103,22 +103,17 @@
     request._linked_uuids = set()
     request._audit_uuids = set()
     request._rev_linked_uuids_by_item = {}
-<<<<<<< HEAD
-    request._sid_cache = {}
-    cache_linked_sids_from_db(context, request)
-    # since request._indexing_view is set to True in indexer.py,
-    # all embeds (including subrequests) below will use the embed cache
-
-    embedded = request.invoke_view(path, '@@embedded')
-=======
     request._aggregate_for['uuid'] = uuid
     request._aggregated_items = {
         agg: {'_fields': context.aggregated_items[agg], 'items': []} for agg in context.aggregated_items
     }
+
+    # move to indexer ??
+    cache_linked_sids_from_db(context, request)
+
     # since request._indexing_view is set to True in indexer.py,
     # all embeds (including subrequests) below will use the embed cache
     embedded = request.invoke_view(path, '@@embedded', index_uuid=uuid)
->>>>>>> ad3216c1
     # get _linked and _rev_linked uuids from the request before @@audit views add to them
     linked_uuids = request._linked_uuids.copy()
     rev_linked_by_item = request._rev_linked_uuids_by_item.copy()
