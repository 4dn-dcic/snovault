--- conflicted
+++ resolved
@@ -1,8 +1,4 @@
 """Version information."""
 
 # The following line *must* be the last in the module, exactly as formatted:
-<<<<<<< HEAD
-__version__ = "1.3.6"
-=======
-__version__ = "1.3.7"
->>>>>>> 7a71f9eb
+__version__ = "1.3.8"