--- conflicted
+++ resolved
@@ -625,82 +625,4 @@
         user = cls.get_by_username(email)
         if not user:
             return False
-        return crypt.check(user.password, password)
-
-
-def register(DBSession):
-<<<<<<< HEAD
-    """
-    Previously, with a Transaction table, this function registered listeners
-    """
-    pass
-=======
-    event.listen(DBSession, 'before_flush', add_transaction_record)
-    event.listen(DBSession, 'before_commit', record_transaction_data)
-    event.listen(DBSession, 'after_begin', set_transaction_isolation_level)
-
-
-def add_transaction_record(session, flush_context, instances):
-    txn = transaction.get()
-    # Set data with txn.setExtendedInfo(name, value)
-    data = txn._extension
-    record = data.get('_snovault_transaction_record')
-    if record is not None:
-        if orm.object_session(record) is None:
-            # Savepoint rolled back
-            session.add(record)
-        # Transaction has already been recorded
-        return
-
-    tid = data['tid'] = uuid.uuid4()
-    record = TransactionRecord(tid=tid)
-    data['_snovault_transaction_record'] = record
-    session.add(record)
-
-
-def record_transaction_data(session):
-    txn = transaction.get()
-    data = txn._extension
-    if '_snovault_transaction_record' not in data:
-        return
-
-    record = data['_snovault_transaction_record']
-
-    if txn.description:
-        data['description'] = txn.description
-
-    if txn.user:
-        data['userid'] = txn.user
-
-    record.data = {k: v for k, v in data.items() if not k.startswith('_')}
-    session.add(record)
-
-
-_set_transaction_snapshot = text(
-    "SET TRANSACTION ISOLATION LEVEL SERIALIZABLE, READ ONLY;"
-    "SET TRANSACTION SNAPSHOT :snapshot_id;"
-)
-
-
-def set_transaction_isolation_level(session, sqla_txn, connection):
-    ''' Set appropriate transaction isolation level.
-    Doomed transactions can be read-only.
-    ``transaction.doom()`` must be called before the connection is used.
-    Othewise assume it is a write which must be REPEATABLE READ.
-    '''
-    if connection.engine.url.drivername != 'postgresql':
-        return
-
-    txn = transaction.get()
-    if not txn.isDoomed():
-        # connection.execute("SET TRANSACTION ISOLATION LEVEL REPEATABLE READ;")
-        return
-
-    data = txn._extension
-    if 'snapshot_id' in data:
-        connection.execute(
-            _set_transaction_snapshot,
-            snapshot_id=data['snapshot_id'])
-    else:
-        connection.execute("SET TRANSACTION READ ONLY;")
->>>>>>> cbfe5cec
+        return crypt.check(user.password, password)