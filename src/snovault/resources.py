--- conflicted
+++ resolved
@@ -429,7 +429,6 @@
 
     def item_with_links(self, request):
         """
-<<<<<<< HEAD
         Key function that transforms uuids into resource paths in properties.
         It is also responsible for calling upgraders using the __json__ method
         Lastly, adds this items' uuid to request._linked_uuids when indexing
@@ -437,13 +436,6 @@
         # *** context.__json__ CALLS THE UPGRADER (upgrade_properties) ***
         # This works from the schema rather than the links table
         # so that upgrade on GET can work.
-=======
-        Use the upgraded properties of this Item to convert all linked uuids
-        to resource paths.
-        Additionally, if indexing, this method adds the current Item's uuid/sid
-        to `_linked_uuids` and `_sid_cache` on the request
-        """
->>>>>>> e46ac9f1
         properties = self.__json__(request)
         # use schema_links rather than DB links so upgrades work on ES GETs
         for path in self.type_info.schema_links:
