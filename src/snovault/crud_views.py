from pyramid.settings import asbool
import sys
from uuid import (
    UUID,
    uuid4,
)

import transaction
from pyramid.settings import asbool
from pyramid.view import view_config
from structlog import get_logger

from .calculated import calculated_property
from .interfaces import (
<<<<<<< HEAD
    COLLECTIONS,
=======
>>>>>>> e46ac9f1
    STORAGE,
    Created,
    BeforeModified,
    AfterModified,
)
from .invalidation import add_to_indexing_queue
from .resources import (
    Collection,
    Item,
)
from .util import debug_log
from .validation import ValidationFailure
from .validators import (
    no_validate_item_content_patch,
    no_validate_item_content_post,
    no_validate_item_content_put,
    validate_item_content_patch,
    validate_item_content_post,
    validate_item_content_put,
    validate_item_content_in_place
)

log = get_logger(__name__)


def includeme(config):
    config.include('.calculated')
    config.scan(__name__)


def create_item(type_info, request, properties, sheets=None):
    '''
    Validates or generates new UUID, instantiates & saves an Item in
    database using provided `type_info` & `properties`, sends 'Created'
    notification, which can be subscribed to using the @subscriber(Created) decorator

    Queues the created item for indexing using a hook on the current transaction
    '''
    registry = request.registry
    item_properties = properties.copy()
    txn = transaction.get()

    if 'uuid' in item_properties:
        try:
            nonvalidated_uuid = item_properties.pop('uuid')
            uuid = UUID(nonvalidated_uuid)
        except ValueError as e:
            raise ValueError(str(e) + ': ' + str(nonvalidated_uuid))
    else:
        uuid = uuid4()

    item = type_info.factory.create(registry, uuid, item_properties, sheets)
    # add the item to the queue
    to_queue = {'uuid': str(item.uuid), 'sid': item.sid}
    telemetry_id = request.params.get('telemetry_id', None)
    if telemetry_id:
        to_queue['telemetry_id'] = telemetry_id
    log.info(event='add_to_indexing_queue', **to_queue)
    txn.addAfterCommitHook(add_to_indexing_queue, args=(request, to_queue, 'add',))
    registry.notify(Created(item, request))

    return item


def update_item(context, request, properties, sheets=None):
    '''
    Updates retrieved-from-database `context` (Item class instance) with
    `properties` (dict) in database, sends 'BeforeModified' & 'AfterModified'
    notifications, which can be subscribed to using the
    @subscriber(BeforeModified) or @subscriber(AfterModified) decorators

    Queues the updated item for indexing using a hook on the current transaction
    '''
    txn = transaction.get()
    registry = request.registry
    item_properties = properties.copy()
    registry.notify(BeforeModified(context, request))
    context.update(item_properties, sheets)
    # set up hook for queueing indexing
    to_queue = {'uuid': str(context.uuid), 'sid': context.sid}
    telemetry_id = request.params.get('telemetry_id', None)
    if telemetry_id:
        to_queue['telemetry_id'] = telemetry_id
    txn.addAfterCommitHook(add_to_indexing_queue, args=(request, to_queue, 'edit',))
    registry.notify(AfterModified(context, request))


def delete_item(context, request):
    """
    Sets the status of an item to deleted and triggers indexing
    """
    properties = context.properties.copy()
    properties['status'] = 'deleted'
    update_item(context, request, properties)
    return True


def purge_item(context, request):
    """
    Fully delete an item from the DB and Elasticsearch if all links to that
    have been removed. Requires that the status of the item == 'deleted',
    otherwise will throw a validation failure
    """
    item_type = context.collection.type_info.item_type
    item_uuid = str(context.uuid)
    if context.properties.get('status') != 'deleted':
        msg = (u'Item status must equal deleted before purging from DB.' +
               ' It currently is %s' % context.properties.get('status'))
        raise ValidationFailure('body', ['status'], msg)
    request.registry[STORAGE].purge_uuid(rid=item_uuid, item_type=item_type)
    return True


def render_item(request, context, render, return_uri_also=False):
    if render == 'uuid':
        item_uri = '/%s' % context.uuid
    else:
        item_uri = request.resource_path(context)

    if asbool(render) is True:
        rendered = request.embed(item_uri, '@@object', as_user=True)
    else:
        rendered = item_uri
    return (rendered, item_uri) if return_uri_also else rendered


@view_config(context=Collection, permission='add', request_method='POST',
             validators=[validate_item_content_post])
@view_config(context=Collection, permission='add_unvalidated', request_method='POST',
             validators=[no_validate_item_content_post],
             request_param=['validate=false'])
@debug_log
def collection_add(context, request, render=None):
    '''Endpoint for adding a new Item.'''
    check_only = asbool(request.params.get('check_only', False))
    if check_only:
        return {
            'status': "success",
            '@type': ['result'],
        }

    if render is None:
        render = request.params.get('render', True)

    item = create_item(context.type_info, request, request.validated)

    rendered, item_uri = render_item(request, item, render, True)
    request.response.status = 201
    request.response.location = item_uri
    result = {
        'status': 'success',
        '@type': ['result'],
        '@graph': [rendered],
    }
    return result


@view_config(context=Item, permission='edit', request_method='PUT',
             validators=[validate_item_content_put])
@view_config(context=Item, permission='edit', request_method='PATCH',
             validators=[validate_item_content_patch])
@view_config(context=Item, permission='edit_unvalidated', request_method='PUT',
             validators=[no_validate_item_content_put],
             request_param=['validate=false'])
@view_config(context=Item, permission='edit_unvalidated', request_method='PATCH',
             validators=[no_validate_item_content_patch],
             request_param=['validate=false'])
@view_config(context=Item, permission='index', request_method='GET',
             validators=[validate_item_content_in_place],
             request_param=['check_only=true'])
@debug_log
def item_edit(context, request, render=None):
    '''
    Endpoint for editing an existing Item.
    This handles both PUT and PATCH, difference is the validator

    PUT - replaces the current properties with the new body
    PATCH - updates the current properties with those supplied.
    Note validators will handle the PATH ?delete_fields parameter if you want
    field to be deleted

    Also allow a GET request to just run the edit validators when using
    `check_only=true` query param when indexing. Whether using this or POST/
    PATCH, always return a dummy response with `check_only=true` and do not
    actually modify the DB with `update_item`
    '''
    check_only = asbool(request.params.get('check_only', False))
    if check_only:
        return {
            'status': "success",
            '@type': ['result'],
        }

    if render is None:
        render = request.params.get('render', True)

    # This *sets* the property sheet and adds the item to the indexing queue
    update_item(context, request, request.validated)

    rendered = render_item(request, context, render)
    request.response.status = 200
    result = {
        'status': 'success',
        '@type': ['result'],
        '@graph': [rendered],
    }
    return result


@view_config(context=Item, permission='view', request_method='GET',
             name='links')
@debug_log
def get_linking_items(context, request, render=None):
    """
    Utilize find_uuids_linked_to_item function in PickStorage to find
    any items that link to the given item context
    Split the answer into linkTos and rev_links
    """
    item_uuid = str(context.uuid)
    links = request.registry[STORAGE].find_uuids_linked_to_item(item_uuid)
    request.response.status = 200
    result = {
        'status': 'success',
        '@type': ['result'],
        'display_title': 'Links to %s' % item_uuid,
        'notification' : '%s has %s items linking to it. This may include rev_links if status != deleted' % (item_uuid, len(links)),
        'uuids_linking_to': links
    }
    return result


@view_config(context=Item, permission='edit', request_method='DELETE')
@debug_log
def item_delete_full(context, request, render=None):
    """
    DELETE method that either sets the status of an item to deleted (base
    functionality) or fully purges the item from the DB and ES if all links
    to that item have been removed. Default behavior is delete

    To purge, use ?purge=true query string
    For example: DELETE `/<item-type>/<uuid>?purge=true`
    """
    # possibly temporary fix to check if user is admin
    if hasattr(request, 'user_info'):
        user_details = request.user_info.get('details', {})
    else:
        if 'group.admin' in request.effective_principals:
            user_details = {'groups': 'admin'}  # you can do it
        else:
            user_details = {}  # you cannot
    if 'admin' not in user_details.get('groups', []):
        msg = u'Must be admin to fully delete items.'
        raise ValidationFailure('body', ['userid'], msg)

    purge_from_database = asbool(request.GET and request.GET.get('purge'))
    uuid = str(context.uuid)
    if purge_from_database:
        # Delete entirely - WARNING USE WITH CAUTION - DELETES PERMANENTLY
        # checking of item status and links is done within purge_item()
        result = purge_item(context, request)
        if result:
            return {
                'status': 'success',
                '@type': ['result'],
                'notification' : 'Permanently deleted ' + uuid,
                '@graph': [uuid]
            }
    else:
        result = delete_item(context, request)
        if result:
            return {
                'status': 'success',
                '@type': ['result'],
                'notification' : 'Set status of ' + uuid + ' to deleted',
                '@graph': [ render_item(request, context, render) ]
            }

    return {
        'status': 'failure',
        '@type': ['result'],
        'notification' : 'Deletion failed',
        '@graph': [uuid]
    }



@view_config(context=Item, permission='view', request_method='GET',
             name='validation-errors')
@debug_log
def item_view_validation_errors(context, request):
    """
    View config for validation_errors. If the current model is not using ES,
    do not calculate the validation errors as it would require an extra
    request and some tricky permission handling.

    Args:
        context: current Item
        request: current request

    Returns:
        A dictionary including item path and validation errors from ES
    """
    if context.model.used_datastore != 'elasticsearch':
        return {
            '@id': request.resource_path(context),
            'validation_errors': [],
        }
    source = context.model.source
    allowed = set(source['principals_allowed']['view'])  # use view permissions
    if allowed.isdisjoint(request.effective_principals):
        raise HTTPForbidden()
    return {
        '@id': source['object']['@id'],
        'validation_errors': source.get('validation_errors', [])
    }


@calculated_property(context=Item, category='page', name='validation-errors',
                     condition=lambda request: request.has_permission('view'))
def validation_errors_property(context, request):
    """
    Frame=page calculated property to add validation_errors to response.
    The request.embed calls item_view_validation_errors
    Args:
        context: current Item
        request: current Request
    Returns:
        List result of validation errors
    """
    path = request.resource_path(context)
    return request.embed(path, '@@validation-errors')['validation_errors']<|MERGE_RESOLUTION|>--- conflicted
+++ resolved
@@ -12,10 +12,6 @@
 
 from .calculated import calculated_property
 from .interfaces import (
-<<<<<<< HEAD
-    COLLECTIONS,
-=======
->>>>>>> e46ac9f1
     STORAGE,
     Created,
     BeforeModified,
