--- conflicted
+++ resolved
@@ -1,11 +1,7 @@
 [tool.poetry]
 name = "dcicsnovault"
 # Version 3 drops support for Python 3.4 and 3.5, which neither Fourfront nor CGAP care about any more.
-<<<<<<< HEAD
-version = "3.0.10b0"
-=======
-version = "3.0.10"
->>>>>>> 6d380e99
+version = "3.1.0b0"
 description = "Storage support for 4DN Data Portals."
 authors = ["4DN-DCIC Team <support@4dnucleome.org>"]
 license = "MIT"
