[tool.poetry]
name = "dcicsnovault"
<<<<<<< HEAD
version = "5.6.3b0"
=======
version = "6.0.4"
>>>>>>> 7ddc50ec
description = "Storage support for 4DN Data Portals."
authors = ["4DN-DCIC Team <support@4dnucleome.org>"]
license = "MIT"
readme = "README.rst"
homepage = "https://github.com/4dn-dcic/snovault"
repository = "https://github.com/4dn-dcic/snovault"
documentation = "https://github.com/4dn-dcic/snovault"
packages = [
  { include="snovault", from="." }
]
classifiers = [
    # How mature is this project? Common values are
    #   3 - Alpha
    #   4 - Beta
    #   5 - Production/Stable
    'Development Status :: 4 - Beta',

    # Indicate who your project is intended for
    'Intended Audience :: Developers',
    'Intended Audience :: Science/Research',
    'Framework :: Pyramid',


    # Pick your license as you wish (should match "license" above)
    'License :: OSI Approved :: MIT License',
    'Topic :: Database :: Database Engines/Servers',

    # Specify the Python versions you support here. In particular, ensure
    # that you indicate whether you support Python 2, Python 3 or both.
    'Programming Language :: Python :: 3',
    'Programming Language :: Python :: 3.6'
]

[tool.poetry.dependencies]
python = ">=3.7.1,<3.9"
aws_requests_auth = "^0.4.1"
# TODO: This is a backport of Python's statistics library for versions earlier than Python 3.4,
#       so may no longer be needed. Something to investigate later. -kmp 20-Feb-2020
"backports.statistics" = "0.1.0"
botocore = ">=1.27.36"  # no particular version required, but this speeds up search
boto3 = ">=1.24.36"  # no particular version required, but this speeds up search
elasticsearch = "6.8.1"
elasticsearch_dsl = "^6.4.0"
dcicutils = "^4.0.0"
future = ">=0.15.2,<1"
futures = "^3.1.1"
# Needed by Moto but not us
# Version 1.0b8 is the same as 0.9999999.
# html5lib = "0.9999999"
html5lib = ">=1.1"  # experimental
humanfriendly = "^1.44.9"
jsonschema_serialize_fork = "^2.1.1"
# 2.0.1 is current. This is needed by Moto but not us.
# MarkupSafe = ">=0.23,<1"
netaddr = ">=0.8.0,<1"
passlib = "^1.7.4"
psutil = "^5.9.0"
psycopg2-binary = "^2.9.1"
PyBrowserID = ">=0.10.0,<1"
pyramid = "1.10.4"
pyramid_localroles = ">=0.1,<1"
pyramid-multiauth = ">=0.9.0,<1"
pyramid-retry = "^1.0"
pyramid-tm = "^2.4"
pyramid-translogger = "^0.1"
python-dateutil = "^2.8.2"
# For now we're pinning python_magic at 0.4.15. We've observed problems with 0.4.17 and 0.4.18, and there's
# no version above 0.4.18 that is compatible with Python 3.4. -kmp 9-May-2020
# TODO Reconsider this version pinning when we release the 3.4 and/or 3.5 support.
# Refs:
#  - https://travis-ci.org/github/4dn-dcic/snovault/builds/684503833
#  - https://github.com/4dn-dcic/snovault/pull/147
python_magic = ">=0.4.11,<1"
pytz = ">=2021.3"
rdflib = "^4.2.2"
rdflib-jsonld = ">=0.5.0,<1.0.0"
rutter = ">=0.3,<1"
# setuptools = "^36.6.0"
simplejson = "^3.17.6"
SPARQLWrapper = "^1.8.5"
SQLAlchemy = "1.3.16"  # Pinned because >=1.3.17 is a problem
# Our use of structlog is pretty vanilla, so we should be OK with changes across the 18-19 major version boundary.
structlog = ">=19.2.0,<20"
subprocess_middleware = ">=0.3,<1"
# TODO: Investigate whether a major version upgrade is allowable for 'transaction'.
transaction = "^2.4.0"
# TODO: Investigate whether a major version upgrade is allowable for 'venusian'.
venusian = "^1.2.0"
WebOb = "^1.8.7"
WebTest = "^2.0.35"
WSGIProxy2 = "0.4.2"
xlrd = "^1.0.0"
# zope = "^4.2.1"
"zope.deprecation" = "^4.4.0"
"zope.interface" = "^4.7.2"
"zope.sqlalchemy" = "1.3"

[tool.poetry.dev-dependencies]
botocore-stubs = ">=1.27.36"  # no particular version required, but this speeds up search
boto3-stubs = ">=1.24.36"  # no particular version required, but this speeds up search
coverage = ">=6.2"
codacy-coverage = ">=1.3.11"
coveralls = ">=3.3.1"
flake8 = ">=3.9.2"
flaky = ">=3.7.0"
# moto 2.0.0 (see https://github.com/spulec/moto/blob/master/CHANGELOG.md) has incompatibilities in how it needs
# to be configured, so will require some adaptation. moto 1.3,14 will support python 3.8, but python 3.9 support
# needs moto 2.2.5. If we do eventually upgrade, there are some tests in test_storage.py that may be possible to
# simplify. -kmp 5-Feb-2022
#
# We tried 1.3.14 but it adds stuff we don't need (until Python 3.8) and it doesn't work as well.
# See https://github.com/spulec/moto/blob/master/CHANGELOG.md
moto = "^1.3.7"  # 2.x is available but needs adaptation. See note above. -kmp 5-Feb-2022
pip-licenses = "^3.5.3"
# Not even sure we need an explicit dependence on Pillow, though it might help keep from searching older versions.
# -kmp 22-Feb-2022
Pillow = ">=6.2.2"  # later version known to work - Will 11/17/20
# Experimental upgrade to PyTest 4.5. It may be possible to upgrade further, but I think this is an improvement.
# -kmp 11-May-2020
pytest = "4.5.0"
pytest-cov = ">=2.2.1"
pytest-exact-fixtures = ">=0.3"
pytest-instafail = ">=0.3.0"
# TODO: Investigate whether a major version upgrade is allowable for 'pytest-mock'.
pytest-mock = ">=0.11.0"
# TODO: Investigate whether a major version upgrade is allowable for 'pytest-runner'.
pytest-runner = ">=4.0"
pytest-timeout = ">=1.0.0"
# There was no version 4 of PyYAML. We upgraded today to PyYAML 5 per compatibility info in:
# https://github.com/yaml/pyyaml/issues/265
# We must have 5.1 to get the new yaml.safe_load method.
# awscli appears to add its own restrictions, but our uses are pretty simple.
# 5.2 had soe bugs that were probably only in Python 2, but we require 5.2 here just in case.
# Any narrowing beyond that is just to help 'poetry lock' converge faster.
# And we only need .safe_load in testing, so we're moving this to dev dependencies. -kmp 22-Feb-2022
PyYAML = ">=5.1,<5.5"
"repoze.debug" = ">=1.0.2"
# Used only by moto, not explicitly by us.
# responses = "^0.17.0"  # 0.17.0 is the last version compliant with Python 3.6
wheel = ">=0.29.0"

[tool.poetry.scripts]
wipe-test-indices = "snovault.commands.wipe_test_indices:main"

[build-system]
requires = ["poetry_core>=1.0.0"]
build-backend = "poetry.core.masonry.api"<|MERGE_RESOLUTION|>--- conflicted
+++ resolved
@@ -1,10 +1,6 @@
 [tool.poetry]
 name = "dcicsnovault"
-<<<<<<< HEAD
-version = "5.6.3b0"
-=======
 version = "6.0.4"
->>>>>>> 7ddc50ec
 description = "Storage support for 4DN Data Portals."
 authors = ["4DN-DCIC Team <support@4dnucleome.org>"]
 license = "MIT"
