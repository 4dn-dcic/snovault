[tool.poetry]
name = "dcicsnovault"
<<<<<<< HEAD
version = "7.4.0"
=======
version = "8.0.0"
>>>>>>> 0c4dfbbc
description = "Storage support for 4DN Data Portals."
authors = ["4DN-DCIC Team <support@4dnucleome.org>"]
license = "MIT"
readme = "README.rst"
homepage = "https://github.com/4dn-dcic/snovault"
repository = "https://github.com/4dn-dcic/snovault"
documentation = "https://github.com/4dn-dcic/snovault"
packages = [
  { include="snovault", from="." }
]
classifiers = [
    # How mature is this project? Common values are
    #   3 - Alpha
    #   4 - Beta
    #   5 - Production/Stable
    'Development Status :: 4 - Beta',

    # Indicate who your project is intended for
    'Intended Audience :: Developers',
    'Intended Audience :: Science/Research',
    'Framework :: Pyramid',


    # Pick your license as you wish (should match "license" above)
    'License :: OSI Approved :: MIT License',
    'Topic :: Database :: Database Engines/Servers',

    # Specify the Python versions you support here. In particular, ensure
    # that you indicate whether you support Python 2, Python 3 or both.
    'Programming Language :: Python :: 3',
    'Programming Language :: Python :: 3.8',
]

[tool.poetry.dependencies]
python = ">=3.8.1,<3.9"
aws_requests_auth = "^0.4.1"
# TODO: This is a backport of Python's statistics library for versions earlier than Python 3.4,
#       so may no longer be needed. Something to investigate later. -kmp 20-Feb-2020
# "backports.statistics" = "0.1.0"
botocore = ">=1.27.36"  # no particular version required, but this speeds up search
boto3 = ">=1.24.36"  # no particular version required, but this speeds up search
elasticsearch = "7.13.4"  # versions >= 7.14.0 lock out AWS ES
elasticsearch_dsl = "^7.4.0"
dcicutils = "^7.0.0"
future = ">=0.15.2,<1"
html5lib = ">=1.1"  # experimental, should be OK now that we're not using moto server
humanfriendly = "^1.44.9"
jsonschema_serialize_fork = "^2.1.1"
netaddr = ">=0.8.0,<1"
passlib = "^1.7.4"
psutil = "^5.9.0"
psycopg2-binary = "^2.9.1"
PyBrowserID = ">=0.10.0,<1"
pyramid = "1.10.4"
pyramid_localroles = ">=0.1,<1"
pyramid-multiauth = ">=0.9.0,<1"
pyramid-retry = "^1.0"
pyramid-tm = "^2.5"
pyramid-translogger = "^0.1"
python-dateutil = "^2.8.2"
python_magic = ">=0.4.27"
pytz = ">=2021.3"
rdflib = "^4.2.2"
rdflib-jsonld = ">=0.5.0,<1.0.0"
rutter = ">=0.3,<1"
simplejson = "^3.17.6"
SPARQLWrapper = "^1.8.5"
SQLAlchemy = "^1.4.41"  # portals pin 1.4.41, but we don't. should it matter? -kmp 6-Mar-2023
# Our use of structlog is pretty vanilla, so we should be OK with changes across the 18-19 major version boundary.
structlog = ">=19.2.0,<20"
subprocess_middleware = ">=0.3,<1"
# TODO: Investigate whether a major version upgrade is allowable for 'transaction'.
transaction = "^3.0.1"
# TODO: Investigate whether a major version upgrade is allowable for 'venusian'.
venusian = "^1.2.0"
WebOb = "^1.8.7"
WebTest = "^2.0.35"
WSGIProxy2 = "0.4.2"
xlrd = "^1.0.0"
"zope.deprecation" = "^4.4.0"
"zope.interface" = ">=4.7.2,<6"
"zope.sqlalchemy" = "1.6"
<<<<<<< HEAD
pyjwt = "^2.6.0"
=======
pytest-redis = "^2.0.0"
redis = "^4.5.1"
>>>>>>> 0c4dfbbc

[tool.poetry.dev-dependencies]
botocore-stubs = ">=1.27.36"  # no particular version required, but this speeds up search
boto3-stubs = ">=1.24.36"  # no particular version required, but this speeds up search
coverage = ">=6.2"
codacy-coverage = ">=1.3.11"
coveralls = ">=3.3.1"
docutils = ">=0.16,<1"
flake8 = ">=3.9.2"
flaky = ">=3.7.0"
# moto 2.0.0 (see https://github.com/spulec/moto/blob/master/CHANGELOG.md) has incompatibilities in how it needs
# to be configured, so will require some adaptation. moto 1.3,14 will support python 3.8, but python 3.9 support
# needs moto 2.2.5. If we do eventually upgrade, there are some tests in test_storage.py that may be possible to
# simplify. -kmp 5-Feb-2022
#
# We tried 1.3.14 but it adds stuff we don't need (until Python 3.8) and it doesn't work as well.
# See https://github.com/spulec/moto/blob/master/CHANGELOG.md
moto = "^4.0.3"
pipdeptree = ">=2.3.3"
pip-licenses = "^3.5.3"
# Not even sure we need an explicit dependence on Pillow, though it might help keep from searching older versions.
# -kmp 22-Feb-2022
Pillow = ">=6.2.2"  # later version known to work - Will 11/17/20
# Experimental upgrade to PyTest 4.5. It may be possible to upgrade further, but I think this is an improvement.
# -kmp 11-May-2020
pytest = "^7.2.2"
pytest-cov = ">=2.2.1"
# pytest_exact_fixtures = "^0.3"
pytest-instafail = ">=0.3.0"
# TODO: Investigate whether a major version upgrade is allowable for 'pytest-mock'.
pytest-mock = ">=0.11.0"
# TODO: Investigate whether a major version upgrade is allowable for 'pytest-runner'.
pytest-runner = ">=4.0"
pytest-timeout = ">=1.0.0"
# There was no version 4 of PyYAML. We upgraded today to PyYAML 5 per compatibility info in:
# https://github.com/yaml/pyyaml/issues/265
# We must have 5.1 to get the new yaml.safe_load method.
# awscli appears to add its own restrictions, but our uses are pretty simple.
# 5.2 had soe bugs that were probably only in Python 2, but we require 5.2 here just in case.
# Any narrowing beyond that is just to help 'poetry lock' converge faster.
# And we only need .safe_load in testing, so we're moving this to dev dependencies. -kmp 22-Feb-2022
PyYAML = ">=5.1,<5.5"
"repoze.debug" = ">=1.0.2"
# Used only by moto, not explicitly by us.
# responses = "^0.17.0"  # 0.17.0 is the last version compliant with Python 3.6
wheel = ">=0.29.0"

[tool.poetry.scripts]
wipe-test-indices = "snovault.commands.wipe_test_indices:main"

[build-system]
requires = ["poetry_core>=1.0.0"]
build-backend = "poetry.core.masonry.api"<|MERGE_RESOLUTION|>--- conflicted
+++ resolved
@@ -1,10 +1,6 @@
 [tool.poetry]
 name = "dcicsnovault"
-<<<<<<< HEAD
-version = "7.4.0"
-=======
-version = "8.0.0"
->>>>>>> 0c4dfbbc
+version = "8.1.0"
 description = "Storage support for 4DN Data Portals."
 authors = ["4DN-DCIC Team <support@4dnucleome.org>"]
 license = "MIT"
@@ -87,12 +83,9 @@
 "zope.deprecation" = "^4.4.0"
 "zope.interface" = ">=4.7.2,<6"
 "zope.sqlalchemy" = "1.6"
-<<<<<<< HEAD
 pyjwt = "^2.6.0"
-=======
 pytest-redis = "^2.0.0"
 redis = "^4.5.1"
->>>>>>> 0c4dfbbc
 
 [tool.poetry.dev-dependencies]
 botocore-stubs = ">=1.27.36"  # no particular version required, but this speeds up search
