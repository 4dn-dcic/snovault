[tool.poetry]
name = "dcicsnovault"
<<<<<<< HEAD
version = "8.0.1.0b2"  # to become 8.1.0
=======
version = "8.0.1.1b1"  # to become 8.1.0
>>>>>>> 3b49a816
description = "Storage support for 4DN Data Portals."
authors = ["4DN-DCIC Team <support@4dnucleome.org>"]
license = "MIT"
readme = "README.rst"
homepage = "https://github.com/4dn-dcic/snovault"
repository = "https://github.com/4dn-dcic/snovault"
documentation = "https://github.com/4dn-dcic/snovault"
packages = [
  { include="snovault", from="." }
]
classifiers = [
    # How mature is this project? Common values are
    #   3 - Alpha
    #   4 - Beta
    #   5 - Production/Stable
    'Development Status :: 4 - Beta',

    # Indicate who your project is intended for
    'Intended Audience :: Developers',
    'Intended Audience :: Science/Research',
    'Framework :: Pyramid',

    # Pick your license as you wish (should match "license" above)
    'License :: OSI Approved :: MIT License',
    'Topic :: Database :: Database Engines/Servers',

    # Specify the Python versions you support here. In particular, ensure
    # that you indicate whether you support Python 2, Python 3 or both.
    'Programming Language :: Python :: 3',
    'Programming Language :: Python :: 3.8',
    'Programming Language :: Python :: 3.9',
]

[tool.poetry.dependencies]
python = ">=3.8.1,<3.10"
aws_requests_auth = "^0.4.1"
botocore = ">=1.19.119"  # no particular version required, but this speeds up search
boto3 = ">=1.26.119"  # no particular version required, but this speeds up search
elasticsearch = "7.13.4"  # versions >= 7.14.0 lock out AWS ES
elasticsearch_dsl = "^7.4.0"
dcicutils = "^7.0.0"
future = ">=0.15.2,<1"
html5lib = ">=1.1"  # experimental, should be OK now that we're not using moto server
humanfriendly = "^1.44.9"
jsonschema_serialize_fork = "^2.1.1"
netaddr = ">=0.8.0,<1"
passlib = "^1.7.4"
psutil = "^5.9.0"
psycopg2-binary = "^2.9.1"
PyBrowserID = ">=0.10.0,<1"
pyjwt = "^2.6.0"
pyramid = "1.10.4"
pyramid_localroles = ">=0.1,<1"
pyramid-multiauth = ">=0.9.0,<1"
pyramid-retry = "^1.0"
pyramid-tm = "^2.5"
pyramid-translogger = "^0.1"
python-dateutil = "^2.8.2"
python_magic = ">=0.4.27"
pytz = ">=2021.3"
rdflib = "^4.2.2"
rdflib-jsonld = ">=0.5.0,<1.0.0"
redis = "^4.5.1"
rutter = ">=0.3,<1"
simplejson = "^3.17.6"
SPARQLWrapper = "^1.8.5"
SQLAlchemy = "^1.4.41"  # portals pin 1.4.41, but we don't. should it matter? -kmp 6-Mar-2023
# Our use of structlog is pretty vanilla, so we should be OK with changes across the 18-19 major version boundary.
structlog = ">=19.2.0,<20"
subprocess_middleware = ">=0.3,<1"
# TODO: Investigate whether a major version upgrade is allowable for 'transaction'.
transaction = "^3.0.1"
# TODO: Investigate whether a major version upgrade is allowable for 'venusian'.
venusian = "^1.2.0"
WebOb = "^1.8.7"
WebTest = "^2.0.35"
WSGIProxy2 = "0.4.2"
xlrd = "^1.0.0"
"zope.deprecation" = "^4.4.0"
"zope.interface" = ">=4.7.2,<6"
"zope.sqlalchemy" = "1.6"
<<<<<<< HEAD
pyjwt = "^2.6.0"
pytest-redis = "^2.0.0"
redis = "^4.5.1"
pillow = "^9.5.0"
=======
>>>>>>> 3b49a816

[tool.poetry.dev-dependencies]
botocore-stubs = ">=1.29.119"  # no particular version required, but this speeds up search
boto3-stubs = ">=1.26.119"  # no particular version required, but this speeds up search
coverage = ">=6.2"
codacy-coverage = ">=1.3.11"
# When we add coverage, this must be loaded manually in GA workflow for coverage because a dependency on 2to3
# in its docopts dependency makes a problem for laoding it here in poetry. -kmp 25-Apr-2023
# coveralls = ">=3.3.1"
docutils = ">=0.16,<1"
flake8 = ">=3.9.2"
flaky = ">=3.7.0"
moto = "^4.0.3"
PasteDeploy = "1.5.2"
plaster = "1.0"
plaster-pastedeploy = "0.6"
pipdeptree = ">=2.3.3"
# pip-licenses = ">=3.5.3"
# Not even sure we need an explicit dependence on Pillow, though it might help keep from searching older versions.
# -kmp 22-Feb-2022
Pillow = ">=6.2.2"  # later version known to work - Will 11/17/20
# Experimental upgrade to PyTest 4.5. It may be possible to upgrade further, but I think this is an improvement.
# -kmp 11-May-2020
pytest = "^7.2.2"
pytest-cov = ">=2.2.1"
# pytest_exact_fixtures = "^0.3"
pytest-instafail = ">=0.3.0"
# TODO: Investigate whether a major version upgrade is allowable for 'pytest-mock'.
pytest-mock = ">=0.11.0"
pytest-redis = "^2.0.0"
# TODO: Investigate whether a major version upgrade is allowable for 'pytest-runner'.
pytest-runner = ">=4.0"
pytest-timeout = ">=1.0.0"
# There was no version 4 of PyYAML. We upgraded today to PyYAML 5 per compatibility info in:
# https://github.com/yaml/pyyaml/issues/265
# We must have 5.1 to get the new yaml.safe_load method.
# awscli appears to add its own restrictions, but our uses are pretty simple.
# 5.2 had soe bugs that were probably only in Python 2, but we require 5.2 here just in case.
# Any narrowing beyond that is just to help 'poetry lock' converge faster.
# And we only need .safe_load in testing, so we're moving this to dev dependencies. -kmp 22-Feb-2022
PyYAML = ">=5.1,<5.5"
"repoze.debug" = ">=1.0.2"
wheel = ">=0.29.0"

[tool.poetry.scripts]
dev-servers = "snovault.dev_servers:main"
list-db-tables = "snovault.commands.list_db_tables:main"
prepare-local-dev = "snovault.commands.prepare_template:prepare_local_dev_main"
wipe-test-indices = "snovault.commands.wipe_test_indices:main"

[paste.app_factory]
main = "snovault:main"

[paste.composite_factory]
indexer = "snovault.elasticsearch.es_index_listener:composite"
# ingester = "encoded.ingestion_listener:composite"

# [paste.filter_app_factory]
# memlimit = "encoded.memlimit:filter_app"

[build-system]
requires = ["poetry_core>=1.0.0"]
build-backend = "poetry.core.masonry.api"<|MERGE_RESOLUTION|>--- conflicted
+++ resolved
@@ -1,10 +1,6 @@
 [tool.poetry]
 name = "dcicsnovault"
-<<<<<<< HEAD
 version = "8.0.1.0b2"  # to become 8.1.0
-=======
-version = "8.0.1.1b1"  # to become 8.1.0
->>>>>>> 3b49a816
 description = "Storage support for 4DN Data Portals."
 authors = ["4DN-DCIC Team <support@4dnucleome.org>"]
 license = "MIT"
@@ -52,6 +48,7 @@
 jsonschema_serialize_fork = "^2.1.1"
 netaddr = ">=0.8.0,<1"
 passlib = "^1.7.4"
+pillow = "^9.5.0"
 psutil = "^5.9.0"
 psycopg2-binary = "^2.9.1"
 PyBrowserID = ">=0.10.0,<1"
@@ -86,13 +83,6 @@
 "zope.deprecation" = "^4.4.0"
 "zope.interface" = ">=4.7.2,<6"
 "zope.sqlalchemy" = "1.6"
-<<<<<<< HEAD
-pyjwt = "^2.6.0"
-pytest-redis = "^2.0.0"
-redis = "^4.5.1"
-pillow = "^9.5.0"
-=======
->>>>>>> 3b49a816
 
 [tool.poetry.dev-dependencies]
 botocore-stubs = ">=1.29.119"  # no particular version required, but this speeds up search
