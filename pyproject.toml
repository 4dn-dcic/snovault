[tool.poetry]
name = "dcicsnovault"
<<<<<<< HEAD
version = "11.9.1.0b0"  # to become 11.10.0
=======
version = "11.10.0"
>>>>>>> f90f49b8
description = "Storage support for 4DN Data Portals."
authors = ["4DN-DCIC Team <support@4dnucleome.org>"]
license = "MIT"
readme = "README.rst"
homepage = "https://github.com/4dn-dcic/snovault"
repository = "https://github.com/4dn-dcic/snovault"
documentation = "https://github.com/4dn-dcic/snovault"
packages = [
  { include="snovault", from="." }
]
classifiers = [
    # How mature is this project? Common values are
    #   3 - Alpha
    #   4 - Beta
    #   5 - Production/Stable
    'Development Status :: 4 - Beta',

    # Indicate who your project is intended for
    'Intended Audience :: Developers',
    'Intended Audience :: Science/Research',
    'Framework :: Pyramid',

    # Pick your license as you wish (should match "license" above)
    'License :: OSI Approved :: MIT License',
    'Topic :: Database :: Database Engines/Servers',

    # Specify the Python versions you support here. In particular, ensure
    # that you indicate whether you support Python 2, Python 3 or both.
    'Programming Language :: Python :: 3',
    'Programming Language :: Python :: 3.8',
    'Programming Language :: Python :: 3.9',
    'Programming Language :: Python :: 3.10',
    'Programming Language :: Python :: 3.11',
]

[tool.poetry.dependencies]
python = ">=3.8.1,<3.12"
aws_requests_auth = "^0.4.1"
boto3 = ">=1.28.62"  # no particular version required, but this speeds up search
botocore = ">=1.31.62"  # no particular version required, but this speeds up search
elasticsearch = "7.13.4"  # versions >= 7.14.0 lock out AWS ES
elasticsearch_dsl = "^7.4.0"
dcicutils = "^8.7.2"
future = ">=0.15.2,<1"
html5lib = ">=1.1"  # experimental, should be OK now that we're not using moto server
humanfriendly = "^1.44.9"
netaddr = ">=0.8.0,<1"
passlib = "^1.7.4"
pillow = "^9.5.0"
psutil = "^5.9.0"
psycopg2-binary = "^2.9.1"
PyBrowserID = ">=0.10.0,<1"
pyjwt = "^2.6.0"
pyramid = "1.10.4"
pyramid-multiauth = ">=0.9.0,<1"
pyramid-retry = "^1.0"
pyramid-tm = "^2.5"
pyramid-translogger = "^0.1"
python-dateutil = "^2.8.2"
python_magic = ">=0.4.27"
pytz = ">=2021.3"
rdflib = "^4.2.2"
rdflib-jsonld = ">=0.5.0,<1.0.0"
redis = "^4.5.1"
rutter = ">=0.3,<1"
simplejson = "^3.17.6"
SPARQLWrapper = "^1.8.5"
SQLAlchemy = "^1.4.41"  # portals pin 1.4.41, but we don't. should it matter? -kmp 6-Mar-2023
# Our use of structlog is pretty vanilla, so we should be OK with changes across the 18-19 major version boundary.
structlog = ">=19.2.0,<20"
subprocess_middleware = ">=0.3,<1"
# TODO: Investigate whether a major version upgrade is allowable for 'transaction'.
transaction = "^3.0.1"
# TODO: Investigate whether a major version upgrade is allowable for 'venusian'.
venusian = "^1.2.0"
WebOb = "^1.8.7"
WebTest = "^2.0.35"
WSGIProxy2 = "0.4.2"
xlrd = "^1.0.0"
"zope.deprecation" = "^4.4.0"
"zope.interface" = ">=4.7.2,<6"
"zope.sqlalchemy" = "1.6"
jsonschema = {extras = ["format-nongpl"], version = "^4.19.0"}

[tool.poetry.dev-dependencies]
boto3-stubs = ">=1.28.62"  # no particular version required, but this speeds up search
botocore-stubs = ">=1.31.62"  # no particular version required, but this speeds up search
coverage = ">=6.2"
codacy-coverage = ">=1.3.11"
# When we add coverage, this must be loaded manually in GA workflow for coverage because a dependency on 2to3
# in its docopts dependency makes a problem for laoding it here in poetry. -kmp 25-Apr-2023
# coveralls = ">=3.3.1"
docutils = ">=0.16,<1"
flake8 = ">=3.9.2"
flaky = ">=3.7.0"
moto = "^4.0.3"
PasteDeploy = "1.5.2"
plaster = "1.0"
plaster-pastedeploy = "0.6"
pipdeptree = ">=2.3.3"
# pip-licenses = ">=3.5.3"
# Not even sure we need an explicit dependence on Pillow, though it might help keep from searching older versions.
# -kmp 22-Feb-2022
Pillow = ">=6.2.2"  # later version known to work - Will 11/17/20
# Experimental upgrade to PyTest 4.5. It may be possible to upgrade further, but I think this is an improvement.
# -kmp 11-May-2020
pytest = "^7.2.2"
pytest-cov = ">=2.2.1"
# pytest_exact_fixtures = "^0.3"
pytest-instafail = ">=0.3.0"
# TODO: Investigate whether a major version upgrade is allowable for 'pytest-mock'.
pytest-mock = ">=0.11.0"
pytest-redis = "^2.0.0"
# TODO: Investigate whether a major version upgrade is allowable for 'pytest-runner'.
pytest-runner = ">=4.0"
pytest-timeout = ">=1.0.0"
# There was no version 4 of PyYAML. We upgraded today to PyYAML 5 per compatibility info in:
# https://github.com/yaml/pyyaml/issues/265
# We must have 5.1 to get the new yaml.safe_load method.
# awscli appears to add its own restrictions, but our uses are pretty simple.
# 5.2 had soe bugs that were probably only in Python 2, but we require 5.2 here just in case.
# Any narrowing beyond that is just to help 'poetry lock' converge faster.
# And we only need .safe_load in testing, so we're moving this to dev dependencies. -kmp 22-Feb-2022
PyYAML = "^6.0.1"
"repoze.debug" = ">=1.0.2"
wheel = ">=0.40.0"

[tool.poetry.scripts]
dev-servers-snovault = "snovault.dev_servers:main"
list-db-tables = "snovault.commands.list_db_tables:main"
prepare-local-dev = "snovault.commands.prepare_template:prepare_local_dev_main"
publish-to-pypi = "dcicutils.scripts.publish_to_pypi:main"
wipe-test-indices = "snovault.commands.wipe_test_indices:main"

[paste.app_factory]
main = "snovault:main"

[paste.composite_factory]
indexer = "snovault.elasticsearch.es_index_listener:composite"
ingester = "snovault.ingestion.ingestion_listener:composite"

# [paste.filter_app_factory]
# memlimit = "encoded.memlimit:filter_app"

[build-system]
requires = ["poetry_core>=1.0.0"]
build-backend = "poetry.core.masonry.api"<|MERGE_RESOLUTION|>--- conflicted
+++ resolved
@@ -1,10 +1,6 @@
 [tool.poetry]
 name = "dcicsnovault"
-<<<<<<< HEAD
-version = "11.9.1.0b0"  # to become 11.10.0
-=======
-version = "11.10.0"
->>>>>>> f90f49b8
+version = "11.11.0"
 description = "Storage support for 4DN Data Portals."
 authors = ["4DN-DCIC Team <support@4dnucleome.org>"]
 license = "MIT"
