[tool.poetry]
name = "dcicsnovault"
<<<<<<< HEAD
version = "4.2.0.0b0"
=======
version = "4.1.1"
>>>>>>> ba8cf0b8
description = "Storage support for 4DN Data Portals."
authors = ["4DN-DCIC Team <support@4dnucleome.org>"]
license = "MIT"
readme = "README.rst"
homepage = "https://github.com/4dn-dcic/snovault"
repository = "https://github.com/4dn-dcic/snovault"
documentation = "https://github.com/4dn-dcic/snovault"
packages = [
  { include="snovault", from="." }
]
classifiers = [
    # How mature is this project? Common values are
    #   3 - Alpha
    #   4 - Beta
    #   5 - Production/Stable
    'Development Status :: 4 - Beta',

    # Indicate who your project is intended for
    'Intended Audience :: Developers',
    'Intended Audience :: Science/Research',
    'Framework :: Pyramid',


    # Pick your license as you wish (should match "license" above)
    'License :: OSI Approved :: MIT License',
    'Topic :: Database :: Database Engines/Servers',

    # Specify the Python versions you support here. In particular, ensure
    # that you indicate whether you support Python 2, Python 3 or both.
    'Programming Language :: Python :: 3',
    'Programming Language :: Python :: 3.6'
]

[tool.poetry.dependencies]
python = ">=3.6,<3.7"
aws_requests_auth = "^0.4.1"
# Not sure this is strictly needed but it seems useful.
# It might be a dev dependency, but with a server there's not much distinction. -kmp 20-Feb-2020
awscli = "^1.15.42"
# TODO: This is a backport of Python's statistics library for versions earlier than Python 3.4,
#       so may no longer be needed. Something to investigate later. -kmp 20-Feb-2020
"backports.statistics" = "0.1.0"
boto3 = "^1.7.42"
elasticsearch_dsl = "6.4.0"
dcicutils = "1.5.0"
# TODO: Probably want ">=0.15.2,<1" here since "^" is different for "0.xx" than for higher versions. Changing it
#       would require re-testing I don't have time for, so it'll have to be a future future change. -kmp 20-Feb-2020
future = "^0.15.2"
futures = "^3.1.1"
# Version 1.0b8 is the same as 0.9999999.
html5lib = "0.9999999"
humanfriendly = "^1.44.5"
jsonschema_serialize_fork = "2.1.1"
keepalive = "0.5"
loremipsum = "1.0.5"
MarkupSafe = ">=0.23,<1"
netaddr = ">=0.7.18,<1"
passlib = "^1.6.5"
Pillow = "^6.2.2"  # later version known to work - Will 11/17/20
psutil = "^5.6.6"
# psycopg2 = "2.8.4"
psycopg2 = "^2.7.3"
PyBrowserID = "^0.10.0"
pyramid = "1.10.4"
pyramid_localroles = ">=0.1,<1"
pyramid-multiauth = ">=0.8.0,<1"
pyramid-retry = "^1.0"
pyramid-tm = "^2.2.1"
pyramid-translogger = "^0.1"
python-dateutil = "^2.5.3"
# For now we're pinning python_magic at 0.4.15. We've observed problems with 0.4.17 and 0.4.18, and there's
# no version above 0.4.18 that is compatible with Python 3.4. -kmp 9-May-2020
# TODO Reconsider this version pinning when we release the 3.4 and/or 3.5 support.
# Refs:
#  - https://travis-ci.org/github/4dn-dcic/snovault/builds/684503833
#  - https://github.com/4dn-dcic/snovault/pull/147
python_magic = "0.4.15"  # ">=0.4.11,<1"
pytz = ">=2020.1"
# There was no version 4 of PyYAML. We upgraded today to PyYAML 5 per compatibility info in:
# https://github.com/yaml/pyyaml/issues/265
# We must have 5.1 to get the new yaml.safe_load method.
# awscli appears to add its own restrictions, but our uses are pretty simple.
# 5.2 had soe bugs that were probably only in Python 2, but we require 5.2 here just in case.
# The narrowing to 5.3 is just to help 'poetry lock' converge faster. -kmp 1-Mar-2020
PyYAML = ">=5.1,<5.3"
rdflib = "^4.2.2"
rdflib-jsonld = ">=0.3.0,<1.0.0"
rfc3987 = "^1.3.6"
rutter = ">=0.2,<1"
# setuptools = "^36.6.0"
simplejson = "3.17.0"
SPARQLWrapper = "^1.7.6"
SQLAlchemy = "1.3.16"  # Pinned because >=1.3.17 is a problem
strict-rfc3339 = ">=0.7,<1"
# Our use of structlog is pretty vanilla, so we should be OK with changes across the 18-19 major version boundary.
structlog = ">=18.1.0,<20"
subprocess_middleware = ">=0.3,<1"
# TODO: Investigate whether a major version upgrade is allowable for 'transaction'.
transaction = "^2.4.0"
# TODO: Investigate whether a major version upgrade is allowable for 'venusian'.
venusian = "^1.2.0"
WebOb = "^1.8.5"
WebTest = "^2.0.21"
WSGIProxy2 = "0.4.2"
xlrd = "^1.0.0"
# zope = "^4.2.1"
"zope.deprecation" = "^4.4.0"
"zope.interface" = "^4.6.0"
"zope.sqlalchemy" = "1.3"

[tool.poetry.dev-dependencies]
coverage = ">=5.2"
codacy-coverage = ">=1.3.11"
coveralls = ">=2.1.1"
flake8 = "^3.7.8"
flaky = "3.6.1"
moto = "1.3.7"
# Experimental upgrade to PyTest 4.5. It may be possible to upgrade further, but I think this is an improvement.
# -kmp 11-May-2020
pytest = "4.5.0"
pytest-cov = ">=2.2.1"
pytest-exact-fixtures = ">=0.1"
pytest-instafail = ">=0.3.0"
# TODO: Investigate whether a major version upgrade is allowable for 'pytest-mock'.
pytest-mock = ">=0.11.0"
# TODO: Investigate whether a major version upgrade is allowable for 'pytest-runner'.
pytest-runner = ">=4.0"
pytest-timeout = ">=1.0.0"
"repoze.debug" = ">=1.0.2"
responses = "^0"

[tool.poetry.scripts]
wipe-test-indices = "snovault.commands.wipe_test_indices:main"

[build-system]
requires = ["poetry>=0.12"]
build-backend = "poetry.masonry.api"<|MERGE_RESOLUTION|>--- conflicted
+++ resolved
@@ -1,10 +1,6 @@
 [tool.poetry]
 name = "dcicsnovault"
-<<<<<<< HEAD
-version = "4.2.0.0b0"
-=======
-version = "4.1.1"
->>>>>>> ba8cf0b8
+version = "4.2.0.0b1"
 description = "Storage support for 4DN Data Portals."
 authors = ["4DN-DCIC Team <support@4dnucleome.org>"]
 license = "MIT"
