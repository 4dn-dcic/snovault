[tool.poetry]
name = "dcicsnovault"
<<<<<<< HEAD
version = "7.0.0"
=======
version = "6.0.7"
>>>>>>> 0e360c6e
description = "Storage support for 4DN Data Portals."
authors = ["4DN-DCIC Team <support@4dnucleome.org>"]
license = "MIT"
readme = "README.rst"
homepage = "https://github.com/4dn-dcic/snovault"
repository = "https://github.com/4dn-dcic/snovault"
documentation = "https://github.com/4dn-dcic/snovault"
packages = [
  { include="snovault", from="." }
]
classifiers = [
    # How mature is this project? Common values are
    #   3 - Alpha
    #   4 - Beta
    #   5 - Production/Stable
    'Development Status :: 4 - Beta',

    # Indicate who your project is intended for
    'Intended Audience :: Developers',
    'Intended Audience :: Science/Research',
    'Framework :: Pyramid',


    # Pick your license as you wish (should match "license" above)
    'License :: OSI Approved :: MIT License',
    'Topic :: Database :: Database Engines/Servers',

    # Specify the Python versions you support here. In particular, ensure
    # that you indicate whether you support Python 2, Python 3 or both.
    'Programming Language :: Python :: 3',
    'Programming Language :: Python :: 3.7',
    'Programming Language :: Python :: 3.8',
]

[tool.poetry.dependencies]
python = ">=3.7.1,<3.9"
aws_requests_auth = "^0.4.1"
# TODO: This is a backport of Python's statistics library for versions earlier than Python 3.4,
#       so may no longer be needed. Something to investigate later. -kmp 20-Feb-2020
"backports.statistics" = "0.1.0"
botocore = ">=1.27.36"  # no particular version required, but this speeds up search
boto3 = ">=1.24.36"  # no particular version required, but this speeds up search
<<<<<<< HEAD
elasticsearch = "7.13.4"  # versions >= 7.14.0 lock out AWS ES
elasticsearch_dsl = "^7.4.0"
dcicutils = "^5.0.0.1b0"
=======
elasticsearch = "6.8.1"
elasticsearch_dsl = "^6.4.0"
dcicutils = "^5.1.0"
>>>>>>> 0e360c6e
future = ">=0.15.2,<1"
futures = "^3.1.1"
# Needed by Moto but not us
# Version 1.0b8 is the same as 0.9999999.
# html5lib = "0.9999999"
html5lib = ">=1.1"  # experimental
humanfriendly = "^1.44.9"
jsonschema_serialize_fork = "^2.1.1"
# 2.0.1 is current. This is needed by Moto but not us.
# MarkupSafe = ">=0.23,<1"
netaddr = ">=0.8.0,<1"
passlib = "^1.7.4"
psutil = "^5.9.0"
psycopg2-binary = "^2.9.1"
PyBrowserID = ">=0.10.0,<1"
pyramid = "1.10.4"
pyramid_localroles = ">=0.1,<1"
pyramid-multiauth = ">=0.9.0,<1"
pyramid-retry = "^1.0"
pyramid-tm = "^2.5"
pyramid-translogger = "^0.1"
python-dateutil = "^2.8.2"
# For now we're pinning python_magic at 0.4.15. We've observed problems with 0.4.17 and 0.4.18, and there's
# no version above 0.4.18 that is compatible with Python 3.4. -kmp 9-May-2020
# TODO Reconsider this version pinning when we release the 3.4 and/or 3.5 support.
# Refs:
#  - https://travis-ci.org/github/4dn-dcic/snovault/builds/684503833
#  - https://github.com/4dn-dcic/snovault/pull/147
python_magic = ">=0.4.11,<1"
pytz = ">=2021.3"
rdflib = "^4.2.2"
rdflib-jsonld = ">=0.5.0,<1.0.0"
rutter = ">=0.3,<1"
# setuptools = "^36.6.0"
simplejson = "^3.17.6"
SPARQLWrapper = "^1.8.5"
SQLAlchemy = "^1.4.41"  # trying to take this version - Will Sept 12 2022
# Our use of structlog is pretty vanilla, so we should be OK with changes across the 18-19 major version boundary.
structlog = ">=19.2.0,<20"
subprocess_middleware = ">=0.3,<1"
# TODO: Investigate whether a major version upgrade is allowable for 'transaction'.
transaction = "^3.0.1"
# TODO: Investigate whether a major version upgrade is allowable for 'venusian'.
venusian = "^1.2.0"
WebOb = "^1.8.7"
WebTest = "^2.0.35"
WSGIProxy2 = "0.4.2"
xlrd = "^1.0.0"
# zope = "^4.2.1"
"zope.deprecation" = "^4.4.0"
"zope.interface" = "^4.7.2"
"zope.sqlalchemy" = "1.6"

[tool.poetry.dev-dependencies]
botocore-stubs = ">=1.27.36"  # no particular version required, but this speeds up search
boto3-stubs = ">=1.24.36"  # no particular version required, but this speeds up search
coverage = ">=6.2"
codacy-coverage = ">=1.3.11"
coveralls = ">=3.3.1"
docutils = ">=0.16,<1"
flake8 = ">=3.9.2"
flaky = ">=3.7.0"
# moto 2.0.0 (see https://github.com/spulec/moto/blob/master/CHANGELOG.md) has incompatibilities in how it needs
# to be configured, so will require some adaptation. moto 1.3,14 will support python 3.8, but python 3.9 support
# needs moto 2.2.5. If we do eventually upgrade, there are some tests in test_storage.py that may be possible to
# simplify. -kmp 5-Feb-2022
#
# We tried 1.3.14 but it adds stuff we don't need (until Python 3.8) and it doesn't work as well.
# See https://github.com/spulec/moto/blob/master/CHANGELOG.md
pip-licenses = "^3.5.3"
# Not even sure we need an explicit dependence on Pillow, though it might help keep from searching older versions.
# -kmp 22-Feb-2022
Pillow = ">=6.2.2"  # later version known to work - Will 11/17/20
# Experimental upgrade to PyTest 4.5. It may be possible to upgrade further, but I think this is an improvement.
# -kmp 11-May-2020
pytest = "4.5.0"
pytest-cov = ">=2.2.1"
pytest_exact_fixtures = "^0.3"
pytest-instafail = ">=0.3.0"
# TODO: Investigate whether a major version upgrade is allowable for 'pytest-mock'.
pytest-mock = ">=0.11.0"
# TODO: Investigate whether a major version upgrade is allowable for 'pytest-runner'.
pytest-runner = ">=4.0"
pytest-timeout = ">=1.0.0"
# There was no version 4 of PyYAML. We upgraded today to PyYAML 5 per compatibility info in:
# https://github.com/yaml/pyyaml/issues/265
# We must have 5.1 to get the new yaml.safe_load method.
# awscli appears to add its own restrictions, but our uses are pretty simple.
# 5.2 had soe bugs that were probably only in Python 2, but we require 5.2 here just in case.
# Any narrowing beyond that is just to help 'poetry lock' converge faster.
# And we only need .safe_load in testing, so we're moving this to dev dependencies. -kmp 22-Feb-2022
PyYAML = ">=5.1,<5.5"
"repoze.debug" = ">=1.0.2"
# Used only by moto, not explicitly by us.
# responses = "^0.17.0"  # 0.17.0 is the last version compliant with Python 3.6
wheel = ">=0.29.0"

[tool.poetry.scripts]
wipe-test-indices = "snovault.commands.wipe_test_indices:main"

[build-system]
requires = ["poetry_core>=1.0.0"]
build-backend = "poetry.core.masonry.api"<|MERGE_RESOLUTION|>--- conflicted
+++ resolved
@@ -1,10 +1,6 @@
 [tool.poetry]
 name = "dcicsnovault"
-<<<<<<< HEAD
-version = "7.0.0"
-=======
-version = "6.0.7"
->>>>>>> 0e360c6e
+version = "6.0.6.0b1"
 description = "Storage support for 4DN Data Portals."
 authors = ["4DN-DCIC Team <support@4dnucleome.org>"]
 license = "MIT"
@@ -47,15 +43,9 @@
 "backports.statistics" = "0.1.0"
 botocore = ">=1.27.36"  # no particular version required, but this speeds up search
 boto3 = ">=1.24.36"  # no particular version required, but this speeds up search
-<<<<<<< HEAD
 elasticsearch = "7.13.4"  # versions >= 7.14.0 lock out AWS ES
 elasticsearch_dsl = "^7.4.0"
-dcicutils = "^5.0.0.1b0"
-=======
-elasticsearch = "6.8.1"
-elasticsearch_dsl = "^6.4.0"
-dcicutils = "^5.1.0"
->>>>>>> 0e360c6e
+dcicutils = "5.0.0.1b1"
 future = ">=0.15.2,<1"
 futures = "^3.1.1"
 # Needed by Moto but not us
