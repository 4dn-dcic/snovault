--- conflicted
+++ resolved
@@ -1,10 +1,6 @@
 [tool.poetry]
 name = "dcicsnovault"
-<<<<<<< HEAD
-version = "2.0.5b1"
-=======
-version = "2.1.1"
->>>>>>> b1ec9355
+version = "2.1.2b0"
 description = "Storage support for 4DN Data Portals."
 authors = ["4DN-DCIC Team <support@4dnucleome.org>"]
 license = "MIT"
