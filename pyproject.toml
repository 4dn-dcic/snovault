[tool.poetry]
name = "dcicsnovault"
<<<<<<< HEAD
version = "2.1.0b1"
=======
version = "2.0.3"
>>>>>>> ae273982
description = "Storage support for 4DN Data Portals."
authors = ["4DN-DCIC Team <support@4dnucleome.org>"]
license = "MIT"
readme = "README.rst"
homepage = "https://github.com/4dn-dcic/snovault"
repository = "https://github.com/4dn-dcic/snovault"
documentation = "https://github.com/4dn-dcic/snovault"
packages = [
  { include="snovault", from="." }
]
classifiers = [
    # How mature is this project? Common values are
    #   3 - Alpha
    #   4 - Beta
    #   5 - Production/Stable
    'Development Status :: 4 - Beta',

    # Indicate who your project is intended for
    'Intended Audience :: Developers',
    'Intended Audience :: Science/Research',
    'Framework :: Pyramid',


    # Pick your license as you wish (should match "license" above)
    'License :: OSI Approved :: MIT License',
    'Topic :: Database :: Database Engines/Servers',

    # Specify the Python versions you support here. In particular, ensure
    # that you indicate whether you support Python 2, Python 3 or both.
    'Programming Language :: Python :: 2.7',
    'Programming Language :: Python :: 3',
    'Programming Language :: Python :: 3.4',
    'Programming Language :: Python :: 3.5',
    'Programming Language :: Python :: 3.6'
]

[tool.poetry.dependencies]
python = ">=3.4,<3.7"
#
# NOTE: For now I have retained (commented out) information about libraries that we no longer require
#       just in case problems result that are due to missing support not immediately detected in testing.
#       After recent changes have stabilized, I think it's OK to remove those comments. -kmp 20-Feb-2020
#
aws_requests_auth = "^0.4.1"
# Not sure this is strictly needed but it seems useful.
# It might be a dev dependency, but with a server there's not much distinction. -kmp 20-Feb-2020
awscli = "^1.15.42"
# TODO: This is a backport of Python's statistics library for versions earlier than Python 3.4,
#       so may no longer be needed. Something to investigate later. -kmp 20-Feb-2020
"backports.statistics" = "0.1.0"
boto3 = "^1.7.42"
# botocore = "^1.10.42"
# certifi = ">=2018.4.16"
# cffi = "^1.6.0"
# chardet = "3.0.4"
# colorama = "^0.3.3"
# coverage = "^4.0.3"
# We don't need this.
# TODO: Probably we should be adding a "^" here to get new versions, but for now since we're debugging
#       our whole ecosystem, I left this temporarily pinned. -kmp 20-Feb-2020
dcicutils = "0.9.3b0"
# docutils = "0.12"
elasticsearch_dsl = "^5.3.0"
# flaky = "3.6.1"
# future = "0.18.2"
# TODO: Probably want ">=0.15.2,<1" here since "^" is different for "0.xx" than for higher versions. Changing it
#       would require re-testing I don't have time for, so it'll have to be a future future change. -kmp 20-Feb-2020
future = "^0.15.2"
futures = "^3.1.1"
# Version 1.0b8 is the same as 0.9999999.
html5lib = "0.9999999"
humanfriendly = "^1.44.5"
# hupper = "1.4.2"
# idna = "2.7"
# isodate = "0.5.4"
# jmespath = "0.9.0"
jsonschema_serialize_fork = "2.1.1"
keepalive = "0.5"
loremipsum = "1.0.5"
MarkupSafe = ">=0.23,<1"
# "mr.developer" = "1.38"
netaddr = ">=0.7.18,<1"
passlib = "^1.6.5"
# PasteDeploy = "1.5.2"
Pillow = "^3.1.1"
# plaster = "1.0"
# plaster-pastedeploy = "0.6"
# TODO: Investigate whether a major version upgrade is allowable for 'psutil'.
psutil = ">=4.3.0,<5"
# psycopg2 = "2.8.4"
psycopg2 = "^2.7.3"
# py = "1.4.31"
# pyasn1 = "0.1.9"
PyBrowserID = "^0.10.0"
pyramid = "1.10.4"
pyramid_localroles = ">=0.1,<1"
pyramid-multiauth = ">=0.8.0,<1"
pyramid-retry = "^1.0"
pyramid-tm = "^2.2.1"
pyramid-translogger = "^0.1"
python-dateutil = "^2.5.3"
python_magic = ">=0.4.11,<1"
pytz = ">=2016.4"
# There was no version 4 of PyYAML. We upgraded today to PyYAML 5 per compatibility info in:
# https://github.com/yaml/pyyaml/issues/265
# We must have 5.1 to get the new yaml.safe_load method.
# awscli appears to add its own restrictions, but our uses are pretty simple.
# 5.2 had soe bugs that were probably only in Python 2, but we require 5.2 here just in case.
# The narrowing to 5.3 is just to help 'poetry lock' converge faster. -kmp 1-Mar-2020
PyYAML = ">=5.1,<5.3"
rdflib = "^4.2.2"
rdflib-jsonld = ">=0.3.0,<1.0.0"
# requests = "^2.20.0"
rfc3987 = "^1.3.6"
# rsa = "^3.4.2"
rutter = ">=0.2,<1"
# s3transfer = "0.1.13"
# setuptools = "^36.6.0"
simplejson = "3.17.0"
# six = "1.14.0"
SPARQLWrapper = "^1.7.6"
SQLAlchemy = "^1.2.16"
strict-rfc3339 = ">=0.7,<1"
# Our use of structlog is pretty vanilla, so we should be OK with changes across the 18-19 major version boundary.
structlog = ">=18.1.0,<20"
# subprocess32 = "3.5.4"
subprocess_middleware = ">=0.3,<1"
# TODO: Investigate whether a major version upgrade is allowable for 'transaction'.
transaction = "^2.4.0"
# translationstring = "1.3"
# urllib3 = "1.25.8"
# TODO: Investigate whether a major version upgrade is allowable for 'venusian'.
venusian = "^1.2.0"
WebOb = "^1.8.5"
WebTest = "^2.0.21"
WSGIProxy2 = "0.4.2"
xlrd = "^1.0.0"
# zc.buildout = "^2.13.2"
# zc.recipe.egg = "^2.0.5"
# zope = "^4.2.1"
"zope.deprecation" = "^4.4.0"
"zope.interface" = "^4.6.0"
"zope.sqlalchemy" = "^1.2"

[tool.poetry.dev-dependencies]
# TODO: Do we care about any particular version for 'coverage'?
coverage = "^4.1"
moto = "1.3.7"
# TODO: Do we care about any particular version for 'flake8'?
flake8 = "^3.7.8"
flaky = "3.6.1"
# TODO: Investigate whether a major version upgrade is allowable for 'pytest', which is several versions behind.
pytest = "^2.7.1"
pytest-cov = "^2.2.1"
pytest-exact-fixtures = ">=0.1,<1"
pytest-instafail = "^0.3.0"
# TODO: Investigate whether a major version upgrade is allowable for 'pytest-mock'.
pytest-mock = ">=0.11.0,<1"
# TODO: Investigate whether a major version upgrade is allowable for 'pytest-runner'.
pytest-runner = "^4.0"
pytest-timeout = "^1.0.0"
"repoze.debug" = "^1.0.2"
# "repoze.lru" = "^0.6"
responses = "^0"

[tool.poetry.scripts]
wipe-test-indices = "snovault.commands.wipe_test_indices:main"

[build-system]
requires = ["poetry>=0.12"]
build-backend = "^poetry.masonry.api"<|MERGE_RESOLUTION|>--- conflicted
+++ resolved
@@ -1,10 +1,6 @@
 [tool.poetry]
 name = "dcicsnovault"
-<<<<<<< HEAD
-version = "2.1.0b1"
-=======
-version = "2.0.3"
->>>>>>> ae273982
+version = "2.1.0b2"
 description = "Storage support for 4DN Data Portals."
 authors = ["4DN-DCIC Team <support@4dnucleome.org>"]
 license = "MIT"
