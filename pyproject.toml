--- conflicted
+++ resolved
@@ -1,11 +1,7 @@
 [tool.poetry]
 name = "dcicsnovault"
 # Version 3 drops support for Python 3.4 and 3.5, which neither Fourfront nor CGAP care about any more.
-<<<<<<< HEAD
-version = "3.0.1b0"
-=======
-version = "3.0.0"
->>>>>>> b2e25dd6
+version = "3.0.1"
 description = "Storage support for 4DN Data Portals."
 authors = ["4DN-DCIC Team <support@4dnucleome.org>"]
 license = "MIT"
