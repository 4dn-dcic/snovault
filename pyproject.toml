--- conflicted
+++ resolved
@@ -1,10 +1,6 @@
 [tool.poetry]
 name = "dcicsnovault"
-<<<<<<< HEAD
-version = "4.9.2.1b4"  # was "4.9.2", but should be "5.0.0" on release
-=======
-version = "5.0.0"
->>>>>>> 59369be8
+version = "5.0.0.1b5" # incorporates 5.0.0, targets 5.1.0
 description = "Storage support for 4DN Data Portals."
 authors = ["4DN-DCIC Team <support@4dnucleome.org>"]
 license = "MIT"
@@ -44,18 +40,11 @@
 # TODO: This is a backport of Python's statistics library for versions earlier than Python 3.4,
 #       so may no longer be needed. Something to investigate later. -kmp 20-Feb-2020
 "backports.statistics" = "0.1.0"
-boto3 = "^1.20.34"
+boto3 = "^1.20.49"
 elasticsearch = "6.8.1"
 elasticsearch_dsl = "^6.4.0"
-<<<<<<< HEAD
-dcicutils = "^3.6.0"
+dcicutils = "^3.8.0"
 future = ">=0.15.2,<1"
-=======
-dcicutils = "^3.5.0"
-# TODO: Probably want ">=0.15.2,<1" here since "^" is different for "0.xx" than for higher versions. Changing it
-#       would require re-testing I don't have time for, so it'll have to be a future future change. -kmp 20-Feb-2020
-future = "^0.15.2"
->>>>>>> 59369be8
 futures = "^3.1.1"
 # Needed by Moto but not us
 # Version 1.0b8 is the same as 0.9999999.
@@ -69,7 +58,7 @@
 Pillow = "^6.2.2"  # later version known to work - Will 11/17/20
 psutil = "^5.9.0"
 psycopg2-binary = "^2.9.3"
-PyBrowserID = "^0.10.0"
+PyBrowserID = "^0.14.0"
 pyramid = "1.10.4"
 pyramid_localroles = ">=0.1,<1"
 pyramid-multiauth = ">=0.9.0,<1"
@@ -83,7 +72,7 @@
 # Refs:
 #  - https://travis-ci.org/github/4dn-dcic/snovault/builds/684503833
 #  - https://github.com/4dn-dcic/snovault/pull/147
-python_magic = ">=0.4.15"
+python_magic = ">=0.4.25"
 pytz = ">=2021.3"
 # There was no version 4 of PyYAML. We upgraded today to PyYAML 5 per compatibility info in:
 # https://github.com/yaml/pyyaml/issues/265
