--- conflicted
+++ resolved
@@ -1,10 +1,6 @@
 [tool.poetry]
 name = "dcicsnovault"
-<<<<<<< HEAD
-version = "10.0.2.1b20"  # TODO: To become 10.4.0
-=======
-version = "10.0.4"
->>>>>>> 00fb06d8
+version = "10.0.4.1b1"  # TODO: To become 10.4.0
 description = "Storage support for 4DN Data Portals."
 authors = ["4DN-DCIC Team <support@4dnucleome.org>"]
 license = "MIT"
