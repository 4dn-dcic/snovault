--- conflicted
+++ resolved
@@ -1,10 +1,6 @@
 [tool.poetry]
 name = "dcicsnovault"
-<<<<<<< HEAD
-version = "8.1.0.2b2"  # to become 8.1.0
-=======
-version = "8.0.1.2b5"  # to become 8.1.0
->>>>>>> 4a2a30f1
+version = "8.2.0.1b1"  # to become 8.2.0
 description = "Storage support for 4DN Data Portals."
 authors = ["4DN-DCIC Team <support@4dnucleome.org>"]
 license = "MIT"
