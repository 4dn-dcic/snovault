[tool.poetry]
name = "dcicsnovault"
version = "2.0.0b12"
description = "Storage support for 4DN Data Portals."
authors = ["4DN-DCIC Team <support@4dnucleome.org>"]
license = "MIT"
readme = "README.rst"
homepage = "https://github.com/4dn-dcic/snovault"
repository = "https://github.com/4dn-dcic/snovault"
documentation = "https://github.com/4dn-dcic/snovault"
packages = [
  { include="snovault", from="." }
]
classifiers = [
    # How mature is this project? Common values are
    #   3 - Alpha
    #   4 - Beta
    #   5 - Production/Stable
    'Development Status :: 4 - Beta',

    # Indicate who your project is intended for
    'Intended Audience :: Developers',
    'Intended Audience :: Science/Research',
    'Framework :: Pyramid',


    # Pick your license as you wish (should match "license" above)
    'License :: OSI Approved :: MIT License',
    'Topic :: Database :: Database Engines/Servers',

    # Specify the Python versions you support here. In particular, ensure
    # that you indicate whether you support Python 2, Python 3 or both.
    'Programming Language :: Python :: 2.7',
    'Programming Language :: Python :: 3',
    'Programming Language :: Python :: 3.5',
    'Programming Language :: Python :: 3.6'
]

[tool.poetry.dependencies]
<<<<<<< HEAD
python = "^3.4"
aws-requests-auth = "^0.4.1"
awscli = "^1.15.42"
bcrypt = "3.1.0"
beautifulsoup4 = "4.4.1"
boto3 = "^1.7.42"
botocore = "^1.10.42"
certifi = "2018.11.29"
cffi = "1.7.0"
chardet = "3.0.4"
colorama = "0.3.7"
coverage = "4.1"
cryptacular = "1.4.1"
dcicutils = "0.8.5"
docutils = "0.12"
elasticsearch = "5.5.3"
elasticsearch-dsl = "5.3.0"
flaky = "3.6.1"
future = "0.15.2"
futures = "3.1.1"
html5lib = "1.0b8"
humanfriendly = "1.44.7"
hupper = "1.5"
idna = "2.7"
isodate = "0.5.4"
jmespath = "0.9.0"
jsonschema-serialize-fork = "2.1.1"
=======
python = ">=3.5,<3.7"
#
# NOTE: For now I have retained (commented out) information about libraries that we no longer require
#       just in case problems result that are due to missing support not immediately detected in testing.
#       After recent changes have stabilized, I think it's OK to remove those comments. -kmp 20-Feb-2020
#
aws_requests_auth = "^0.4.1"
# Not sure this is strictly needed but it seems useful.
# It might be a dev dependency, but with a server there's not much distinction. -kmp 20-Feb-2020
awscli = "^1.15.42"
# TODO: This is a backport of Python's statistics library for versions earlier than Python 3.4,
#       so may no longer be needed. Something to investigate later. -kmp 20-Feb-2020
"backports.statistics" = "0.1.0"
# TODO: Check if this is needed. The functionality may come in through cryptacular.
bcrypt = "^3.1.0"
boto3 = "^1.7.42"
# botocore = "^1.10.42"
# certifi = ">=2018.4.16"
# cffi = "^1.6.0"
# chardet = "3.0.4"
# colorama = "^0.3.3"
# coverage = "^4.0.3"
cryptacular = "^1.4.1"
# TODO: Probably we should be adding a "^" here to get new versions, but for now since we're debugging
#       our whole ecosystem, I left this temporarily pinned. -kmp 20-Feb-2020
dcicutils = "0.9.3b0"
# docutils = "0.12"
elasticsearch_dsl = "^5.3.0"
# flaky = "3.6.1"
# future = "0.18.2"
# TODO: Probably want ">=0.15.2,<1" here since "^" is different for "0.xx" than for higher versions. Changing it
#       would require re-testing I don't have time for, so it'll have to be a future future change. -kmp 20-Feb-2020
future = "^0.15.2"
futures = "^3.1.1"
# Version 1.0b8 is the same as 0.9999999.
html5lib = "0.9999999"
humanfriendly = "^1.44.5"
# hupper = "1.4.2"
# idna = "2.7"
# isodate = "0.5.4"
# jmespath = "0.9.0"
jsonschema_serialize_fork = "2.1.1"
>>>>>>> a68c524c
keepalive = "0.5"
loremipsum = "1.0.5"
MarkupSafe = ">=0.23,<1"
# "mr.developer" = "1.38"
netaddr = ">=0.7.18,<1"
passlib = "^1.6.5"
# PasteDeploy = "1.5.2"
Pillow = "^3.1.1"
# plaster = "1.0"
# plaster-pastedeploy = "0.6"
# TODO: Investigate whether a major version upgrade is allowable for 'psutil'.
psutil = ">=4.3.0,<5"
# psycopg2 = "2.8.4"
psycopg2 = "^2.7.3"
# py = "1.4.31"
# pyasn1 = "0.1.9"
PyBrowserID = "^0.10.0"
pyramid = "1.10.4"
pyramid_localroles = ">=0.1,<1"
pyramid-multiauth = ">=0.8.0,<1"
pyramid-retry = "^1.0"
pyramid-tm = "^2.2.1"
pyramid-translogger = "^0.1"
python-dateutil = "^2.5.3"
python_magic = ">=0.4.11,<1"
pytz = ">=2016.4"
PyYAML = "^3.12"
rdflib = "^4.2.2"
rdflib-jsonld = ">=0.3.0,<1.0.0"
# requests = "^2.20.0"
rfc3987 = "^1.3.6"
# rsa = "^3.4.2"
rutter = ">=0.2,<1"
# s3transfer = "0.1.13"
# setuptools = "^36.6.0"
simplejson = "3.17.0"
# six = "1.14.0"
SPARQLWrapper = "^1.7.6"
SQLAlchemy = "^1.2.16"
strict-rfc3339 = ">=0.7,<1"
# Our use of structlog is pretty vanilla, so we should be OK with changes across the 18-19 major version boundary.
structlog = ">=18.1.0,<20"
# subprocess32 = "3.5.4"
subprocess_middleware = ">=0.3,<1"
# TODO: Investigate whether a major version upgrade is allowable for 'transaction'.
transaction = "^2.4.0"
# translationstring = "1.3"
# urllib3 = "1.25.8"
# TODO: Investigate whether a major version upgrade is allowable for 'venusian'.
venusian = "^1.2.0"
WebOb = "^1.8.5"
WebTest = "^2.0.21"
WSGIProxy2 = "0.4.2"
zope = "^4.2.1"
xlrd = "^1.0.0"
# zc.buildout = "^2.13.2"
# zc.recipe.egg = "^2.0.5"
"zope.deprecation" = "^4.4.0"
"zope.interface" = "^4.6.0"
"zope.sqlalchemy" = "^1.2"

[tool.poetry.dev-dependencies]
# TODO: Do we care about any particular version for 'coverage'?
# coverage = "4.5.4"
coverage = ""
<<<<<<< HEAD
moto = "1.3.7"
=======
# TODO: Do we care about any particular version for 'flake8'?
# flake8 = "3.7.8"
flake8 = ""
flaky = "3.6.1"
# TODO: Investigate whether a major version upgrade is allowable for 'pytest', which is several versions behind.
pytest = "^2.7.1"
pytest-cov = "^2.2.1"
pytest-exact-fixtures = ">=0.1,<1"
pytest-instafail = "^0.3.0"
# TODO: Investigate whether a major version upgrade is allowable for 'pytest-mock'.
pytest-mock = ">=0.11.0,<1"
# TODO: Investigate whether a major version upgrade is allowable for 'pytest-runner'.
pytest-runner = "^4.0"
pytest-timeout = "^1.0.0"
"repoze.debug" = "^1.0.2"
# "repoze.lru" = "^0.6"
>>>>>>> a68c524c
responses = "^0"

[tool.poetry.scripts]
wipe-test-indices = "snovault.commands.wipe_test_indices:main"

[build-system]
requires = ["poetry>=0.12"]
build-backend = "^poetry.masonry.api"<|MERGE_RESOLUTION|>--- conflicted
+++ resolved
@@ -37,35 +37,6 @@
 ]
 
 [tool.poetry.dependencies]
-<<<<<<< HEAD
-python = "^3.4"
-aws-requests-auth = "^0.4.1"
-awscli = "^1.15.42"
-bcrypt = "3.1.0"
-beautifulsoup4 = "4.4.1"
-boto3 = "^1.7.42"
-botocore = "^1.10.42"
-certifi = "2018.11.29"
-cffi = "1.7.0"
-chardet = "3.0.4"
-colorama = "0.3.7"
-coverage = "4.1"
-cryptacular = "1.4.1"
-dcicutils = "0.8.5"
-docutils = "0.12"
-elasticsearch = "5.5.3"
-elasticsearch-dsl = "5.3.0"
-flaky = "3.6.1"
-future = "0.15.2"
-futures = "3.1.1"
-html5lib = "1.0b8"
-humanfriendly = "1.44.7"
-hupper = "1.5"
-idna = "2.7"
-isodate = "0.5.4"
-jmespath = "0.9.0"
-jsonschema-serialize-fork = "2.1.1"
-=======
 python = ">=3.5,<3.7"
 #
 # NOTE: For now I have retained (commented out) information about libraries that we no longer require
@@ -108,7 +79,6 @@
 # isodate = "0.5.4"
 # jmespath = "0.9.0"
 jsonschema_serialize_fork = "2.1.1"
->>>>>>> a68c524c
 keepalive = "0.5"
 loremipsum = "1.0.5"
 MarkupSafe = ">=0.23,<1"
@@ -173,13 +143,11 @@
 [tool.poetry.dev-dependencies]
 # TODO: Do we care about any particular version for 'coverage'?
 # coverage = "4.5.4"
-coverage = ""
-<<<<<<< HEAD
+coverage = ">=0"
 moto = "1.3.7"
-=======
 # TODO: Do we care about any particular version for 'flake8'?
 # flake8 = "3.7.8"
-flake8 = ""
+flake8 = ">=0"
 flaky = "3.6.1"
 # TODO: Investigate whether a major version upgrade is allowable for 'pytest', which is several versions behind.
 pytest = "^2.7.1"
@@ -193,7 +161,6 @@
 pytest-timeout = "^1.0.0"
 "repoze.debug" = "^1.0.2"
 # "repoze.lru" = "^0.6"
->>>>>>> a68c524c
 responses = "^0"
 
 [tool.poetry.scripts]
