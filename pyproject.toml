--- conflicted
+++ resolved
@@ -1,10 +1,6 @@
 [tool.poetry]
 name = "dcicsnovault"
-<<<<<<< HEAD
-version = "7.1.3.2b0"
-=======
-version = "11.3.0"
->>>>>>> a8c473e5
+version = "11.3.0.1b0"
 description = "Storage support for 4DN Data Portals."
 authors = ["4DN-DCIC Team <support@4dnucleome.org>"]
 license = "MIT"
@@ -41,12 +37,8 @@
 ]
 
 [tool.poetry.dependencies]
-<<<<<<< HEAD
-python = ">=3.8.1,<3.9"
+python = ">=3.8.1,<3.12"
 alembic = ">=1.9.3"
-=======
-python = ">=3.8.1,<3.12"
->>>>>>> a8c473e5
 aws_requests_auth = "^0.4.1"
 boto3 = ">=1.28.62"  # no particular version required, but this speeds up search
 botocore = ">=1.31.62"  # no particular version required, but this speeds up search
