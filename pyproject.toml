[tool.poetry]
name = "dcicsnovault"
<<<<<<< HEAD
version = "4.4.0.0b4"
=======
version = "4.6.0"
>>>>>>> 94fbfd5f
description = "Storage support for 4DN Data Portals."
authors = ["4DN-DCIC Team <support@4dnucleome.org>"]
license = "MIT"
readme = "README.rst"
homepage = "https://github.com/4dn-dcic/snovault"
repository = "https://github.com/4dn-dcic/snovault"
documentation = "https://github.com/4dn-dcic/snovault"
packages = [
  { include="snovault", from="." }
]
classifiers = [
    # How mature is this project? Common values are
    #   3 - Alpha
    #   4 - Beta
    #   5 - Production/Stable
    'Development Status :: 4 - Beta',

    # Indicate who your project is intended for
    'Intended Audience :: Developers',
    'Intended Audience :: Science/Research',
    'Framework :: Pyramid',


    # Pick your license as you wish (should match "license" above)
    'License :: OSI Approved :: MIT License',
    'Topic :: Database :: Database Engines/Servers',

    # Specify the Python versions you support here. In particular, ensure
    # that you indicate whether you support Python 2, Python 3 or both.
    'Programming Language :: Python :: 3',
    'Programming Language :: Python :: 3.6'
]

[tool.poetry.dependencies]
python = ">=3.6,<3.7"
aws_requests_auth = "^0.4.1"
# Not sure this is strictly needed but it seems useful.
# It might be a dev dependency, but with a server there's not much distinction. -kmp 20-Feb-2020
awscli = "^1.15.42"
# TODO: This is a backport of Python's statistics library for versions earlier than Python 3.4,
#       so may no longer be needed. Something to investigate later. -kmp 20-Feb-2020
"backports.statistics" = "0.1.0"
boto3 = "^1.7.42"
elasticsearch_dsl = "^6.4.0"
dcicutils = "^1.8.3"
# TODO: Probably want ">=0.15.2,<1" here since "^" is different for "0.xx" than for higher versions. Changing it
#       would require re-testing I don't have time for, so it'll have to be a future future change. -kmp 20-Feb-2020
future = "^0.15.2"
futures = "^3.1.1"
# Version 1.0b8 is the same as 0.9999999.
html5lib = "0.9999999"
humanfriendly = "^1.44.5"
jsonschema_serialize_fork = "2.1.1"
keepalive = "0.5"
loremipsum = "1.0.5"
MarkupSafe = ">=0.23,<1"
netaddr = ">=0.7.18,<1"
passlib = "^1.6.5"
Pillow = "^6.2.2"  # later version known to work - Will 11/17/20
psutil = "^5.6.6"
# psycopg2 = "2.8.4"
psycopg2 = "^2.7.3"
PyBrowserID = "^0.10.0"
pyramid = "1.10.4"
pyramid_localroles = ">=0.1,<1"
pyramid-multiauth = ">=0.8.0,<1"
pyramid-retry = "^1.0"
pyramid-tm = "^2.2.1"
pyramid-translogger = "^0.1"
python-dateutil = "^2.5.3"
# For now we're pinning python_magic at 0.4.15. We've observed problems with 0.4.17 and 0.4.18, and there's
# no version above 0.4.18 that is compatible with Python 3.4. -kmp 9-May-2020
# TODO Reconsider this version pinning when we release the 3.4 and/or 3.5 support.
# Refs:
#  - https://travis-ci.org/github/4dn-dcic/snovault/builds/684503833
#  - https://github.com/4dn-dcic/snovault/pull/147
python_magic = "0.4.15"  # ">=0.4.11,<1"
pytz = ">=2020.1"
# There was no version 4 of PyYAML. We upgraded today to PyYAML 5 per compatibility info in:
# https://github.com/yaml/pyyaml/issues/265
# We must have 5.1 to get the new yaml.safe_load method.
# awscli appears to add its own restrictions, but our uses are pretty simple.
# 5.2 had soe bugs that were probably only in Python 2, but we require 5.2 here just in case.
# The narrowing to 5.3 is just to help 'poetry lock' converge faster. -kmp 1-Mar-2020
PyYAML = ">=5.1,<5.3"
rdflib = "^4.2.2"
rdflib-jsonld = ">=0.3.0,<1.0.0"
rfc3987 = "^1.3.6"
rutter = ">=0.2,<1"
# setuptools = "^36.6.0"
simplejson = "3.17.0"
SPARQLWrapper = "^1.7.6"
SQLAlchemy = "1.3.16"  # Pinned because >=1.3.17 is a problem
strict-rfc3339 = ">=0.7,<1"
# Our use of structlog is pretty vanilla, so we should be OK with changes across the 18-19 major version boundary.
structlog = ">=18.1.0,<20"
subprocess_middleware = ">=0.3,<1"
# TODO: Investigate whether a major version upgrade is allowable for 'transaction'.
transaction = "^2.4.0"
# TODO: Investigate whether a major version upgrade is allowable for 'venusian'.
venusian = "^1.2.0"
WebOb = "^1.8.5"
WebTest = "^2.0.21"
WSGIProxy2 = "0.4.2"
xlrd = "^1.0.0"
# zope = "^4.2.1"
"zope.deprecation" = "^4.4.0"
"zope.interface" = "^4.6.0"
"zope.sqlalchemy" = "1.3"

[tool.poetry.dev-dependencies]
coverage = ">=5.2"
codacy-coverage = ">=1.3.11"
coveralls = ">=2.1.1"
flake8 = "^3.7.8"
flaky = "3.6.1"
moto = "1.3.7"
# Experimental upgrade to PyTest 4.5. It may be possible to upgrade further, but I think this is an improvement.
# -kmp 11-May-2020
pytest = "4.5.0"
pytest-cov = ">=2.2.1"
pytest-exact-fixtures = ">=0.1"
pytest-instafail = ">=0.3.0"
# TODO: Investigate whether a major version upgrade is allowable for 'pytest-mock'.
pytest-mock = ">=0.11.0"
# TODO: Investigate whether a major version upgrade is allowable for 'pytest-runner'.
pytest-runner = ">=4.0"
pytest-timeout = ">=1.0.0"
"repoze.debug" = ">=1.0.2"
responses = "^0"

[tool.poetry.scripts]
wipe-test-indices = "snovault.commands.wipe_test_indices:main"

[build-system]
requires = ["poetry>=0.12"]
build-backend = "poetry.masonry.api"<|MERGE_RESOLUTION|>--- conflicted
+++ resolved
@@ -1,10 +1,6 @@
 [tool.poetry]
 name = "dcicsnovault"
-<<<<<<< HEAD
-version = "4.4.0.0b4"
-=======
-version = "4.6.0"
->>>>>>> 94fbfd5f
+version = "4.7.0.0b0"
 description = "Storage support for 4DN Data Portals."
 authors = ["4DN-DCIC Team <support@4dnucleome.org>"]
 license = "MIT"
