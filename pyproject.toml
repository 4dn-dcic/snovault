--- conflicted
+++ resolved
@@ -1,10 +1,6 @@
 [tool.poetry]
 name = "dcicsnovault"
-<<<<<<< HEAD
-version = "11.16.0.1b6"  # TODO: To become 11.17.0
-=======
-version = "11.17.0"
->>>>>>> 5d820577
+version = "11.17.0.1b1"  # TODO: To become 11.18.0
 description = "Storage support for 4DN Data Portals."
 authors = ["4DN-DCIC Team <support@4dnucleome.org>"]
 license = "MIT"
