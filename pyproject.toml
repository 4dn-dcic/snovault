[tool.poetry]
name = "dcicsnovault"
version = "4.0.2"
description = "Storage support for 4DN Data Portals."
authors = ["4DN-DCIC Team <support@4dnucleome.org>"]
license = "MIT"
readme = "README.rst"
homepage = "https://github.com/4dn-dcic/snovault"
repository = "https://github.com/4dn-dcic/snovault"
documentation = "https://github.com/4dn-dcic/snovault"
packages = [
  { include="snovault", from="." }
]
classifiers = [
    # How mature is this project? Common values are
    #   3 - Alpha
    #   4 - Beta
    #   5 - Production/Stable
    'Development Status :: 4 - Beta',

    # Indicate who your project is intended for
    'Intended Audience :: Developers',
    'Intended Audience :: Science/Research',
    'Framework :: Pyramid',


    # Pick your license as you wish (should match "license" above)
    'License :: OSI Approved :: MIT License',
    'Topic :: Database :: Database Engines/Servers',

    # Specify the Python versions you support here. In particular, ensure
    # that you indicate whether you support Python 2, Python 3 or both.
    'Programming Language :: Python :: 3',
    'Programming Language :: Python :: 3.6'
]

[tool.poetry.dependencies]
python = ">=3.6,<3.7"
aws_requests_auth = "^0.4.1"
# Not sure this is strictly needed but it seems useful.
# It might be a dev dependency, but with a server there's not much distinction. -kmp 20-Feb-2020
awscli = "^1.15.42"
# TODO: This is a backport of Python's statistics library for versions earlier than Python 3.4,
#       so may no longer be needed. Something to investigate later. -kmp 20-Feb-2020
"backports.statistics" = "0.1.0"
boto3 = "^1.7.42"
<<<<<<< HEAD
dcicutils = ">=0.38.0,<1"  # Needs LockoutManager introduced in 0.37.0
elasticsearch_dsl = "^5.3.0"
=======
elasticsearch_dsl = "6.4.0"
dcicutils = "1.0.0b1"
>>>>>>> 01dad4fe
# TODO: Probably want ">=0.15.2,<1" here since "^" is different for "0.xx" than for higher versions. Changing it
#       would require re-testing I don't have time for, so it'll have to be a future future change. -kmp 20-Feb-2020
future = "^0.15.2"
futures = "^3.1.1"
# Version 1.0b8 is the same as 0.9999999.
html5lib = "0.9999999"
humanfriendly = "^1.44.5"
jsonschema_serialize_fork = "2.1.1"
keepalive = "0.5"
loremipsum = "1.0.5"
MarkupSafe = ">=0.23,<1"
netaddr = ">=0.7.18,<1"
passlib = "^1.6.5"
# NOTE: A version of Pillow higher than 3.1.1 might be causing a problem for CGAP/Fourfront,
#       but Snovault isn't bothered. Pillow 3.4.2 is known to work in Snovault, for example.
#       We pin it here to 3.1.1 rather than ^3.1.1 just so we're testing the version the
#       deployed appliations are going to use (at least for now). -kmp 11-Jul-2020
Pillow = "3.1.1"
# TODO: Investigate whether a major version upgrade is allowable for 'psutil'.
psutil = ">=4.3.0,<5"
# psycopg2 = "2.8.4"
psycopg2 = "^2.7.3"
PyBrowserID = "^0.10.0"
pyramid = "1.10.4"
pyramid_localroles = ">=0.1,<1"
pyramid-multiauth = ">=0.8.0,<1"
pyramid-retry = "^1.0"
pyramid-tm = "^2.2.1"
pyramid-translogger = "^0.1"
python-dateutil = "^2.5.3"
# For now we're pinning python_magic at 0.4.15. We've observed problems with 0.4.17 and 0.4.18, and there's
# no version above 0.4.18 that is compatible with Python 3.4. -kmp 9-May-2020
# TODO Reconsider this version pinning when we release the 3.4 and/or 3.5 support.
# Refs:
#  - https://travis-ci.org/github/4dn-dcic/snovault/builds/684503833
#  - https://github.com/4dn-dcic/snovault/pull/147
python_magic = "0.4.15"  # ">=0.4.11,<1"
pytz = ">=2020.1"
# There was no version 4 of PyYAML. We upgraded today to PyYAML 5 per compatibility info in:
# https://github.com/yaml/pyyaml/issues/265
# We must have 5.1 to get the new yaml.safe_load method.
# awscli appears to add its own restrictions, but our uses are pretty simple.
# 5.2 had soe bugs that were probably only in Python 2, but we require 5.2 here just in case.
# The narrowing to 5.3 is just to help 'poetry lock' converge faster. -kmp 1-Mar-2020
PyYAML = ">=5.1,<5.3"
rdflib = "^4.2.2"
rdflib-jsonld = ">=0.3.0,<1.0.0"
rfc3987 = "^1.3.6"
rutter = ">=0.2,<1"
# setuptools = "^36.6.0"
simplejson = "3.17.0"
SPARQLWrapper = "^1.7.6"
SQLAlchemy = "1.3.16"  # Pinned because >=1.3.17 is a problem
strict-rfc3339 = ">=0.7,<1"
# Our use of structlog is pretty vanilla, so we should be OK with changes across the 18-19 major version boundary.
structlog = ">=18.1.0,<20"
subprocess_middleware = ">=0.3,<1"
# TODO: Investigate whether a major version upgrade is allowable for 'transaction'.
transaction = "^2.4.0"
# TODO: Investigate whether a major version upgrade is allowable for 'venusian'.
venusian = "^1.2.0"
WebOb = "^1.8.5"
WebTest = "^2.0.21"
WSGIProxy2 = "0.4.2"
xlrd = "^1.0.0"
# zope = "^4.2.1"
"zope.deprecation" = "^4.4.0"
"zope.interface" = "^4.6.0"
"zope.sqlalchemy" = "1.3"

[tool.poetry.dev-dependencies]
coverage = ">=5.2"
codacy-coverage = ">=1.3.11"
coveralls = ">=2.1.1"
flake8 = "^3.7.8"
flaky = "3.6.1"
moto = "1.3.7"
# Experimental upgrade to PyTest 4.5. It may be possible to upgrade further, but I think this is an improvement.
# -kmp 11-May-2020
pytest = "4.5.0"
pytest-cov = ">=2.2.1"
pytest-exact-fixtures = ">=0.1"
pytest-instafail = ">=0.3.0"
# TODO: Investigate whether a major version upgrade is allowable for 'pytest-mock'.
pytest-mock = ">=0.11.0"
# TODO: Investigate whether a major version upgrade is allowable for 'pytest-runner'.
pytest-runner = ">=4.0"
pytest-timeout = ">=1.0.0"
"repoze.debug" = ">=1.0.2"
responses = "^0"

[tool.poetry.scripts]
wipe-test-indices = "snovault.commands.wipe_test_indices:main"

[build-system]
requires = ["poetry>=0.12"]
build-backend = "poetry.masonry.api"<|MERGE_RESOLUTION|>--- conflicted
+++ resolved
@@ -1,6 +1,6 @@
 [tool.poetry]
 name = "dcicsnovault"
-version = "4.0.2"
+version = "4.1.0b0"
 description = "Storage support for 4DN Data Portals."
 authors = ["4DN-DCIC Team <support@4dnucleome.org>"]
 license = "MIT"
@@ -44,13 +44,8 @@
 #       so may no longer be needed. Something to investigate later. -kmp 20-Feb-2020
 "backports.statistics" = "0.1.0"
 boto3 = "^1.7.42"
-<<<<<<< HEAD
-dcicutils = ">=0.38.0,<1"  # Needs LockoutManager introduced in 0.37.0
-elasticsearch_dsl = "^5.3.0"
-=======
 elasticsearch_dsl = "6.4.0"
 dcicutils = "1.0.0b1"
->>>>>>> 01dad4fe
 # TODO: Probably want ">=0.15.2,<1" here since "^" is different for "0.xx" than for higher versions. Changing it
 #       would require re-testing I don't have time for, so it'll have to be a future future change. -kmp 20-Feb-2020
 future = "^0.15.2"
