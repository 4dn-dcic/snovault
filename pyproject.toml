--- conflicted
+++ resolved
@@ -1,10 +1,6 @@
 [tool.poetry]
 name = "dcicsnovault"
-<<<<<<< HEAD
-version = "7.9.9.0b2"  # first redis version
-=======
-version = "7.3.1"
->>>>>>> 65d473b1
+version = "8.0.0"
 description = "Storage support for 4DN Data Portals."
 authors = ["4DN-DCIC Team <support@4dnucleome.org>"]
 license = "MIT"
