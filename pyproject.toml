[tool.poetry]
name = "dcicsnovault"
<<<<<<< HEAD
version = "7.1.3.3b0"  # to become 7.2.0
=======
version = "8.0.0"
>>>>>>> 0c4dfbbc
description = "Storage support for 4DN Data Portals."
authors = ["4DN-DCIC Team <support@4dnucleome.org>"]
license = "MIT"
readme = "README.rst"
homepage = "https://github.com/4dn-dcic/snovault"
repository = "https://github.com/4dn-dcic/snovault"
documentation = "https://github.com/4dn-dcic/snovault"
packages = [
  { include="snovault", from="." }
]
classifiers = [
    # How mature is this project? Common values are
    #   3 - Alpha
    #   4 - Beta
    #   5 - Production/Stable
    'Development Status :: 4 - Beta',

    # Indicate who your project is intended for
    'Intended Audience :: Developers',
    'Intended Audience :: Science/Research',
    'Framework :: Pyramid',


    # Pick your license as you wish (should match "license" above)
    'License :: OSI Approved :: MIT License',
    'Topic :: Database :: Database Engines/Servers',

    # Specify the Python versions you support here. In particular, ensure
    # that you indicate whether you support Python 2, Python 3 or both.
    'Programming Language :: Python :: 3',
    'Programming Language :: Python :: 3.8',
]

[tool.poetry.dependencies]
python = ">=3.8.1,<3.9"
aws_requests_auth = "^0.4.1"
# TODO: This is a backport of Python's statistics library for versions earlier than Python 3.4,
#       so may no longer be needed. Something to investigate later. -kmp 20-Feb-2020
# "backports.statistics" = "0.1.0"
botocore = ">=1.27.36"  # no particular version required, but this speeds up search
boto3 = ">=1.24.36"  # no particular version required, but this speeds up search
elasticsearch = "7.13.4"  # versions >= 7.14.0 lock out AWS ES
elasticsearch_dsl = "^7.4.0"
dcicutils = "^7.0.0"
future = ">=0.15.2,<1"
html5lib = ">=1.1"  # experimental, should be OK now that we're not using moto server
humanfriendly = "^1.44.9"
jsonschema_serialize_fork = "^2.1.1"
netaddr = ">=0.8.0,<1"
PasteDeploy = "1.5.2"
plaster = "1.0"
plaster-pastedeploy = "0.6"
passlib = "^1.7.4"
psutil = "^5.9.0"
psycopg2-binary = "^2.9.1"
PyBrowserID = ">=0.10.0,<1"
pyramid = "1.10.4"
pyramid_localroles = ">=0.1,<1"
pyramid-multiauth = ">=0.9.0,<1"
pyramid-retry = "^1.0"
pyramid-tm = "^2.5"
pyramid-translogger = "^0.1"
python-dateutil = "^2.8.2"
python_magic = ">=0.4.27"
pytz = ">=2021.3"
rdflib = "^4.2.2"
rdflib-jsonld = ">=0.5.0,<1.0.0"
rutter = ">=0.3,<1"
simplejson = "^3.17.6"
SPARQLWrapper = "^1.8.5"
SQLAlchemy = "^1.4.41"  # portals pin 1.4.41, but we don't. should it matter? -kmp 6-Mar-2023
# Our use of structlog is pretty vanilla, so we should be OK with changes across the 18-19 major version boundary.
structlog = ">=19.2.0,<20"
subprocess_middleware = ">=0.3,<1"
# TODO: Investigate whether a major version upgrade is allowable for 'transaction'.
transaction = "^3.0.1"
# TODO: Investigate whether a major version upgrade is allowable for 'venusian'.
venusian = "^1.2.0"
WebOb = "^1.8.7"
WebTest = "^2.0.35"
WSGIProxy2 = "0.4.2"
xlrd = "^1.0.0"
"zope.deprecation" = "^4.4.0"
"zope.interface" = ">=4.7.2,<6"
"zope.sqlalchemy" = "1.6"
pytest-redis = "^2.0.0"
redis = "^4.5.1"

[tool.poetry.dev-dependencies]
botocore-stubs = ">=1.27.36"  # no particular version required, but this speeds up search
boto3-stubs = ">=1.24.36"  # no particular version required, but this speeds up search
coverage = ">=6.2"
codacy-coverage = ">=1.3.11"
coveralls = ">=3.3.1"
docutils = ">=0.16,<1"
flake8 = ">=3.9.2"
flaky = ">=3.7.0"
# moto 2.0.0 (see https://github.com/spulec/moto/blob/master/CHANGELOG.md) has incompatibilities in how it needs
# to be configured, so will require some adaptation. moto 1.3,14 will support python 3.8, but python 3.9 support
# needs moto 2.2.5. If we do eventually upgrade, there are some tests in test_storage.py that may be possible to
# simplify. -kmp 5-Feb-2022
#
# We tried 1.3.14 but it adds stuff we don't need (until Python 3.8) and it doesn't work as well.
# See https://github.com/spulec/moto/blob/master/CHANGELOG.md
moto = "^4.0.3"
pipdeptree = ">=2.3.3"
pip-licenses = "^3.5.3"
# Not even sure we need an explicit dependence on Pillow, though it might help keep from searching older versions.
# -kmp 22-Feb-2022
Pillow = ">=6.2.2"  # later version known to work - Will 11/17/20
# Experimental upgrade to PyTest 4.5. It may be possible to upgrade further, but I think this is an improvement.
# -kmp 11-May-2020
pytest = "^7.2.2"
pytest-cov = ">=2.2.1"
# pytest_exact_fixtures = "^0.3"
pytest-instafail = ">=0.3.0"
# TODO: Investigate whether a major version upgrade is allowable for 'pytest-mock'.
pytest-mock = ">=0.11.0"
# TODO: Investigate whether a major version upgrade is allowable for 'pytest-runner'.
pytest-runner = ">=4.0"
pytest-timeout = ">=1.0.0"
# There was no version 4 of PyYAML. We upgraded today to PyYAML 5 per compatibility info in:
# https://github.com/yaml/pyyaml/issues/265
# We must have 5.1 to get the new yaml.safe_load method.
# awscli appears to add its own restrictions, but our uses are pretty simple.
# 5.2 had soe bugs that were probably only in Python 2, but we require 5.2 here just in case.
# Any narrowing beyond that is just to help 'poetry lock' converge faster.
# And we only need .safe_load in testing, so we're moving this to dev dependencies. -kmp 22-Feb-2022
PyYAML = ">=5.1,<5.5"
"repoze.debug" = ">=1.0.2"
# Used only by moto, not explicitly by us.
# responses = "^0.17.0"  # 0.17.0 is the last version compliant with Python 3.6
wheel = ">=0.29.0"

[tool.poetry.scripts]
dev-servers = "snovault.dev_servers:main"
prepare-local-dev = "snovault.commands.prepare_template:prepare_local_dev_main"
wipe-test-indices = "snovault.commands.wipe_test_indices:main"

[paste.app_factory]
main = "snovault:main"

[paste.composite_factory]
indexer = "snovault.elasticsearch.es_index_listener:composite"
# ingester = "encoded.ingestion_listener:composite"

# [paste.filter_app_factory]
# memlimit = "encoded.memlimit:filter_app"

[build-system]
requires = ["poetry_core>=1.0.0"]
build-backend = "poetry.core.masonry.api"<|MERGE_RESOLUTION|>--- conflicted
+++ resolved
@@ -1,10 +1,6 @@
 [tool.poetry]
 name = "dcicsnovault"
-<<<<<<< HEAD
-version = "7.1.3.3b0"  # to become 7.2.0
-=======
-version = "8.0.0"
->>>>>>> 0c4dfbbc
+version = "8.0.0.1b0"  # to become 8.1.0
 description = "Storage support for 4DN Data Portals."
 authors = ["4DN-DCIC Team <support@4dnucleome.org>"]
 license = "MIT"
