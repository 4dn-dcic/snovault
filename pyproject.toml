--- conflicted
+++ resolved
@@ -1,10 +1,6 @@
 [tool.poetry]
 name = "dcicsnovault"
-<<<<<<< HEAD
-version = "5.0.0b0"  # first redis version
-=======
-version = "7.1.3"
->>>>>>> 5b8e48ff
+version = "8.0.0"  # first redis version
 description = "Storage support for 4DN Data Portals."
 authors = ["4DN-DCIC Team <support@4dnucleome.org>"]
 license = "MIT"
@@ -99,15 +95,11 @@
 xlrd = "^1.0.0"
 # zope = "^4.2.1"
 "zope.deprecation" = "^4.4.0"
-<<<<<<< HEAD
-"zope.interface" = "^4.6.0"
-"zope.sqlalchemy" = "1.3"
+"zope.interface" = "^4.7.2"
+"zope.sqlalchemy" = "1.6"
 pytest-redis = "^2.0.0"
 redis = "^3.5.3"
-=======
-"zope.interface" = "^4.7.2"
-"zope.sqlalchemy" = "1.6"
->>>>>>> 5b8e48ff
+
 
 [tool.poetry.dev-dependencies]
 botocore-stubs = ">=1.27.36"  # no particular version required, but this speeds up search
