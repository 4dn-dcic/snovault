[tool.poetry]
name = "dcicsnovault"
<<<<<<< HEAD
version = "4.0.12"
=======
version = "4.0.11"
>>>>>>> 22a2d26f
description = "Storage support for 4DN Data Portals."
authors = ["4DN-DCIC Team <support@4dnucleome.org>"]
license = "MIT"
readme = "README.rst"
homepage = "https://github.com/4dn-dcic/snovault"
repository = "https://github.com/4dn-dcic/snovault"
documentation = "https://github.com/4dn-dcic/snovault"
packages = [
  { include="snovault", from="." }
]
classifiers = [
    # How mature is this project? Common values are
    #   3 - Alpha
    #   4 - Beta
    #   5 - Production/Stable
    'Development Status :: 4 - Beta',

    # Indicate who your project is intended for
    'Intended Audience :: Developers',
    'Intended Audience :: Science/Research',
    'Framework :: Pyramid',


    # Pick your license as you wish (should match "license" above)
    'License :: OSI Approved :: MIT License',
    'Topic :: Database :: Database Engines/Servers',

    # Specify the Python versions you support here. In particular, ensure
    # that you indicate whether you support Python 2, Python 3 or both.
    'Programming Language :: Python :: 3',
    'Programming Language :: Python :: 3.6'
]

[tool.poetry.dependencies]
python = ">=3.6,<3.7"
aws_requests_auth = "^0.4.1"
# Not sure this is strictly needed but it seems useful.
# It might be a dev dependency, but with a server there's not much distinction. -kmp 20-Feb-2020
awscli = "^1.15.42"
# TODO: This is a backport of Python's statistics library for versions earlier than Python 3.4,
#       so may no longer be needed. Something to investigate later. -kmp 20-Feb-2020
"backports.statistics" = "0.1.0"
boto3 = "^1.7.42"
elasticsearch_dsl = "6.4.0"
dcicutils = "^1.3.0"
# TODO: Probably want ">=0.15.2,<1" here since "^" is different for "0.xx" than for higher versions. Changing it
#       would require re-testing I don't have time for, so it'll have to be a future future change. -kmp 20-Feb-2020
future = "^0.15.2"
futures = "^3.1.1"
# Version 1.0b8 is the same as 0.9999999.
html5lib = "0.9999999"
humanfriendly = "^1.44.5"
jsonschema_serialize_fork = "2.1.1"
keepalive = "0.5"
loremipsum = "1.0.5"
MarkupSafe = ">=0.23,<1"
netaddr = ">=0.7.18,<1"
passlib = "^1.6.5"
# NOTE: A version of Pillow higher than 3.1.1 might be causing a problem for CGAP/Fourfront,
#       but Snovault isn't bothered. Pillow 3.4.2 is known to work in Snovault, for example.
#       We pin it here to 3.1.1 rather than ^3.1.1 just so we're testing the version the
#       deployed appliations are going to use (at least for now). -kmp 11-Jul-2020
Pillow = "3.1.1"
# TODO: Investigate whether a major version upgrade is allowable for 'psutil'.
psutil = ">=4.3.0,<5"
# psycopg2 = "2.8.4"
psycopg2 = "^2.7.3"
PyBrowserID = "^0.10.0"
pyramid = "1.10.4"
pyramid_localroles = ">=0.1,<1"
pyramid-multiauth = ">=0.8.0,<1"
pyramid-retry = "^1.0"
pyramid-tm = "^2.2.1"
pyramid-translogger = "^0.1"
python-dateutil = "^2.5.3"
# For now we're pinning python_magic at 0.4.15. We've observed problems with 0.4.17 and 0.4.18, and there's
# no version above 0.4.18 that is compatible with Python 3.4. -kmp 9-May-2020
# TODO Reconsider this version pinning when we release the 3.4 and/or 3.5 support.
# Refs:
#  - https://travis-ci.org/github/4dn-dcic/snovault/builds/684503833
#  - https://github.com/4dn-dcic/snovault/pull/147
python_magic = "0.4.15"  # ">=0.4.11,<1"
pytz = ">=2020.1"
# There was no version 4 of PyYAML. We upgraded today to PyYAML 5 per compatibility info in:
# https://github.com/yaml/pyyaml/issues/265
# We must have 5.1 to get the new yaml.safe_load method.
# awscli appears to add its own restrictions, but our uses are pretty simple.
# 5.2 had soe bugs that were probably only in Python 2, but we require 5.2 here just in case.
# The narrowing to 5.3 is just to help 'poetry lock' converge faster. -kmp 1-Mar-2020
PyYAML = ">=5.1,<5.3"
rdflib = "^4.2.2"
rdflib-jsonld = ">=0.3.0,<1.0.0"
rfc3987 = "^1.3.6"
rutter = ">=0.2,<1"
# setuptools = "^36.6.0"
simplejson = "3.17.0"
SPARQLWrapper = "^1.7.6"
SQLAlchemy = "1.3.16"  # Pinned because >=1.3.17 is a problem
strict-rfc3339 = ">=0.7,<1"
# Our use of structlog is pretty vanilla, so we should be OK with changes across the 18-19 major version boundary.
structlog = ">=18.1.0,<20"
subprocess_middleware = ">=0.3,<1"
# TODO: Investigate whether a major version upgrade is allowable for 'transaction'.
transaction = "^2.4.0"
# TODO: Investigate whether a major version upgrade is allowable for 'venusian'.
venusian = "^1.2.0"
WebOb = "^1.8.5"
WebTest = "^2.0.21"
WSGIProxy2 = "0.4.2"
xlrd = "^1.0.0"
# zope = "^4.2.1"
"zope.deprecation" = "^4.4.0"
"zope.interface" = "^4.6.0"
"zope.sqlalchemy" = "1.3"

[tool.poetry.dev-dependencies]
coverage = ">=5.2"
codacy-coverage = ">=1.3.11"
coveralls = ">=2.1.1"
flake8 = "^3.7.8"
flaky = "3.6.1"
moto = "1.3.7"
# Experimental upgrade to PyTest 4.5. It may be possible to upgrade further, but I think this is an improvement.
# -kmp 11-May-2020
pytest = "4.5.0"
pytest-cov = ">=2.2.1"
pytest-exact-fixtures = ">=0.1"
pytest-instafail = ">=0.3.0"
# TODO: Investigate whether a major version upgrade is allowable for 'pytest-mock'.
pytest-mock = ">=0.11.0"
# TODO: Investigate whether a major version upgrade is allowable for 'pytest-runner'.
pytest-runner = ">=4.0"
pytest-timeout = ">=1.0.0"
"repoze.debug" = ">=1.0.2"
responses = "^0"

[tool.poetry.scripts]
wipe-test-indices = "snovault.commands.wipe_test_indices:main"

[build-system]
requires = ["poetry>=0.12"]
build-backend = "poetry.masonry.api"<|MERGE_RESOLUTION|>--- conflicted
+++ resolved
@@ -1,10 +1,6 @@
 [tool.poetry]
 name = "dcicsnovault"
-<<<<<<< HEAD
 version = "4.0.12"
-=======
-version = "4.0.11"
->>>>>>> 22a2d26f
 description = "Storage support for 4DN Data Portals."
 authors = ["4DN-DCIC Team <support@4dnucleome.org>"]
 license = "MIT"
