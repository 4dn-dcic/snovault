--- conflicted
+++ resolved
@@ -1,10 +1,6 @@
 [tool.poetry]
 name = "dcicsnovault"
-<<<<<<< HEAD
 version = "9.9.9.0b0"
-=======
-version = "9.1.0"
->>>>>>> 0c758d7c
 description = "Storage support for 4DN Data Portals."
 authors = ["4DN-DCIC Team <support@4dnucleome.org>"]
 license = "MIT"
@@ -50,7 +46,6 @@
 future = ">=0.15.2,<1"
 html5lib = ">=1.1"  # experimental, should be OK now that we're not using moto server
 humanfriendly = "^1.44.9"
-jsonschema_serialize_fork = "^2.1.1"
 netaddr = ">=0.8.0,<1"
 passlib = "^1.7.4"
 pillow = "^9.5.0"
