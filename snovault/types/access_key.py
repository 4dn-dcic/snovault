--- conflicted
+++ resolved
@@ -87,11 +87,7 @@
             new_properties = self.properties.copy()
             new_properties.update(properties)
             properties = new_properties
-<<<<<<< HEAD
-        # set new expiration
-=======
         # set new expiration if applicable
->>>>>>> 00fb06d8
         if app_project().access_key_has_expiration_date():
             properties['expiration_date'] = (datetime.datetime.utcnow() + datetime.timedelta(
                 days=self.ACCESS_KEY_EXPIRATION_TIME)).isoformat()
