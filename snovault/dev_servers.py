"""\
Examples
For the development.ini you must supply the paster app name:

    %(prog)s development.ini --app-name app --init --clear

"""

import argparse
import atexit
import logging
import os.path
import select
import shutil
import subprocess
import sys

from dcicutils.misc_utils import PRINT
from pyramid.paster import get_app, get_appsettings
from pyramid.path import DottedNameResolver
from .elasticsearch import create_mapping
from .project import PROJECT_NAME, project_filename
from .tests import elasticsearch_fixture, postgresql_fixture


EPILOG = __doc__

logger = logging.getLogger(__name__)

<<<<<<< HEAD

=======
>>>>>>> 6eca00b7
def nginx_server_process(prefix='', echo=False):
    args = [
        os.path.join(prefix, 'nginx'),
        '-c', project_filename('nginx-dev.conf'),
        '-g', 'daemon off;'
    ]
    process = subprocess.Popen(
        args,
        close_fds=True,
        stdout=subprocess.PIPE,
        stderr=subprocess.STDOUT,
    )

    if not echo:
        process.stdout.close()

    if echo:
        PRINT('Started: http://localhost:8000')

    return process


def ingestion_listener_compute_command(config_uri, app_name):
    return [
        'poetry', 'run', 'ingestion-listener', config_uri, '--app-name', app_name
    ]


def ingestion_listener_process(config_uri, app_name, echo=True):
    """ Uses Popen to start up the ingestion-listener. """
    args = ingestion_listener_compute_command(config_uri, app_name)

    process = subprocess.Popen(
        args,
        close_fds=True,
        stdout=subprocess.PIPE,
        stderr=subprocess.STDOUT,
    )

    if echo:
        PRINT('Starting Ingestion Listener...')

    return process


def main():
    parser = argparse.ArgumentParser(  # noqa - PyCharm wrongly thinks the formatter_class is specified wrong here.
        description="Run development servers", epilog=EPILOG,
        formatter_class=argparse.RawDescriptionHelpFormatter,
    )
    parser.add_argument('--app-name', help="Pyramid app name in configfile")
    parser.add_argument('config_uri', help="path to configfile")
    parser.add_argument('--clear', action="store_true", help="Clear existing data")
    parser.add_argument('--init', action="store_true", help="Init database")
    parser.add_argument('--load', action="store_true", help="Load test set")
    parser.add_argument('--datadir', default='/tmp/snovault', help="path to datadir")
    # parser.add_argument('--no_ingest', action="store_true", default=False, help="Don't start the ingestion process.")
    args = parser.parse_args()

    run(app_name=args.app_name, config_uri=args.config_uri, datadir=args.datadir,
        # Ingestion is disabled. snovault has no such concept. -kmp 17-Feb-2023
        clear=args.clear, init=args.init, load=args.load, ingest=False)  # ingest=not args.no_ingest


def run(app_name, config_uri, datadir, clear=False, init=False, load=False, ingest=True):

    logging.basicConfig(format='')
    # Loading app will have configured from config file. Reconfigure here:
    logging.getLogger(PROJECT_NAME).setLevel(logging.INFO)

    # get the config and see if we want to connect to non-local servers
    # TODO: This variable seems to not get used? -kmp 25-Jul-2020
    config = get_appsettings(config_uri, app_name)

    datadir = os.path.abspath(datadir)
    pgdata = os.path.join(datadir, 'pgdata')
    esdata = os.path.join(datadir, 'esdata')
    # ----- comment out from HERE...
    if clear:
        for dirname in [pgdata, esdata]:
            if os.path.exists(dirname):
                shutil.rmtree(dirname)
    if init:
        postgresql_fixture.initdb(pgdata, echo=True)
    # ----- ... to HERE to disable recreation of test db
    # ----- may have to `rm /tmp/snovault/pgdata/postmaster.pid`

    @atexit.register
    def cleanup_process():
        for process in processes:
            if process.poll() is None:
                process.terminate()
        for process in processes:
            try:
                for line in process.stdout:
                    sys.stdout.write(line.decode('utf-8'))
            except IOError:
                pass
            process.wait()

    processes = []
    app = get_app(config_uri, app_name)
    settings = app.registry.settings

    # For now - required components
    postgres = postgresql_fixture.server_process(pgdata, echo=True)
    processes.append(postgres)

    es_server_url = config.get('elasticsearch.server', "localhost")

    if '127.0.0.1' in es_server_url or 'localhost' in es_server_url:
        # Bootup local ES server subprocess. Else assume connecting to remote ES cluster.
        elasticsearch = elasticsearch_fixture.server_process(esdata, echo=True)
        processes.append(elasticsearch)
    elif not config.get('indexer.namespace'):
        raise Exception(
            'It looks like are connecting to remote elasticsearch.server but no indexer.namespace is defined.')
    elif not config.get("elasticsearch.aws_auth", False):
        # TODO detect if connecting to AWS or not before raising an Exception.
        PRINT(
            'WARNING - elasticsearch.aws_auth is set to false.'
            ' Connection will fail if connecting to remote ES cluster on AWS.')

    nginx = nginx_server_process(echo=True)
    processes.append(nginx)

    if ingest:
        ingestion_listener = ingestion_listener_process(config_uri, app_name)
        processes.append(ingestion_listener)

    # TODO: We now assign app above in case redis needs it. Can we just use that value
    # and get rid of this whole if/then/else? -kmp 12-Apr-2023
    if init:
        app = get_app(config_uri, app_name)
    else:
        app = None

    # clear queues and initialize indices before loading data. No indexing yet.
    # this is needed for items with properties stored in ES
    if init:
        create_mapping.run(app, skip_indexing=True, purge_queue=False)

    if init and load:
        load_test_data = app.registry.settings.get('load_test_data')
        load_test_data = DottedNameResolver().resolve(load_test_data)
        load_res = load_test_data(app)
        if load_res:  # None if successful
            raise load_res

        # now clear the queues and queue items for indexing
        create_mapping.run(app, check_first=True, strict=True, purge_queue=False)

    PRINT('Started. ^C to exit.')

    stdouts = [p.stdout for p in processes]

    # Ugly should probably use threads instead
    while True:
        readable, writable, err = select.select(stdouts, [], stdouts, 5)
        for stdout in readable:
            for line in iter(stdout.readline, b''):
                sys.stdout.write(line.decode('utf-8'))
        if err:
            for stdout in err:
                for line in iter(stdout.readline, b''):
                    sys.stdout.write(line.decode('utf-8'))
            break


if __name__ == '__main__':
    main()<|MERGE_RESOLUTION|>--- conflicted
+++ resolved
@@ -27,10 +27,7 @@
 
 logger = logging.getLogger(__name__)
 
-<<<<<<< HEAD
-
-=======
->>>>>>> 6eca00b7
+
 def nginx_server_process(prefix='', echo=False):
     args = [
         os.path.join(prefix, 'nginx'),
@@ -132,8 +129,8 @@
             process.wait()
 
     processes = []
-    app = get_app(config_uri, app_name)
-    settings = app.registry.settings
+    # app = get_app(config_uri, app_name)
+    # settings = app.registry.settings
 
     # For now - required components
     postgres = postgresql_fixture.server_process(pgdata, echo=True)
