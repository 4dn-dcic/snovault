--- conflicted
+++ resolved
@@ -5,15 +5,6 @@
 from ..elasticsearch.indexer_queue import QueueManager
 
 
-<<<<<<< HEAD
-=======
-# This might not be needed because it should demand-initialize, but there's a chance that the
-# demand-initialization would happen in some weird state of mocking, so rather than risk that,
-# we force it here.
-C4ProjectRegistry.initialize()
-
-
->>>>>>> 57b56662
 # required so that db transactions are properly rolled back in tests
 @pytest.fixture(autouse=True)
 def autouse_external_tx(external_tx):
