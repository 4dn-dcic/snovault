""" Test full indexing setup

The fixtures in this module setup a full system with postgresql and
elasticsearch running as subprocesses.
Does not include data dependent tests
"""

import json
import os
import pytest
import time
import transaction as transaction_management
import uuid
import webtest
import yaml

from datetime import datetime, timedelta
from dcicutils.lang_utils import n_of
from dcicutils.misc_utils import ignored, get_error_message
from dcicutils.qa_utils import ControlledTime, notice_pytest_fixtures
from elasticsearch.exceptions import NotFoundError
from pyramid.traversal import traverse
from sqlalchemy import MetaData
from unittest import mock
from webtest.app import AppError
from zope.sqlalchemy import mark_changed
from ..interfaces import DBSESSION, STORAGE, COLLECTIONS
from .. import util  # The filename util.py, not something in __init__.py
from .. import main  # Function main actually defined in __init__.py (should maybe be defined elsewhere)
from ..storage import Base
from ..elasticsearch import create_mapping, indexer_utils
from ..elasticsearch.create_mapping import (
    build_index_record,
    check_and_reindex_existing,
    check_if_index_exists,
    compare_against_existing_mapping,
    confirm_mapping,
    create_mapping_by_type,
    index_settings,
    run,
)
from ..elasticsearch.indexer import check_sid, SidException
from ..elasticsearch.indexer_queue import QueueManager
from ..elasticsearch.indexer_utils import compute_invalidation_scope
from ..elasticsearch.interfaces import ELASTIC_SEARCH, INDEXER_QUEUE, INDEXER_QUEUE_MIRROR
from ..util import INDEXER_NAMESPACE_FOR_TESTING
from dcicutils.misc_utils import Retry
from .testing_views import TestingLinkSourceSno


notice_pytest_fixtures(TestingLinkSourceSno)


pytestmark = [pytest.mark.indexing]


TEST_COLL = '/testing-post-put-patch-sno/'
TEST_TYPE = 'testing_post_put_patch_sno'  # use one collection for testing

# we just need single shard for these tests
# XXX: use new type
create_mapping.NUM_SHARDS = 1


@pytest.fixture(scope='session')
def app_settings(basic_app_settings, wsgi_server_host_port, elasticsearch_server, postgresql_server, aws_auth):
    settings = basic_app_settings
    settings['create_tables'] = True
    settings['elasticsearch.server'] = elasticsearch_server
    settings['sqlalchemy.url'] = postgresql_server
    settings['collection_datastore'] = 'elasticsearch'
    settings['item_datastore'] = 'elasticsearch'
    settings['indexer'] = True
    settings['indexer.namespace'] = INDEXER_NAMESPACE_FOR_TESTING

    # use aws auth to access elasticsearch
    if aws_auth:
        settings['elasticsearch.aws_auth'] = aws_auth

    return settings


INDEXER_MODE = os.environ.get('INDEXER_MODE', "MPINDEX").upper()
if INDEXER_MODE == "MPINDEX":
    INDEXER_APP_PARAMS = [True]
elif INDEXER_MODE == "INDEX":
    INDEXER_APP_PARAMS = [False]
elif INDEXER_MODE == "BOTH":
    INDEXER_APP_PARAMS = [False, True]
else:
    raise Exception("Bad value of INDEXER_MODE: %s. Possible values are MPINDEX, INDEX, and BOTH." % INDEXER_MODE)


@pytest.yield_fixture(scope='module', params=INDEXER_APP_PARAMS)  # must happen AFTER scope='session' moto setup
def app(app_settings, request):
    if request.param:  # run tests both with and without mpindexer
        app_settings['mpindexer'] = True
    app = main({}, **app_settings)
    yield app

    DBSession = app.registry[DBSESSION]
    # Dispose connections so postgres can tear down.
    DBSession.bind.pool.dispose()


# XXX C4-312: refactor tests so this can be module scope.
# Having to have to drop DB tables and re-run create_mapping for every test is slow.
@pytest.yield_fixture(scope='function', autouse=True)
def setup_and_teardown(app):
    """
    Run create mapping and purge queue before tests and clear out the
    DB tables after the test
    """
    # BEFORE THE TEST - just run CM for the TEST_TYPE by default
    create_mapping.run(app, collections=[TEST_TYPE], skip_indexing=True)
    app.registry[INDEXER_QUEUE].clear_queue()

    yield  # run the test

    # AFTER THE TEST
    session = app.registry[DBSESSION]
    connection = session.connection().connect()
    # The reflect=True argument to MetaData was deprecated. Instead, one is supposed to call the .reflect()
    # method after creation. (This comment is transitional and can go away if things seem to work normally.)
    # -kmp 11-May-2020
    # Ref: https://stackoverflow.com/questions/44193823/get-existing-table-using-sqlalchemy-metadata/44205552
    meta = MetaData(bind=session.connection())
    meta.reflect()
    # sqlalchemy 1.4 - use TRUNCATE instead of DELETE
    connection.execute('TRUNCATE {} RESTART IDENTITY;'.format(
        ','.join(table.name
                 for table in reversed(Base.metadata.sorted_tables))))
    session.flush()
    mark_changed(session())
    transaction_management.commit()


@pytest.yield_fixture(scope='function')
def es_based_target(app, testapp):
    # must run create mapping BEFORE posting the ES-based item, since it will
    # cause the underlying item properties in the index to be lost
    create_mapping.run(
        app,
        collections=['testing_link_target_elastic_search'],
        skip_indexing=True
    )
    target = {'name': 'es_one', 'status': 'current'}
    target_res = testapp.post_json('/testing-link-targets-elastic-search/', target, status=201)
    yield target_res.json['@graph'][0]

    # clean up by deleting the index
    es = app.registry[ELASTIC_SEARCH]
    namespaced_indexing = indexer_utils.get_namespaced_index(app, 'testing_link_target_elastic_search')
    try:
        es.indices.delete(index=namespaced_indexing)
    except NotFoundError:  # Fixes C4-243
        pass


def test_indexing_post_then_get_immediately(testapp, indexer_testapp):
    """
    Tests that we can post then immediately get an object
    """
    res = testapp.post_json(TEST_COLL, {'required': 'some_value'})
    test_uuid = res.json['@graph'][0]['uuid']
    testapp.get('/' + test_uuid, status=[301, 200])
    res = indexer_testapp.post_json('/index', {'record': True})
    assert res.json['indexing_count'] == 1
    testapp.get('/' + test_uuid, status=[301, 200])
    # check our collection specific index settings propagated
    index_settings = indexer_testapp.app.registry[COLLECTIONS][TEST_TYPE].index_settings()
    assert index_settings.settings['index']['number_of_replicas'] == 2  # should match value in testing_views.py


def test_indexer_namespacing(app, testapp, indexer_testapp):
    """
    Tests that namespacing indexes works as expected. This test has no real
    effect on local but does on Travis
    """
    jid = INDEXER_NAMESPACE_FOR_TESTING
    idx = indexer_utils.get_namespaced_index(app, TEST_TYPE)
    testapp.post_json(TEST_COLL, {'required': ''})
    indexer_testapp.post_json('/index', {'record': True})
    es = app.registry[ELASTIC_SEARCH]
    assert idx in es.indices.get(index=idx)
    if jid:
        assert jid in idx
    app.registry.settings['indexer.namespace'] = ''  # unset namespace, check raw is given
    raw_idx = indexer_utils.get_namespaced_index(app, TEST_TYPE)
    star_idx = indexer_utils.get_namespaced_index(app.registry, '*')  # registry should work as well
    assert raw_idx == TEST_TYPE
    assert star_idx == '*'
    app.registry.settings['indexer.namespace'] = jid  # reset jid


@pytest.mark.es
def test_indexer_queue_adds_telemetry_id(app):
    indexer_queue = app.registry[INDEXER_QUEUE]
    indexer_queue.clear_queue()
    test_message = 'abc123'
    telem = 'test_telemetry_id'
    to_index, failed = indexer_queue.add_uuids(app.registry, [test_message], strict=True,
                                               telemetry_id=telem)
    assert to_index == [test_message]
    assert not failed
    received = indexer_queue.receive_messages()
    assert len(received) == 1
    msg_body = json.loads(received[0]['Body'])
    assert isinstance(msg_body, dict)
    assert msg_body['uuid'] == test_message
    assert msg_body['strict'] is True
    assert msg_body['telemetry_id'] == telem

    # finally, delete
    indexer_queue.delete_messages(received)


@pytest.mark.es
@pytest.mark.flaky
def test_indexer_queue(app):
    indexer_queue_mirror = app.registry[INDEXER_QUEUE_MIRROR]
    # An indexing queue mirror would only be set up for production servers.
    assert indexer_queue_mirror is None

    indexer_queue = app.registry[INDEXER_QUEUE]
    indexer_queue.clear_queue()
    # unittesting the QueueManager
    assert indexer_queue.queue_url is not None
    assert indexer_queue.dlq_url is not None
    assert indexer_queue.second_queue_url is not None
    test_message = 'abc123'
    to_index, failed = indexer_queue.add_uuids(app.registry, [test_message], strict=True)
    assert to_index == [test_message]
    assert not failed
    time.sleep(5)  # make sure all msgs are received
    received = indexer_queue.receive_messages()
    assert len(received) == 1
    msg_body = json.loads(received[0]['Body'])
    assert isinstance(msg_body, dict)
    assert msg_body['uuid'] == test_message
    assert msg_body['strict'] is True
    # try to receive again (should be empty)
    received_2 = indexer_queue.receive_messages()
    assert len(received_2) == 0
    # replace into queue
    indexer_queue.replace_messages(received, vis_timeout=0)
    # replace sets vis timeout to 5 seconds... so wait a bit first
    received = indexer_queue.receive_messages()
    assert len(received) == 1
    # finally, delete
    indexer_queue.delete_messages(received)
    # make sure the queue eventually sorts itself out
    tries_left = 5
    while tries_left > 0:
        msg_count = indexer_queue.number_of_messages()
        if msg_count['primary_waiting'] == 0 and msg_count['primary_inflight'] == 0:
            break
        tries_left -= 1
        time.sleep(3)
    assert tries_left > 0


@pytest.mark.flaky
def test_queue_indexing_telemetry_id(app, testapp):
    indexer_queue = app.registry[INDEXER_QUEUE]
    ordered_queue_targets = [targ for targ in indexer_queue.queue_targets]
    assert ordered_queue_targets == ['primary', 'secondary', 'dlq']
    indexer_queue.clear_queue()
    testapp.post_json(TEST_COLL + '?telemetry_id=test_telem', {'required': ''})
    time.sleep(2)
    secondary_body = {
        'uuids': ['12345', '23456'],
        'strict': True,
        'target_queue': 'secondary',
    }
    testapp.post_json('/queue_indexing?telemetry_id=test_telem', secondary_body)
    time.sleep(2)
    # make sure the queue eventually sorts itself out
    tries_left = 5
    while tries_left > 0:
        msg_count = indexer_queue.number_of_messages()
        if msg_count['primary_waiting'] == 1 and msg_count['secondary_waiting'] == 2:
            break
        tries_left -= 1
        time.sleep(3)
    assert tries_left > 0
    # delete the messages
    for target in indexer_queue.queue_targets:
        if 'dlq' in target:  # skip if dlq
            continue
        received = indexer_queue.receive_messages(target_queue=target)
        assert len(received) > 0
        for msg in received:
            # ensure we are passing telemetry_id through queue_indexing
            print(msg)
            msg_body = json.loads(msg['Body'])
            assert msg_body['telemetry_id'] == 'test_telem'
        indexer_queue.delete_messages(received, target_queue=target)
    # make sure the queue eventually sorts itself out
    tries_left = 5
    while tries_left > 0:
        msg_count = indexer_queue.number_of_messages()
        if msg_count['primary_waiting'] == 0 and msg_count['secondary_waiting'] == 0:
            break
        tries_left -= 1
        time.sleep(3)
    assert tries_left > 0


@pytest.mark.flaky
def test_queue_indexing_after_post_patch(app, testapp):
    # make sure that the right stuff gets queued up on a post or a patch
    indexer_queue = app.registry[INDEXER_QUEUE]
    # POST
    post_res = testapp.post_json(TEST_COLL, {'required': ''})
    post_uuid = post_res.json['@graph'][0]['uuid']
    received = indexer_queue.receive_messages()
    assert len(received) == 1
    msg_body = json.loads(received[0]['Body'])
    assert isinstance(msg_body, dict)
    assert msg_body['uuid'] == post_uuid
    assert msg_body['strict'] is False
    assert msg_body['method'] == 'POST'
    assert 'timestamp' in msg_body
    assert 'sid' in msg_body
    post_sid = msg_body['sid']
    indexer_queue.delete_messages(received)
    time.sleep(3)
    # PATCH
    testapp.patch_json(TEST_COLL + post_uuid, {'required': 'meh'})
    received = indexer_queue.receive_messages()
    assert len(received) == 1
    msg_body = json.loads(received[0]['Body'])
    assert isinstance(msg_body, dict)
    assert msg_body['diff'] == ['TestingPostPutPatchSno.required']
    assert msg_body['uuid'] == post_uuid
    assert msg_body['strict'] is False
    assert msg_body['method'] == 'PATCH'
    assert 'timestamp' in msg_body
    assert 'sid' in msg_body
    assert msg_body['sid'] > post_sid
    indexer_queue.delete_messages(received)
    revisions = testapp.get('/' + post_uuid + '/@@revision-history').json['revisions']
    assert len(revisions) == 2


@pytest.mark.flaky
def test_dlq_to_primary(app, anontestapp, indexer_testapp):
    """
    Tests the dlq_to_primary route
    Post some messages to the DLQ, hit the route, receive
    those same messages from the primary queue
    """
    indexer_queue = app.registry[INDEXER_QUEUE]
    indexer_queue.clear_queue()
    test_uuids = ["destined for primary!", "i am also destined!"]
    print("Setup phase. Placing 2 dummy UUIDs directly into the DLQ...")
    success, failed = indexer_queue.add_uuids(app.registry, test_uuids, target_queue='dlq')
    assert not failed, "Failed. .add_uuids() reported failure during test setup phase."
    n_queued = len(success)
    print(n_queued, "UUIDs queued to DLQ:")
    for i, uuid_i in enumerate(success):
        print("UUID", i, json.dumps(uuid_i, indent=2, default=str))
    assert n_queued == 2
    print("Done with setup phase. Entering test phase.")
    print("Executing .get('/dlq_to_primary') [authenticated]")
    res = indexer_testapp.get('/dlq_to_primary').json
    print("Got back result JSON:", json.dumps(res, indent=2, default=str))
    assert res['number_migrated'] == 2
    assert res['number_failed'] == 0
    deadline = datetime.now() + timedelta(seconds=10)
    n_received = 0
    attempt_number = 0
    while n_received < n_queued and datetime.now() < deadline:
        attempt_number += 1
        print("Attempt #%d to receive messages from Primary indexer_queue." % attempt_number)
        msgs = indexer_queue.receive_messages()  # receive from primary
        n = len(msgs)  # We'll test the length after we examine the content..
        n_received += n
        punctuation = "." if n_received == 0 else ":"
        print("On receipt attempt #{attempt_number}, {things} received from Primary indexer_queue{punctuation}"
              .format(attempt_number=attempt_number, things=n_of(n, "new message"), punctuation=punctuation))
        for i, msg in enumerate(msgs):
            print("Attempt #%d Msg %d" % (attempt_number, i), json.dumps(msg, indent=2, default=str))
            msg_uuid = json.loads(msg['Body'])['uuid']
            # They might be in either order, or one might be missing, but at this point just make sure they're ours
            assert msg_uuid in test_uuids
        if n_received < n_queued:
            time.sleep(1)  # Leave time between retrying
    assert n_received == n_queued, ("Expected {things} from primary, but got {count}."
                                    .format(things=n_of(n_queued, "message"), count=n_received))
    # If we didn't fail on the prior assert, we should be good (other than some pro forma checks that follow)
    print("Got all the messages we expected.")
    print("Executing .get('dlq_to_primary') [authenticated] hoping it's empty")
    # hit route with no messages, should see 0 migrated
    res = indexer_testapp.get('/dlq_to_primary').json
    print("Got back result JSON:", json.dumps(res, indent=2, default=str))
    assert res['number_migrated'] == 0
    assert res['number_failed'] == 0
    # hit route from unauthenticated testapp, should fail
    print("executing .get('dlq_to_primary') [unauthenticated] hoping for a 403 error")
    res = anontestapp.get('/dlq_to_primary', status=403)
    print("Got back result:")
    print(res)  # this is not expected to be in JSON format, so we don't try to parse it
    print("Test succeeded.")
    # Uncomment next line for debugging
    # assert False, "PASSED"


@pytest.mark.flaky
def test_indexing_simple(app, testapp, indexer_testapp):
    # First post a single item so that subsequent indexing is incremental
    testapp.post_json(TEST_COLL, {'required': ''})
    res = indexer_testapp.post_json('/index', {'record': True})
    assert res.json['indexing_count'] == 1
    assert res.json['indexing_status'] == 'finished'
    assert res.json['errors'] == []
    res = testapp.post_json(TEST_COLL, {'required': ''})
    uuid = res.json['@graph'][0]['uuid']
    res = indexer_testapp.post_json('/index', {'record': True})
    assert res.json['indexing_count'] == 1
    res = Retry.retrying(testapp.get, retries_allowed=2)('/search/?type=%s' % TEST_TYPE).follow()
    uuids = [indv_res['uuid'] for indv_res in res.json['@graph']]
    count = 0
    while uuid not in uuids and count < 20:
        time.sleep(1)
        res = testapp.get('/search/?type=%s' % TEST_TYPE)
        uuids = [indv_res['uuid'] for indv_res in res.json['@graph']]
        count += 1
    assert res.json['total'] >= 2
    assert uuid in uuids

    es = app.registry[ELASTIC_SEARCH]
    namespaced_index = indexer_utils.get_namespaced_index(app, 'indexing')
    indexing_doc = es.get(index=namespaced_index, id='latest_indexing')
    indexing_source = indexing_doc['_source']
    assert 'indexing_finished' in indexing_source
    assert 'indexing_content' in indexing_source
    assert indexing_source['indexing_status'] == 'finished'
    assert indexing_source['indexing_count'] > 0
    namespaced_index = indexer_utils.get_namespaced_index(app, TEST_TYPE)
    testing_ppp_mappings = es.indices.get_mapping(index=namespaced_index)[namespaced_index]
    assert 'mappings' in testing_ppp_mappings
    testing_ppp_settings = es.indices.get_settings(index=namespaced_index)[namespaced_index]
    assert 'settings' in testing_ppp_settings
    # ensure we only have 1 shard for tests
    assert testing_ppp_settings['settings']['index']['number_of_shards'] == '1'


def test_indexing_logging(app, testapp, indexer_testapp, capfd):
    """
    This test is meant to do 2 things.
    - Test correct logging contents to stdout/stderr using capfd fixture
    - Test that logs are correctly shipped to Elasticsearch when `es_server`
      setting (along with `in_prod=True`) and used in set_logging
    HOWEVER, logging cannot be reset to NOT use ES (which is what is currently
    desired), so for the time being, the second part of the test is disabled
    """
    # == PART OF ES LOGGING TEST (DISABLED) ==
    # import logging
    # import structlog
    # from dcicutils.log_utils import calculate_log_index, set_logging
    # es = app.registry[ELASTIC_SEARCH]
    # set_logging(es_server=app.registry.settings.get('elasticsearch.server'),
    #             in_prod=True, level=logging.INFO, log_name='snovault')
    # logger = structlog.get_logger('snovault')
    # logger.info('testing testing')
    # log_index_name = calculate_log_index()
    # exists = check_if_index_exists(es, log_index_name)
    # assert exists

    # Can't get log msgs when MPIndexer is running, so skip in this case
    if app.registry.settings['mpindexer']:
        return

    # index an item and make sure logging to stdout occurs
    post_res = testapp.post_json(TEST_COLL, {'required': ''})
    post_uuid = post_res.json['@graph'][0]['uuid']
    res = indexer_testapp.post_json('/index', {'record': True})
    assert res.json['indexing_count'] == 1
    assert res.json['indexing_status'] == 'finished'
    check_logs = capfd.readouterr()[-1].split('\n')
    item_idx_record = None
    for record in check_logs:
        if not record:
            continue
        to_load = "(error computing what to load)"
        try:
            to_load = '{' + record.strip().split('{', 1)[1]
            proc_record = yaml.safe_load(to_load)
        except Exception as e:
            print(f"Error in yaml.safe_load of {to_load!r}: {get_error_message(e)}")
            continue
        if not isinstance(proc_record, dict):
            continue
        if proc_record.get('item_uuid') == post_uuid:
            item_idx_record = proc_record
            break
    assert item_idx_record is not None
    assert item_idx_record['collection'] == TEST_TYPE
    assert 'uo_start_time' in item_idx_record
    assert isinstance(item_idx_record['sid'], int)
    assert 'log_uuid' in item_idx_record
    assert 'level' in item_idx_record

    # On local, the below line works
    # but on travis it fails
    # assert item_idx_record['url_path'] == '/index'

    # == PART OF ES LOGGING TEST (DISABLED) ==
    # # now get the log from ES
    # log_uuid = item_idx_record['log_uuid']
    # log_doc = es.get(index=log_index_name, id=log_uuid)
    # log_source = log_doc['_source']
    # assert log_source['item_uuid'] == post_uuid
    # assert log_source['url_path'] == '/index'
    # assert 'level' in log_source
    #
    # # remove the log index and reset logging
    # es.indices.delete(index=log_index_name)
    # exists = check_if_index_exists(es, log_index_name)
    # assert not exists


@pytest.mark.flaky
def test_indexing_queue_records(app, testapp, indexer_testapp):
    """
    Do a full test using different forms of create mapping and both sync
    and queued indexing.
    """
    es = app.registry[ELASTIC_SEARCH]
    indexer_queue = app.registry[INDEXER_QUEUE]
    ignored(indexer_queue)  # TODO: Should this be used? In some tests here, we clear the queue.
    namespaced_indexing = indexer_utils.get_namespaced_index(app, 'indexing')
    # first clear out the indexing records
    es.indices.delete(index=namespaced_indexing)
    # no documents added yet
    namespaced_index = indexer_utils.get_namespaced_index(app, TEST_TYPE)
    doc_count = es.count(index=namespaced_index).get('count')
    assert doc_count == 0
    # post a document but do not yet index
<<<<<<< HEAD
    res = testapp.post_json(TEST_COLL, {'required': ''})
    doc_count = es.count(index=namespaced_index).get('count')
=======
    testapp.post_json(TEST_COLL, {'required': ''})
    doc_count = es.count(index=namespaced_index, doc_type=TEST_TYPE).get('count')
>>>>>>> 0e360c6e
    assert doc_count == 0
    # indexing record should not yet exist (expect error)
    with pytest.raises(NotFoundError):
        es.get(index=namespaced_indexing, id='latest_indexing')
    res = indexer_testapp.post_json('/index', {'record': True})
    assert res.json['indexing_count'] == 1
    assert res.json['indexing_content']['type'] == 'queue'
    time.sleep(4)
    doc_count = es.count(index=namespaced_index).get('count')
    assert doc_count == 1
    # make sure latest_indexing doc matches
    indexing_doc = es.get(index=namespaced_indexing, id='latest_indexing')
    indexing_doc_source = indexing_doc.get('_source', {})
    # cannot always rely on this number with the shared test ES setup
    assert indexing_doc_source.get('indexing_count') > 0
    # test timing in indexing doc
    assert indexing_doc_source.get('indexing_elapsed')
    indexing_start = indexing_doc_source.get('indexing_started')
    indexing_end = indexing_doc_source.get('indexing_finished')
    assert indexing_start and indexing_end
    time_start = datetime.strptime(indexing_start, '%Y-%m-%dT%H:%M:%S.%f')
    time_done = datetime.strptime(indexing_end, '%Y-%m-%dT%H:%M:%S.%f')
    assert time_start < time_done
    # get indexing record by start_time
    indexing_record = es.get(index=namespaced_indexing, id=indexing_start)
    assert indexing_record.get('_source', {}).get('indexing_status') == 'finished'
    assert indexing_record.get('_source') == indexing_doc_source


@pytest.mark.flaky
def test_sync_and_queue_indexing(app, testapp, indexer_testapp):
    es = app.registry[ELASTIC_SEARCH]
    indexer_queue = app.registry[INDEXER_QUEUE]
    # clear queue before starting this one
    indexer_queue.clear_queue()
    # queued on post - total of one item queued
    testapp.post_json(TEST_COLL, {'required': ''})
    # synchronously index
    create_mapping.run(app, collections=[TEST_TYPE], sync_index=True)
    # time.sleep(6)
    namespaced_index = indexer_utils.get_namespaced_index(app, TEST_TYPE)
    doc_count = tries = 0
    while tries < 6:
        doc_count = es.count(index=namespaced_index).get('count')
        if doc_count != 0:
            break
        time.sleep(1)
        tries += 1
    assert doc_count == 1
    # post second item to database but do not index (don't load into es)
    # queued on post - total of two items queued
    testapp.post_json(TEST_COLL, {'required': ''})
    # time.sleep(2)
    doc_count = es.count(index=namespaced_index).get('count')
    # doc_count has not yet updated
    assert doc_count == 1
    # clear the queue by indexing and then run create mapping to queue the all items
    res = indexer_testapp.post_json('/index', {'record': True})
    assert res.json['indexing_count'] == 2
    create_mapping.run(app, collections=[TEST_TYPE])
    res = indexer_testapp.post_json('/index', {'record': True})
    assert res.json['indexing_count'] == 2
    time.sleep(4)
    doc_count = es.count(index=namespaced_index).get('count')
    assert doc_count == 2


@pytest.mark.flaky
def test_queue_indexing_with_linked(app, testapp, indexer_testapp, dummy_request):
    """
    Test a whole bunch of things here:
    - posting/patching invalidates rev linked items
    - check linked_uuids/rev_link_names/rev_linked_to_me fields in ES
    - test indexer_utils.find_uuids_for_indexing fxn
    - test check_es_and_cache_linked_sids & validate_es_content
    - test purge functionality before and after removing links to an item
    """
    es = app.registry[ELASTIC_SEARCH]
    indexer_queue = app.registry[INDEXER_QUEUE]
    ignored(indexer_queue)  # TODO: Should this be used? In some tests here, we clear the queue.
    # first, run create mapping with the indices we will use
    create_mapping.run(
        app,
        collections=[TEST_TYPE, 'testing_link_target_sno', 'testing_link_source_sno'],
        skip_indexing=True
    )
    ppp_res = testapp.post_json(TEST_COLL, {'required': ''})
    ppp_uuid = ppp_res.json['@graph'][0]['uuid']
    target = {'name': 'one', 'uuid': '775795d3-4410-4114-836b-8eeecf1d0c2f'}
    source = {
        'name': 'A',
        'target': '775795d3-4410-4114-836b-8eeecf1d0c2f',
        'ppp': ppp_uuid,
        'uuid': '16157204-8c8f-4672-a1a4-14f4b8021fcd',
        'status': 'current',
    }
    target_res = testapp.post_json('/testing-link-targets-sno/', target, status=201)
    indexer_testapp.post_json('/index', {'record': True})
    time.sleep(2)
    # wait for the first item to index
    namespaced_link_target = indexer_utils.get_namespaced_index(app, 'testing_link_target_sno')
    namespaced_link_source = indexer_utils.get_namespaced_index(app, 'testing_link_source_sno')
    namespaced_test_type = indexer_utils.get_namespaced_index(app, TEST_TYPE)
    doc_count_target = es.count(index=namespaced_link_target).get('count')
    doc_count_ppp = es.count(index=namespaced_test_type).get('count')
    tries = 0
    while (doc_count_target < 1 or doc_count_ppp < 1) and tries < 5:
        time.sleep(4)
        doc_count_target = es.count(index=namespaced_link_target).get('count')
        doc_count_ppp = es.count(index=namespaced_test_type).get('count')
        tries += 1
    assert doc_count_target == 1
    assert doc_count_ppp == 1
    # indexing the source will also reindex the target and ppp, due to rev links
    source_res = testapp.post_json('/testing-link-sources-sno/', source, status=201)
    source_uuid = source_res.json['@graph'][0]['uuid']
    time.sleep(2)
    res = indexer_testapp.post_json('/index', {'record': True})
    assert res.json['indexing_count'] == 2
    time.sleep(2)
    # wait for them to index
    doc_count = es.count(index=namespaced_link_source).get('count')
    tries = 0
    while doc_count < 1 and tries < 5:
        time.sleep(4)
        doc_count = es.count(index=namespaced_link_source).get('count')
    assert doc_count == 1
    # patching json will not queue the embedded ppp
    # the target will be indexed though, since it has a *rev-link* back to the source
    patch_source_name = 'ABC'
    testapp.patch_json('/testing-link-sources-sno/' + source_uuid, {'name': patch_source_name})
    time.sleep(2)
    res = indexer_testapp.post_json('/index', {'record': True})
    assert res.json['indexing_count'] == 2

    time.sleep(3)
    # check some stuff on the es results for source and target
    es_source = es.get(index=namespaced_link_source, id=source['uuid'])
    uuids_linked_emb = [link['uuid'] for link in es_source['_source']['linked_uuids_embedded']]
    uuids_linked_obj = [link['uuid'] for link in es_source['_source']['linked_uuids_object']]
    assert set(uuids_linked_emb) == {target['uuid'], source['uuid'], ppp_uuid}
    assert uuids_linked_obj == [source['uuid']]
    assert es_source['_source']['rev_link_names'] == {}
    assert es_source['_source']['rev_linked_to_me'] == [target['uuid']]

    es_target = es.get(index=namespaced_link_target, id=target['uuid'])
    # just the source uuid itself in the linked uuids for the object view
    uuids_linked_emb2 = [link['uuid'] for link in es_target['_source']['linked_uuids_embedded']]
    uuids_linked_obj2 = [link['uuid'] for link in es_target['_source']['linked_uuids_object']]
    assert set(uuids_linked_emb2) == {target['uuid'], source['uuid']}
    assert uuids_linked_obj2 == [target['uuid']]
    assert es_target['_source']['rev_link_names'] == {'reverse': [source['uuid']]}
    assert es_target['_source']['rev_linked_to_me'] == []
    # this specific field was embedded from the rev link
    assert es_target['_source']['embedded']['reverse'][0]['name'] == patch_source_name

    # test find_uuids_for_indexing
    to_index, _ = indexer_utils.find_uuids_for_indexing(app.registry, {target['uuid']})
    assert to_index == {target['uuid'], source['uuid']}
    to_index, _ = indexer_utils.find_uuids_for_indexing(app.registry, {ppp_uuid})
    assert to_index == {ppp_uuid, source['uuid']}
    # this will return the target uuid, since it has an indexed rev link
    to_index, _ = indexer_utils.find_uuids_for_indexing(app.registry, {source['uuid']})
    assert to_index == {target['uuid'], source['uuid']}
    # now use a made-up uuid; only result should be itself
    fake_uuid = str(uuid.uuid4())
    to_index, _ = indexer_utils.find_uuids_for_indexing(app.registry, {fake_uuid})
    assert to_index == {fake_uuid}

    # test @@links functionality
    source_links_res = testapp.get('/' + source['uuid'] + '/@@links', status=200)
    linking_uuids = source_links_res.json.get('uuids_linking_to')
    assert linking_uuids and len(linking_uuids) == 1
    assert linking_uuids[0]['uuid'] == target['uuid']  # rev_link from target

    # test check_es_and_cache_linked_sids and validate_es_content
    # must get the context object through request traversal
    dummy_request.datastore = 'database'
    assert dummy_request._sid_cache == {}
    source_ctxt = traverse(dummy_request.root, source_res.json['@graph'][0]['@id'])['context']
    target_ctxt = traverse(dummy_request.root, target_res.json['@graph'][0]['@id'])['context']
    # first check frame=object for target
    tar_es_res_obj = util.check_es_and_cache_linked_sids(target_ctxt, dummy_request, 'object')
    assert tar_es_res_obj['uuid'] == target['uuid']
    assert set(uuids_linked_obj2) == set(dummy_request._sid_cache)
    # frame=embedded for source
    src_es_res_emb = util.check_es_and_cache_linked_sids(source_ctxt, dummy_request, 'embedded')
    assert src_es_res_emb['uuid'] == source['uuid']
    assert set(uuids_linked_emb) == set(dummy_request._sid_cache)
    # make everything in _sid_cache is present and up to date
    for rid in dummy_request._sid_cache:
        found_sid = dummy_request.registry[STORAGE].write.get_by_uuid(rid).sid
        assert dummy_request._sid_cache.get(rid) == found_sid
    # test validate_es_content with the correct sids and then an incorrect one
    valid = util.validate_es_content(source_ctxt, dummy_request, src_es_res_emb, 'embedded')
    assert valid is True

    # lastly, test purge_uuid and delete functionality
    with pytest.raises(webtest.AppError) as excinfo:
        testapp.delete_json('/' + source['uuid'] + '/?purge=True')
    assert 'Item status must equal deleted before purging' in str(excinfo.value)
    del_res1 = testapp.delete_json('/' + source['uuid'])
    assert del_res1.json['status'] == 'success'
    # this item will still have items linking to it indexing occurs
    with pytest.raises(webtest.AppError) as excinfo:
        testapp.delete_json('/' + source['uuid'] + '/?purge=True')
    assert 'Cannot purge item as other items still link to it' in str(excinfo.value)
    # the source should fail due to outdated sids
    # must manually update _sid_cache on dummy_request for source
    src_sid = dummy_request.registry[STORAGE].write.get_by_uuid(source['uuid']).sid
    dummy_request._sid_cache[source['uuid']] = src_sid
    valid2 = util.validate_es_content(source_ctxt, dummy_request, src_es_res_emb, 'embedded')
    assert valid2 is False
    # the target should fail due to outdated rev_links (at least frame=object)
    # need to get a new the target context again, otherwise get a sqlalchemy error
    target_ctxt2 = traverse(dummy_request.root, target_res.json['@graph'][0]['@id'])['context']
    valid3 = util.validate_es_content(target_ctxt2, dummy_request, tar_es_res_obj, 'object')
    assert valid3 is False
    indexer_testapp.post_json('/index', {'record': True})
    del_res3 = testapp.delete_json('/' + source['uuid'] + '/?purge=True')
    assert del_res3.json['status'] == 'success'
    assert del_res3.json['notification'] == 'Permanently deleted ' + source['uuid']
    time.sleep(3)
    # make sure everything has updated on ES
    check_es_source = es.get(index=namespaced_link_source, id=source['uuid'], ignore=[404])
    assert check_es_source['found'] is False
    # source uuid removed from the target uuid
    check_es_target = es.get(index=namespaced_link_target, id=target['uuid'])
    uuids_linked_emb2 = [link['uuid'] for link in check_es_target['_source']['linked_uuids_embedded']]
    assert source['uuid'] not in uuids_linked_emb2
    # the source is now purged
    testapp.get('/' + source['uuid'], status=404)
    # make sure check_es_and_cache_linked_sids fails for the purged item
    es_res_emb2 = util.check_es_and_cache_linked_sids(source_ctxt, dummy_request, 'embedded')
    assert es_res_emb2 is None


@pytest.mark.flaky
def test_indexing_invalid_sid(app, testapp, indexer_testapp):
    indexer_queue = app.registry[INDEXER_QUEUE]
    ignored(indexer_queue)  # TODO: Should this be used? In some tests here, we clear the queue.
    es = app.registry[ELASTIC_SEARCH]
    # post an item, index, then find version (sid)
    res = testapp.post_json(TEST_COLL, {'required': ''})
    test_uuid = res.json['@graph'][0]['uuid']
    res = indexer_testapp.post_json('/index', {'record': True})
    assert res.json['indexing_count'] == 1
    time.sleep(4)
    namespaced_test_type = indexer_utils.get_namespaced_index(app, TEST_TYPE)
    es_item = es.get(index=namespaced_test_type, id=test_uuid)
    initial_version = es_item['_version']  # same as sid
    assert es_item['_source']['max_sid'] == initial_version

    # now increment the version and check it
    testapp.patch_json(TEST_COLL + test_uuid, {'required': 'meh'})
    res = indexer_testapp.post_json('/index', {'record': True})
    assert res.json['indexing_count'] == 1
    time.sleep(4)
    es_item = es.get(index=namespaced_test_type, id=test_uuid)
    assert es_item['_version'] == initial_version + 1
    assert es_item['_source']['max_sid'] == initial_version + 1

    # manually cause SidException
    max_sid = app.registry[STORAGE].write.get_max_sid()
    with pytest.raises(SidException):
        check_sid(initial_version + 2, max_sid)


@pytest.mark.flaky
def test_indexing_invalid_sid_linked_items(app, testapp, indexer_testapp):
    """
    Make sure that when an item is deferred due to invalid sid, it does not
    add any items to the secondary queue
    """
    # invalid sid causes infinite loop in MPIndexer, so skip this test if enabled
    # res_vals[2] is continuously True with invalid sid, see MPIndexer L228
    if app.registry.settings['mpindexer']:
        return
    indexer_queue = app.registry[INDEXER_QUEUE]
    es = app.registry[ELASTIC_SEARCH]
    create_mapping.run(
        app,
        collections=['testing_link_target_sno', 'testing_link_source_sno'],
        skip_indexing=True
    )
    target1 = {'name': 't_one', 'uuid': str(uuid.uuid4())}
    source = {
        'name': 'idx_source',
        'target': target1['uuid'],
        'uuid': str(uuid.uuid4()),
        'status': 'current',
    }
    testapp.post_json('/testing-link-targets-sno/', target1, status=201)
    testapp.post_json('/testing-link-sources-sno/', source, status=201)
    indexer_testapp.post_json('/index', {'record': True})
    time.sleep(2)
    namespaced_link_target = indexer_utils.get_namespaced_index(app, 'testing_link_target_sno')
    es_item = es.get(index=namespaced_link_target, id=target1['uuid'])
    initial_version = es_item['_version']

    # now try to manually bump an invalid version for the queued item
    # expect it to be recycled to the primary queue and not cause any
    # secondary indexing
    to_queue = {
        'uuid': target1['uuid'],
        'sid': initial_version + 2,
        'strict': False,
        'timestamp': datetime.utcnow().isoformat()
    }
    indexer_queue.send_messages([to_queue], target_queue='primary')
    received_secondary = indexer_queue.receive_messages(target_queue='secondary')
    assert len(received_secondary) == 0
    res = indexer_testapp.post_json('/index', {'record': True})
    time.sleep(4)
    assert res.json['indexing_count'] == 0
    # make sure nothing is in secondary queue after calling /index
    received_secondary = indexer_queue.receive_messages(target_queue='secondary')
    assert len(received_secondary) == 0
    # remove the message with invalid sid
    received_deferred = indexer_queue.receive_messages(target_queue='primary')
    assert len(received_deferred) == 1
    indexer_queue.delete_messages(received_deferred, target_queue='primary')


@pytest.mark.flaky
def test_queue_indexing_endpoint(app, testapp, indexer_testapp):
    es = app.registry[ELASTIC_SEARCH]
    # post a couple things
    testapp.post_json(TEST_COLL, {'required': ''})
    testapp.post_json(TEST_COLL, {'required': ''})
    # index these initial bad boys to get them out of the queue
    res = indexer_testapp.post_json('/index', {'record': True})
    assert res.json['indexing_count'] == 2
    # now use the queue_indexing endpoint to reindex them
    post_body = {
        'collections': [TEST_TYPE],
        'strict': True
    }
    res = indexer_testapp.post_json('/queue_indexing?telemetry_id=test', post_body)
    assert res.json['notification'] == 'Success'
    assert res.json['number_queued'] == 2
    assert res.json['telemetry_id'] == 'test'
    res = indexer_testapp.post_json('/index', {'record': True})
    assert res.json['indexing_count'] == 2
    time.sleep(4)
    namespaced_test_type = indexer_utils.get_namespaced_index(app, TEST_TYPE)
    doc_count = es.count(index=namespaced_test_type).get('count')
    assert doc_count == 2

    # here are some failure situations
    post_body = {
        'collections': TEST_TYPE,
        'strict': False
    }
    res = indexer_testapp.post_json('/queue_indexing', post_body)
    assert res.json['notification'] == 'Failure'
    assert res.json['number_queued'] == 0

    post_body = {
        'uuids': ['abc123'],
        'collections': [TEST_TYPE],
        'strict': False
    }
    res = indexer_testapp.post_json('/queue_indexing', post_body)
    assert res.json['notification'] == 'Failure'
    assert res.json['number_queued'] == 0


@pytest.mark.flaky
def test_es_indices(app, elasticsearch):
    """
    Test overall create_mapping functionality using app.
    Do this by checking es directly before and after running mapping.
    Delete an index directly, run again to see if it recovers.
    """
    es = app.registry[ELASTIC_SEARCH]
<<<<<<< HEAD
=======
    item_types = app.registry[TYPES].by_item_type
    ignored(item_types)  # TODO: Should this be used?
>>>>>>> 0e360c6e
    test_collections = [TEST_TYPE]
    # run create mapping for all types, but no need to index
    run(app, collections=test_collections, skip_indexing=True)
    # check that mappings and settings are in index
    for item_type in test_collections:
<<<<<<< HEAD
        try:
            namespaced_index = indexer_utils.get_namespaced_index(app, item_type)
            item_index = es.indices.get(index=namespaced_index)
        except Exception:
            assert False
        found_index_mapping = item_index.get(namespaced_index, {}).get('mappings', {}).get('properties', {}).get('embedded')
=======
        item_mapping = type_mapping(app.registry[TYPES], item_type)
        ignored(item_mapping)  # TODO: Should this be used?
        try:
            namespaced_index = indexer_utils.get_namespaced_index(app, item_type)
            item_index = es.indices.get(index=namespaced_index)
        except Exception as e:
            raise AssertionError(f"Didn't find index mapping. {get_error_message(e)}")
        found_index_mapping = (item_index.get(namespaced_index, {})
                               .get('mappings', {}).get(item_type, {}).get('properties', {}).get('embedded'))
>>>>>>> 0e360c6e
        found_index_settings = item_index.get(namespaced_index, {}).get('settings')
        assert found_index_mapping
        assert found_index_settings


@pytest.mark.flaky
def test_index_settings(app, testapp, indexer_testapp):
    es_settings = index_settings()
    max_result_window = es_settings['index']['max_result_window']
    # preform some initial indexing to build meta
    testapp.post_json(TEST_COLL, {'required': ''})
    res = indexer_testapp.post_json('/index', {'record': True})
    # need to make sure an xmin was generated for the following to work
    assert 'indexing_finished' in res.json
    es = app.registry[ELASTIC_SEARCH]
    namespaced_test_type = indexer_utils.get_namespaced_index(app, TEST_TYPE)
    curr_settings = es.indices.get_settings(index=namespaced_test_type)
    found_max_window = (curr_settings
                        .get(namespaced_test_type, {})
                        .get('settings', {})
                        .get('index', {})
                        .get('max_result_window', None))
    # test one important setting
    assert int(found_max_window) == max_result_window


# some unit tests associated with build_index in create_mapping
@pytest.mark.flaky
def test_check_if_index_exists(app):
    es = app.registry[ELASTIC_SEARCH]
    namespaced_index = indexer_utils.get_namespaced_index(app, TEST_TYPE)
    exists = check_if_index_exists(es, namespaced_index)
    assert exists
    # delete index
    es.indices.delete(index=namespaced_index)
    exists = check_if_index_exists(es, namespaced_index)
    assert not exists


@pytest.mark.flaky
def test_confirm_mapping(app, testapp, indexer_testapp):
    es = app.registry[ELASTIC_SEARCH]
    # make a dynamic mapping
    namespaced_index = indexer_utils.get_namespaced_index(app, TEST_TYPE)
    es.indices.delete(index=namespaced_index)
    time.sleep(2)
    testapp.post_json(TEST_COLL, {'required': ''})
    res = indexer_testapp.post_json('/index', {'record': True})
    assert res.json['indexing_count'] == 1
    time.sleep(2)
    mapping = create_mapping_by_type(TEST_TYPE, app.registry)
    index_record = build_index_record(mapping, TEST_TYPE)
    tries_taken = confirm_mapping(es, namespaced_index, TEST_TYPE, index_record)
    # 3 tries means it failed to correct, 0 means it was unneeded
    assert 0 < tries_taken < 3
    # test against a live mapping to ensure handling of dynamic mapping works
    run(app, collections=[TEST_TYPE], skip_indexing=True)
    # compare_against_existing_mapping is used under the hood in confirm_mapping
    assert compare_against_existing_mapping(es, namespaced_index, TEST_TYPE, index_record, True) is True


@pytest.mark.flaky
def test_dynamic_mapping_check_first(app, testapp, indexer_testapp):
    """
    create_mapping with --check-first option must be able to properly compare
    mappings that have been affected by dynamic mapping to those freshly
    generated from schemas. One case of this being challenging is with items
    with additionalProperties=True in their schemas...
    """
    es = app.registry[ELASTIC_SEARCH]
    ppp_body = {
        'required': '',
        'custom_object': {'mapped_property': 'hey', 'unmap1': 1, 'unmap2': '2'}
    }
    testapp.post_json(TEST_COLL, ppp_body)
    res = indexer_testapp.post_json('/index', {'record': True})
    assert res.json['indexing_count'] == 1
    time.sleep(2)
    mapping = create_mapping_by_type(TEST_TYPE, app.registry)
    index_record = build_index_record(mapping, TEST_TYPE)
    namespaced_index = indexer_utils.get_namespaced_index(app, TEST_TYPE)
    assert compare_against_existing_mapping(es, namespaced_index, TEST_TYPE, index_record, True) is True


@pytest.mark.flaky
def test_check_and_reindex_existing(app, testapp):
    es = app.registry[ELASTIC_SEARCH]
    # post an item but don't reindex
    # this will cause the testing-ppp index to queue reindexing when we call
    # check_and_reindex_existing
    testapp.post_json(TEST_COLL, {'required': ''})
    time.sleep(2)
    namespaced_index = indexer_utils.get_namespaced_index(app, TEST_TYPE)
    doc_count = es.count(index=namespaced_index).get('count')
    # doc_count has not yet updated
    assert doc_count == 0
    test_uuids = {TEST_TYPE: set()}
    check_and_reindex_existing(app, es, TEST_TYPE, test_uuids)
    assert(len(test_uuids)) == 1


@pytest.mark.flaky
def test_es_purge_uuid(app, testapp, indexer_testapp, session):
    indexer_queue = app.registry[INDEXER_QUEUE]
    es = app.registry[ELASTIC_SEARCH]
    # == Adding new test resource to DB ==
    storage = app.registry[STORAGE]
    test_body = {'required': '', 'simple1': 'foo', 'simple2': 'bar'}
    res = testapp.post_json(TEST_COLL, test_body)
    test_uuid = res.json['@graph'][0]['uuid']
    check = storage.get_by_uuid(test_uuid)

    assert str(check.uuid) == test_uuid

    # Then index it:
    create_mapping.run(app, collections=[TEST_TYPE], sync_index=True)
    indexer_queue.clear_queue()
    time.sleep(4)

    # Now ensure that we do have it in ES:
    try:
        namespaced_index = indexer_utils.get_namespaced_index(app, TEST_TYPE)
<<<<<<< HEAD
        es_item = es.get(index=namespaced_index, id=test_uuid)
    except:
        assert False
=======
        es_item = es.get(index=namespaced_index, doc_type=TEST_TYPE, id=test_uuid)
    except Exception as e:
        raise AssertionError(f"Couldn't find item uuid. {get_error_message(e)}")
>>>>>>> 0e360c6e
    item_uuid = es_item.get('_source', {}).get('uuid')
    assert item_uuid == test_uuid

    check_post_from_rdb = storage.write.get_by_uuid(test_uuid)
    assert check_post_from_rdb is not None

    assert es_item['_source']['embedded']['simple1'] == test_body['simple1']
    assert es_item['_source']['embedded']['simple2'] == test_body['simple2']

    # The actual delete
    revisions = testapp.get('/' + test_uuid + '/@@revision-history').json['revisions']
    assert len(revisions) == 1
    storage.purge_uuid(test_uuid, TEST_TYPE)
    # Riddle me this: above^ delete supposedly fails if the below is not commented out? - Will 04/23/21
    # revisions = testapp.get('/' + test_uuid + '/@@revision-history').json['revisions']
    # assert len(revisions) == 1  # es_items have no revision history

    check_post_from_rdb_2 = storage.write.get_by_uuid(test_uuid)

    assert check_post_from_rdb_2 is None

    time.sleep(5)  # Allow time for ES API to send network request to ES server to perform delete.
    check_post_from_es_2 = es.get(index=namespaced_index, id=test_uuid, ignore=[404])
    assert check_post_from_es_2['found'] is False


@pytest.mark.flaky
def test_create_mapping_check_first(app, testapp, indexer_testapp):
    es = app.registry[ELASTIC_SEARCH]
    # get the initial mapping
    mapping = create_mapping_by_type(TEST_TYPE, app.registry)
    index_record = build_index_record(mapping, TEST_TYPE)
    # ensure the dynamic mapping matches the manually created one
    namespaced_index = indexer_utils.get_namespaced_index(app, TEST_TYPE)
    assert compare_against_existing_mapping(es, namespaced_index, TEST_TYPE, index_record, True) is True

    # post an item and then index it
    testapp.post_json(TEST_COLL, {'required': ''})
    indexer_testapp.post_json('/index', {'record': True})
    time.sleep(2)
    initial_count = es.count(index=namespaced_index).get('count')
    # run with check_first but skip indexing. counts should still match because
    # the index wasn't removed
    run(app, check_first=True, collections=[TEST_TYPE], skip_indexing=True)
    time.sleep(2)
    second_count = es.count(index=namespaced_index).get('count')
    counter = 0
    while second_count != initial_count and counter < 10:
        time.sleep(2)
<<<<<<< HEAD
        second_count = es.count(index=namespaced_index).get('count')
        counter +=1
=======
        second_count = es.count(index=namespaced_index, doc_type=TEST_TYPE).get('count')
        counter += 1
>>>>>>> 0e360c6e
    assert second_count == initial_count

    # remove the index manually and do not index
    # should cause create_mapping w/ check_first to recreate
    es.indices.delete(index=namespaced_index)
    run(app, collections=[TEST_TYPE], check_first=True, skip_indexing=True)
    time.sleep(2)
    third_count = es.count(index=namespaced_index).get('count')
    assert third_count == 0
    # ensure the re-created dynamic mapping still matches the original one
    assert compare_against_existing_mapping(es, namespaced_index, TEST_TYPE, index_record, True) is True


def delay_rerun(*args):
    """ Rerun function for flaky """
    ignored(args)
    time.sleep(10)
    return True


@pytest.mark.flaky(max_runs=2, rerun_filter=delay_rerun)
def test_create_mapping_index_diff(app, testapp, indexer_testapp):
    es = app.registry[ELASTIC_SEARCH]
    # post a couple items, index, then remove one
    res = testapp.post_json(TEST_COLL, {'required': ''})
    test_uuid = res.json['@graph'][0]['uuid']
    testapp.post_json(TEST_COLL, {'required': ''})  # second item
    create_mapping.run(app, collections=[TEST_TYPE])
    indexer_queue = app.registry[INDEXER_QUEUE]
    indexer_testapp.post_json('/index', {'record': True})
    indexer_queue.clear_queue()
    time.sleep(4)
    namespaced_index = indexer_utils.get_namespaced_index(app, TEST_TYPE)
    initial_count = es.count(index=namespaced_index).get('count')
    assert initial_count == 2

    # remove one item
    es.delete(index=namespaced_index, id=test_uuid)
    time.sleep(8)
    second_count = es.count(index=namespaced_index).get('count')
    assert second_count == 1

    # patch the item to increment version
    testapp.patch_json(TEST_COLL + test_uuid, {'required': 'meh'})
    # index with index_diff to ensure the item is reindexed
    create_mapping.run(app, collections=[TEST_TYPE], index_diff=True)
    indexer_testapp.post_json('/index', {'record': True})
    time.sleep(4)
    third_count = es.count(index=namespaced_index).get('count')
    assert third_count == initial_count


@pytest.mark.flaky(max_runs=2, rerun_filter=delay_rerun)
def test_indexing_esstorage(app, testapp, indexer_testapp):
    """
    Test some esstorage methods (a.k.a. registry[STORAGE].read)
    """
    indexer_queue = app.registry[INDEXER_QUEUE]
    ignored(indexer_queue)  # TODO: Should we be using this? -kmp 7-Aug-2022
    es = app.registry[ELASTIC_SEARCH]
    esstorage = app.registry[STORAGE].read
    # post an item, index, then find version (sid)
    res = testapp.post_json(TEST_COLL, {'required': 'some_value'})
    test_uuid = res.json['@graph'][0]['uuid']
    res = indexer_testapp.post_json('/index', {'record': True})
    assert res.json['indexing_count'] == 1
    time.sleep(4)
    namespaced_test_type = indexer_utils.get_namespaced_index(app, TEST_TYPE)
    es_res = es.get(index=namespaced_test_type, id=test_uuid)['_source']
    # test the following methods:
    es_res_by_uuid = esstorage.get_by_uuid(test_uuid)
    es_res_by_json = esstorage.get_by_json('required', 'some_value', TEST_TYPE)
    es_res_direct = esstorage.get_by_uuid_direct(uuid=test_uuid, item_type=TEST_TYPE)
    assert es_res == es_res_by_uuid.source
    assert es_res == es_res_by_json.source
    assert es_res == es_res_direct['_source']
    # make sure indexing_stats and certain timings are included
    assert 'indexing_stats' in es_res_direct['_source']
    assert 'embedded_view' in es_res_direct['_source']['indexing_stats']
    assert 'total_indexing_view' in es_res_direct['_source']['indexing_stats']
    # db get_by_uuid direct returns None by design
    db_res_direct = app.registry[STORAGE].write.get_by_uuid_direct(test_uuid, TEST_TYPE)
    assert db_res_direct is None
    # delete the test item (should throw no exceptions)
    esstorage.purge_uuid(test_uuid, namespaced_test_type)


@pytest.mark.flaky  # timing could mess up
def test_indexing_esstorage_can_purge_without_db(app, testapp, indexer_testapp):
    """
    Tests that we can delete items from ES using the DELETE API when said item does
    not exist in the DB
    """
    esstorage = app.registry[STORAGE].read
    rdbstorage = app.registry[STORAGE].write
    # post an item, allow it to index
    res = testapp.post_json(TEST_COLL, {'required': 'some_value'})
    test_uuid = res.json['@graph'][0]['uuid']
    res = indexer_testapp.post_json('/index', {'record': True})
    assert res.json['indexing_count'] == 1
    time.sleep(2)
    # get out of DB, purge it manually
    assert rdbstorage.get_by_uuid(test_uuid)
    rdbstorage.purge_uuid(test_uuid)  # delete from DB
    assert esstorage.get_by_uuid(test_uuid)  # can still get from es
    assert not rdbstorage.get_by_uuid(test_uuid)  # but not db
    testapp.delete_json('/' + test_uuid)  # set status to deleted
    testapp.delete_json('/' + test_uuid + '?purge=True')  # purge fully
    time.sleep(1)  # give es a second to catch up
    assert not esstorage.get_by_uuid(test_uuid)  # should not get now


@pytest.mark.flaky
def test_indexing_rdbstorage_can_purge_without_es(app, testapp, indexer_testapp):
    """
    Tests that we can delete items from the DB using the DELETE API when said item
    does not exist in ES
    """
    esstorage = app.registry[STORAGE].read
    rdbstorage = app.registry[STORAGE].write
    namespaced_test_type = indexer_utils.get_namespaced_index(app, TEST_TYPE)
    # post an item, allow it to index
    res = testapp.post_json(TEST_COLL, {'required': 'some_value'})
    test_uuid = res.json['@graph'][0]['uuid']
    res = indexer_testapp.post_json('/index', {'record': True})
    assert res.json['indexing_count'] == 1
    time.sleep(2)
    # get out of both DB and ES
    assert rdbstorage.get_by_uuid(test_uuid)
    assert esstorage.get_by_uuid(test_uuid)
    esstorage.purge_uuid(test_uuid, namespaced_test_type)  # purge from ES
    time.sleep(1)  # give es a second to catch up
    testapp.delete_json('/' + test_uuid)  # set status to deleted
    testapp.delete_json('/' + test_uuid + '?purge=True')  # purge fully
    assert not rdbstorage.get_by_uuid(test_uuid)  # should not get now


@pytest.mark.flaky(max_runs=2, rerun_filter=delay_rerun)
def test_aggregated_items(app, testapp, indexer_testapp):
    """
    Test that the item aggregation works, which only occurs when indexing
    is actually run. This test does the following:
    - Post a TestingLinkAggregateSno, which links to 2 TestingLinkSourceSno
    - Check aggregated-items view for the item; should be empty before indexing
    - Index and retrieve the TestingLinkAggregateSno from ES
    - Check that the aggregations worked correctly
    - Patch the TestingLinkAggregateSno to only 1 TestingLinkSourceSno, index
    - Ensure that the aggregated_items changed, checking ES
    - Ensure that duplicate aggregated_items are deduplicated
    - Check aggregated-items view; should now match ES results
    """
    es = app.registry[ELASTIC_SEARCH]
    indexer_queue = app.registry[INDEXER_QUEUE]
    ignored(indexer_queue)  # TODO: Should this be used? In some tests here, we clear the queue.
    # first, run create mapping with the indices we will use
    namespaced_aggregate = indexer_utils.get_namespaced_index(app, 'testing_link_aggregate_sno')
    create_mapping.run(
        app,
        collections=['testing_link_target_sno', 'testing_link_aggregate_sno'],
        skip_indexing=True
    )
    # generate a uuid for the aggregate item
    agg_res_uuid = str(uuid.uuid4())
    target1 = {'name': 'one', 'uuid': '775795d3-4410-4114-836b-8eeecf1d0c2f'}
    target2 = {'name': 'two', 'uuid': '775795d3-4410-4114-836b-8eeecf1daabc'}
    aggregated = {
        'name': 'A',
        'targets': [
            {
                'test_description': 'target one',
                'target': '775795d3-4410-4114-836b-8eeecf1d0c2f'
            },
            {
                'test_description': 'target two',
                'target': '775795d3-4410-4114-836b-8eeecf1daabc'
            }
        ],
        'uuid': agg_res_uuid,
        'status': 'current'
    }
    # you can do stuff like this and it will take effect
    # app.registry['types']['testing_link_aggregate_sno'].aggregated_items['targets'] = (
    #    ['target.name', 'test_description'])
    testapp.post_json('/testing-link-targets-sno/', target1, status=201)
    testapp.post_json('/testing-link-targets-sno/', target2, status=201)
    agg_res = testapp.post_json('/testing-link-aggregates-sno/', aggregated, status=201)
    agg_res_atid = agg_res.json['@graph'][0]['@id']
    # ensure that aggregated-items view shows nothing before indexing
    pre_agg_view = testapp.get(agg_res_atid + '@@aggregated-items', status=200).json
    assert pre_agg_view['@id'] == agg_res_atid
    assert pre_agg_view['aggregated_items'] == {}
    # wait for the items to index
    indexer_testapp.post_json('/index', {'record': True})
    time.sleep(2)
    # wait for test-link-aggregated item to index
    doc_count = es.count(index=namespaced_aggregate).get('count')
    tries = 0
    while doc_count < 1 and tries < 5:
        time.sleep(2)
        doc_count = es.count(index=namespaced_aggregate).get('count')
        tries += 1
    assert doc_count == 1
    es_agg_res = es.get(index=namespaced_aggregate, id=agg_res_uuid)
    assert 'aggregated_items' in es_agg_res['_source']
    es_agg_items = es_agg_res['_source']['aggregated_items']
    assert 'targets' in es_agg_items
    assert len(es_agg_items['targets']) == 2
    for idx, target_agg in enumerate(es_agg_items['targets']):
        # order of targets should be maintained
        assert target_agg['parent'] == agg_res.json['@graph'][0]['@id']
        assert target_agg['embedded_path'] == 'targets'
        if idx == 0:
            assert target_agg['item']['test_description'] == 'target one'
            assert target_agg['item']['target']['uuid'] == target1['uuid']
        else:
            assert target_agg['item']['test_description'] == 'target two'
            assert target_agg['item']['target']['uuid'] == target2['uuid']
    # now make sure they get updated on a patch
    # use duplicate items, which should be deduplicated if all aggregated
    # content (including parent) is exactly the same
    testapp.patch_json(
        '/testing-link-aggregates-sno/' + aggregated['uuid'],
        {'targets': [
            {'test_description': 'target one revised',
             'target': '775795d3-4410-4114-836b-8eeecf1d0c2f'},
            {'test_description': 'target one revised',
             'target': '775795d3-4410-4114-836b-8eeecf1d0c2f'},
            {'test_description': 'target one revised2',
             'target': '775795d3-4410-4114-836b-8eeecf1d0c2f'}
        ]}
    )
    indexer_testapp.post_json('/index', {'record': True})
    time.sleep(10)  # be lazy and just wait a bit
    es_agg_res = es.get(index=namespaced_aggregate, id=agg_res_uuid)
    assert 'aggregated_items' in es_agg_res['_source']
    es_agg_items = es_agg_res['_source']['aggregated_items']
    assert 'targets' in es_agg_items
    assert len(es_agg_items['targets']) == 2
    assert es_agg_items['targets'][0]['item']['test_description'] == 'target one revised'
    assert es_agg_items['targets'][1]['item']['test_description'] == 'target one revised2'
    # check that the aggregated-items view now works
    post_agg_view = testapp.get(agg_res_atid + '@@aggregated-items', status=200).json
    assert post_agg_view['@id'] == agg_res_atid
    assert post_agg_view['aggregated_items'] == es_agg_res['_source']['aggregated_items']
    # clean up the test items
    testapp.patch_json('/testing-link-aggregates-sno/' + aggregated['uuid'],
                       {'targets': []})
    indexer_testapp.post_json('/index', {'record': True})


@pytest.mark.flaky(max_runs=2, rerun_filter=delay_rerun)
def test_indexing_info(app, testapp, indexer_testapp):
    """
    Test the information on indexing-info for a given uuid and make sure that
    it updates properly following indexing
    """
    # first, run create mapping with the indices we will use
    create_mapping.run(
        app,
        collections=['testing_link_target_sno', 'testing_link_source_sno'],
        skip_indexing=True
    )
    target1 = {'name': 't_one', 'uuid': str(uuid.uuid4())}
    target2 = {'name': 't_two', 'uuid': str(uuid.uuid4())}
    source = {
        'name': 'idx_source',
        'target': target1['uuid'],
        'uuid': str(uuid.uuid4()),
        'status': 'current',
    }
    testapp.post_json('/testing-link-targets-sno/', target1, status=201)
    testapp.post_json('/testing-link-targets-sno/', target2, status=201)
    testapp.post_json('/testing-link-sources-sno/', source, status=201)
    indexer_testapp.post_json('/index', {'record': True})
    time.sleep(2)
    # indexing-info fails without uuid query param
    idx_info_err = testapp.get('/indexing-info')
    assert idx_info_err.json['status'] == 'error'
    src_idx_info = testapp.get('/indexing-info?uuid=%s' % source['uuid'])
    assert src_idx_info.json['status'] == 'success'
    assert 'indexing_stats' in src_idx_info.json
    assert 'embedded_view' in src_idx_info.json['indexing_stats']
    # up to date
    assert src_idx_info.json['sid_es'] == src_idx_info.json['sid_db']
    assert set(src_idx_info.json['uuids_invalidated']) == {target1['uuid'], source['uuid']}
    # update without indexing; view should capture the changes but sid_es will not change
    testapp.patch_json('/testing-link-sources-sno/' + source['uuid'], {'target': target2['uuid']})
    src_idx_info2 = testapp.get('/indexing-info?uuid=%s' % source['uuid'])
    assert src_idx_info2.json['status'] == 'success'
    assert 'indexing_stats' in src_idx_info2.json
    assert 'embedded_view' in src_idx_info2.json['indexing_stats']
    # es is now out of date, since not indexed yet
    assert src_idx_info2.json['sid_es'] < src_idx_info2.json['sid_db']
    # target1 will still be in invalidated uuids, since es has not updated
    assert set(src_idx_info2.json['uuids_invalidated']) == {target1['uuid'], target2['uuid'], source['uuid']}
    indexer_testapp.post_json('/index', {'record': True})
    time.sleep(2)
    # after indexing, make sure sid_es is updated
    src_idx_info3 = testapp.get('/indexing-info?uuid=%s' % source['uuid'])
    assert src_idx_info3.json['status'] == 'success'
    assert src_idx_info3.json['sid_es'] == src_idx_info3.json['sid_db']
    assert 'indexing_stats' in src_idx_info3.json
    assert 'embedded_view' in src_idx_info3.json['indexing_stats']
    # target1 has now been updated and removed from invalidated uuids
    # XXX: This value is wrong because indexing-info does not compute
    # invalidation scope
    # assert set(src_idx_info3.json['uuids_invalidated']) == set([target2['uuid'], source['uuid']])
    # try the view without calculated embedded view
    src_idx_info4 = testapp.get('/indexing-info?uuid=%s&run=False' % source['uuid'])
    assert src_idx_info4.json['status'] == 'success'
    assert 'uuids_invalidated' not in src_idx_info4.json
    assert 'indexing_stats' not in src_idx_info4.json


@pytest.mark.flaky(max_runs=2, rerun_filter=delay_rerun)
def test_validators_on_indexing(app, testapp, indexer_testapp):
    """
    We now run PATCH validators for an indexed item using check_only=True
    query param (so data isn't actually changed)
    """
    es = app.registry[ELASTIC_SEARCH]
    # make an item with a validation error (`simple1` should be str)
    res = testapp.post_json(TEST_COLL + '?validate=false&upgrade=False',
                            {'required': '', 'simple1': 1}, status=201)
    ppp_id = res.json['@graph'][0]['@id']
    # validation-errors view should be empty before indexing
    val_err_view = testapp.get(ppp_id + '@@validation-errors', status=200).json
    assert val_err_view['@id'] == ppp_id
    assert val_err_view['validation_errors'] == []

    indexer_testapp.post_json('/index', {'record': True})
    time.sleep(2)
    namespaced_index = indexer_utils.get_namespaced_index(app, TEST_TYPE)
    es_res = es.get(index=namespaced_index, id=res.json['@graph'][0]['uuid'])
    assert len(es_res['_source'].get('validation_errors', [])) == 1
    assert es_res['_source']['validation_errors'][0]['name'] == 'Schema: simple1'
    # check that validation-errors view works
    val_err_view = testapp.get(ppp_id + '@@validation-errors', status=200).json
    assert val_err_view['@id'] == ppp_id
    assert val_err_view['validation_errors'] == es_res['_source']['validation_errors']


@pytest.mark.flaky(max_runs=2)
def test_elasticsearch_item_basic(app, testapp, indexer_testapp, es_based_target):
    es = app.registry[ELASTIC_SEARCH]
    namespaced_target = indexer_utils.get_namespaced_index(app, 'testing_link_target_elastic_search')
    target_uuid = es_based_target['uuid']

    indexer_testapp.post_json('/index', {'record': True})
    time.sleep(3)
    target_es = es.get(index=namespaced_target, id=target_uuid)

    # do some common operations with the ES item
    res = testapp.get(es_based_target['@id'])
    res_db = testapp.get(es_based_target['@id'] + '?datastore=database')
    assert res.json == res_db.json

    res = testapp.get(es_based_target['@id'] + '?frame=object')
    assert res.json == target_es['_source']['object']

    res = testapp.get(es_based_target['@id'] + '?frame=raw')
    # 'raw' view contains uuid in properties; es 'properties' does not
    assert res.json != target_es['_source']['properties']
    es_props_copy = target_es['_source']['properties'].copy()
    es_props_copy.update({'uuid': target_uuid})
    assert res.json == es_props_copy

    # validation errors work with es-based items
    res = testapp.patch_json(es_based_target['@id'],
                             {'uuid': str(uuid.uuid4())}, status=422)
    assert res.json['errors'][0]['description'] == 'uuid may not be changed'
    res = testapp.patch_json(es_based_target['@id'], {'status': 123}, status=422)
    assert res.json['errors'][0]['name'] == 'Schema: status'

    # running create mapping again does not remove the es-based index
    initial_count = es.count(index=namespaced_target)['count']
    create_mapping.run(app, collections=['testing_link_target_elastic_search'])
    after_count = es.count(index=namespaced_target)['count']
    assert initial_count == after_count


@pytest.mark.flaky(max_runs=2, rerun_filter=delay_rerun)
def test_elasticsearch_item_with_source(app, testapp, indexer_testapp, es_based_target):
    """
    Test rev_linking with a TestingLinkTargetElasticSearch item, including
    invalidation, @@links, and purging
    """
    # run create mapping for this type to get a fresh index
    create_mapping.run(app, collections=['testing_link_source_sno'], skip_indexing=True)
    es = app.registry[ELASTIC_SEARCH]
    namespaced_target = indexer_utils.get_namespaced_index(app, 'testing_link_target_elastic_search')
    namespaced_source = indexer_utils.get_namespaced_index(app, 'testing_link_source_sno')
    target_uuid = es_based_target['uuid']

    target_es = es.get(index=namespaced_target, id=target_uuid)
    # initial document before indexing will not have object/embedded views
    assert target_es['_source']['properties']['name'] == 'es_one'
    assert 'object' not in target_es['_source']
    assert 'embedded' not in target_es['_source']
    indexer_testapp.post_json('/index', {'record': True})
    time.sleep(3)
    target_es = es.get(index=namespaced_target, id=target_uuid)
    assert target_es['_source']['embedded']['name'] == 'es_one'
    assert target_es['_source']['paths'] == ["/testing-link-targets-elastic-search/" + es_based_target['name']]
    assert target_es['_source']['embedded']['reverse_es'] == []

    # add a source and make sure target gets updated correctly
    source = {'name': 'db_one', 'target_es': target_uuid, 'status': 'current'}
    source_res = testapp.post_json('/testing-link-sources-sno/', source, status=201)
    source_uuid = source_res.json['@graph'][0]['uuid']
    indexer_testapp.post_json('/index', {'record': True})
    time.sleep(3)
    target_es = es.get(index=namespaced_target, id=target_uuid)
    assert target_es['_source']['embedded']['reverse_es'][0]['name'] == source['name']
    assert source_uuid in [x['uuid'] for x in target_es['_source']['linked_uuids_embedded']]
    source_es = es.get(index=namespaced_source, id=source_uuid)
    assert source_es['_source']['embedded']['target_es']['status'] == 'current'
    assert target_uuid in [x['uuid'] for x in source_es['_source']['linked_uuids_embedded']]

    # make sure patches/invalidation work on the target and source
    testapp.patch_json(es_based_target['@id'], {'status': 'deleted'})
    # before indexing, ES document should have some old views and new sid/properties
    target_es_pre = es.get(index=namespaced_target, id=target_uuid)
    # properties will be updated on patch
    assert target_es_pre['_source']['properties'] != target_es['_source']['properties']
    assert target_es_pre['_source']['properties']['status'] == 'deleted'
    # object/embedded are not updated on patch
    assert target_es_pre['_source']['object']['status'] != 'deleted'
    assert target_es_pre['_source']['object'] == target_es['_source']['object']
    assert target_es_pre['_source']['embedded'] == target_es['_source']['embedded']
    # sid/max_sid will have increased on the patch
    assert target_es_pre['_source']['sid'] > target_es['_source']['sid']
    assert target_es_pre['_source']['max_sid'] > target_es['_source']['max_sid']

    indexer_testapp.post_json('/index', {'record': True})
    time.sleep(3)
    target_es = es.get(index=namespaced_target, id=target_uuid)
    assert target_es['_source']['embedded']['status'] == 'deleted'
    source_es = es.get(index=namespaced_source, id=source_uuid)
    assert source_es['_source']['embedded']['target_es']['status'] == 'deleted'

    # remove reverse link by patching source status
    testapp.patch_json(source_res.json['@graph'][0]['@id'], {'status': 'deleted'})
    indexer_testapp.post_json('/index', {'record': True})
    time.sleep(3)
    target_es = es.get(index=namespaced_target, id=target_uuid)
    assert target_es['_source']['embedded']['reverse_es'] == []
    assert source_uuid not in [x['uuid'] for x in target_es['_source']['linked_uuids_embedded']]

    res = testapp.get(es_based_target['@id'] + '@@links')
    assert source_uuid in [x['uuid'] for x in res.json['uuids_linking_to']]

    # test purging with source still linked (item locked)
    with pytest.raises(webtest.AppError) as excinfo:
        testapp.delete_json(es_based_target['@id'] + '?purge=True')
    assert 'Cannot purge item as other items still link to it' in str(excinfo.value)

    # remove source
    testapp.patch_json(source_res.json['@graph'][0]['@id'] + '?delete_fields=target_es', {})
    indexer_testapp.post_json('/index', {'record': True})
    time.sleep(3)
    res = testapp.get(es_based_target['@id'] + '@@links')
    assert source_uuid not in [x['uuid'] for x in res.json['uuids_linking_to']]

    # test purging with source removed (should work)
    res = testapp.delete_json(es_based_target['@id'] + '?purge=True')
    assert res.json['status'] == 'success'
    assert res.json['notification'] == 'Permanently deleted ' + target_uuid
    time.sleep(3)
    testapp.get(es_based_target['@id'], status=404)
    testapp.get(es_based_target['@id'] + '?datastore=database', status=404)


@pytest.mark.flaky(max_runs=2, rerun_filter=delay_rerun)
def test_elasticsearch_item_embedded_agg(app, testapp, indexer_testapp, es_based_target):
    """
    Test embedding items in TestingLinkTargetElasticSearch and using
    aggregated-items view
    """
    # no need to run create mapping for PPP since teardown takes care of it
    es = app.registry[ELASTIC_SEARCH]
    namespaced_target = indexer_utils.get_namespaced_index(app, 'testing_link_target_elastic_search')
    target_uuid = es_based_target['uuid']

    indexer_testapp.post_json('/index', {'record': True})
    time.sleep(3)
    # get sid/max_sid from original ES doc
    target_es_init = es.get(index=namespaced_target, id=target_uuid)
    target_init_sid = target_es_init['_source']['sid']
    target_init_max_sid = target_es_init['_source']['max_sid']

    # test embedding and aggregated_items
    ppp_res = testapp.post_json(TEST_COLL, {'required': '', 'simple1': 'abc'}, status=201)
    ppp_uuid = ppp_res.json['@graph'][0]['uuid']
    testapp.patch_json(es_based_target['@id'], {'ppp': ppp_uuid})

    # check es document before indexing, where only some fields will be updated
    # by ElasticSearchStorage.update (other updated at time of indexing)
    target_es_pre = es.get(index=namespaced_target, id=target_uuid)
    # properties, links, sid, and max_sid will be updated on patch
    assert target_es_pre['_source']['properties']['ppp'] == ppp_uuid
    assert ppp_uuid in target_es_pre['_source']['links']['ppp']
    assert target_es_pre['_source']['sid'] > target_init_sid
    assert target_es_pre['_source']['max_sid'] > target_init_max_sid
    # but not yet in object, embedded, or aggregated items
    assert 'ppp' not in target_es_pre['_source']['object']
    assert 'ppp' not in target_es_pre['_source']['embedded']
    assert target_es_pre['_source']['aggregated_items']['ppp'] == []

    # index and check all updated fields
    indexer_testapp.post_json('/index', {'record': True})
    time.sleep(3)
    target_es = es.get(index=namespaced_target, id=target_uuid)
    # these fields were unchanged by indexing
    assert target_es_pre['_source']['properties'] == target_es['_source']['properties']
    assert target_es_pre['_source']['links'] == target_es['_source']['links']
    assert target_es_pre['_source']['sid'] == target_es['_source']['sid']
    assert target_es_pre['_source']['max_sid'] == target_es['_source']['max_sid']

    # these fields were updated by indexing
    assert target_es['_source']['embedded']['ppp']['simple1'] == 'abc'
    assert 'aggregated_items' in target_es['_source']
    target_es_aggs = target_es['_source']['aggregated_items']
    assert 'ppp' in target_es_aggs
    assert len(target_es_aggs['ppp']) == 1
    assert target_es_aggs['ppp'][0]['parent'] == es_based_target['@id']
    assert target_es_aggs['ppp'][0]['embedded_path'] == 'ppp'
    assert target_es_aggs['ppp'][0]['item']['simple1'] == 'abc'
    assert target_es_aggs['ppp'][0]['item']['uuid'] == ppp_uuid
    # check @@links on the ppp page to ensure it contains ES item
    res = testapp.get(ppp_res.json['@graph'][0]['@id'] + '@@links')
    assert target_uuid in [x['uuid'] for x in res.json['uuids_linking_to']]


class TestInvalidationScopeViewSno:
    """ Integrated testing of invalidation scope - requires ES component, so in this file. """

    class MockedRequest:
        def __init__(self, registry, source_type, target_type):
            self.registry = registry
            self.json = {
                'source_type': source_type,
                'target_type': target_type
            }

    def test_invalidation_scope_view_basic(self, indexer_testapp):
        """ Use route here, call function in other tests. """
        req = {
            'source_type': 'TestingBiosampleSno',
            'target_type': 'TestingBiosourceSno'
        }
        scope = indexer_testapp.post_json('/compute_invalidation_scope', req).json
        invalidated = ['alias', 'identifier', 'quality', 'status', 'uuid']
        assert sorted(scope['Invalidated']) == invalidated

    @pytest.mark.parametrize('source_type, target_type, invalidated', [
        ('TestingBiosourceSno', 'TestingBiogroupSno', [
            'schema_version', 'identifier', 'samples', 'sample_objects.notes',
            'sample_objects.associated_sample', 'contributor', 'uuid', 'counter', 'status'
        ]),  # everything invalidates due to default_diff embed
        ('TestingIndividualSno', 'TestingBiosampleSno', [
            'specimen', 'status', 'uuid'
        ]),
        ('TestingLinkTargetElasticSearch', 'TestingLinkSourceSno', [
            'status', 'uuid'
        ]),
        ('TestingLinkSourceSno', 'TestingLinkTargetElasticSearch', [
            'name', 'status', 'uuid'  # The target_type has a revlink - these are accounted for separately
        ]),
        ('TestingLinkAggregateSno', 'TestingLinkTargetSno', [
            'status', 'uuid'
        ]),
        ('TestingLinkTargetSno', 'TestingLinkAggregateSno', [
            'status', 'uuid'  # XXX: Aggregated items do not invalidate - they must be explicitly embedded
        ])
    ])
    def test_invalidation_scope_view_parametrized(self, indexer_testapp, source_type, target_type, invalidated):
        """ Just call the route function - test some basic interactions. """
        req = self.MockedRequest(indexer_testapp.app.registry, source_type, target_type)
        scope = compute_invalidation_scope(None, req)
        assert sorted(scope['Invalidated']) == sorted(invalidated)

    @pytest.mark.parametrize('req', [
        {
            'source_type': None,
            'target_type': 'TestingBiosourceSno'
        },
        {
            'source_type': 'TestingBiosourceSno',
            'target_type': None
        },
        {
            'source_type': 'Blah',
            'target_type': 'TestingBiosourceSno'
        },
        {
            'source_type': 'TestingBiosourceSno',
            'target_type': 'Blah'
        },
        {
            'source_type': 'Item',  # abstract type
            'target_type': 'TestingBiosourceSno'
        }
    ])
    def test_invalidation_scope_view_error(self, indexer_testapp, req):
        """ Test failure cases """
        with pytest.raises(AppError):
            indexer_testapp.post_json('/compute_invalidation_scope', req)


def test_assert_transactions_table_is_gone(app):
    """
    A bit of a strange location for this test, but we need the app and
    serverfixtures to be established (used for indexing)
    """
    session = app.registry[DBSESSION]
    session.connection().connect()
    # The reflect=True argument to MetaData was deprecated. Instead, one is supposed to call the .reflect()
    # method after creation. (This comment is transitional and can go away if things seem to work normally.)
    # -kmp 11-May-2020
    # Ref: https://stackoverflow.com/questions/44193823/get-existing-table-using-sqlalchemy-metadata/44205552
    meta = MetaData(bind=session.connection())
    meta.reflect()
    assert 'transactions' not in meta.tables
    # make sure tid column is removed
    assert not any(column.name == 'tid' for column in meta.tables['propsheets'].columns)
    # make sure fkey constraint is also removed
    assert not any(constraint.name == 'propsheets_tid_fkey' for constraint in meta.tables['propsheets'].constraints)


def test_queue_manager_creation():

    with mock.patch("boto3.client") as mock_boto3_client:
        with mock.patch.object(QueueManager, "initialize") as mock_initialize:
            with mock.patch("socket.gethostname") as mock_gethostname:

                def test_it(myenv, mirror_env=None, override_url=None):

                    # Allow this test to be called more than once.
                    mock_boto3_client.reset_mock()
                    mock_initialize.reset_mock()
                    mock_gethostname.reset_mock()

                    class MockRegistry:
                        settings = {'env.name': myenv}

                    host_len80_hyph = "myhostname-111111111-222222222-333333333-444444444-555555555-666666666-777777777"
                    host_len80_dots = "myhostname.111111111.222222222.333333333.444444444.555555555.666666666.777777777"
                    full_host = host_len80_dots + ".888888888.cgap.hms.harvard.edu"
                    # If myenv is None, QueueManager generates its own env name one by
                    #  - truncating hostname to 80 chars
                    #  - changing dot (.) to hyphen (-)
                    mock_gethostname.return_value = full_host

                    if mirror_env:
                        expected_env = mirror_env
                    elif myenv is None:
                        expected_env = host_len80_hyph
                    else:
                        expected_env = myenv

                    # Set up expectations for mock return values

                    expected_primary_queue_name = expected_env + '-indexer-queue'
                    expected_secondary_queue_name = expected_env + '-secondary-indexer-queue'
                    expected_dlq_name = expected_env + '-indexer-queue-dlq'

                    mocked_primary_queue_url = 'http://primary'
                    mocked_secondary_queue_url = 'http://secondary'
                    mocked_dlq_url = 'http://dlq'

                    expected_queue_urls = {
                        expected_primary_queue_name: mocked_primary_queue_url,
                        expected_secondary_queue_name: mocked_secondary_queue_url,
                        expected_dlq_name: mocked_dlq_url,
                    }
                    mock_initialize.return_value = expected_queue_urls

                    registry = MockRegistry()

                    with mock.patch.object(QueueManager, "get_queue_url") as mock_get_queue_url:
                        mock_get_queue_url.side_effect = lambda queue_name: expected_queue_urls.get(queue_name)

                        # Finally all the mocking is set up, now do the QueueManager call we're testing.

                        manager = QueueManager(registry, mirror_env=mirror_env, override_url=override_url)

                    assert manager.env_name == expected_env

                    assert mock_boto3_client.call_count == 1
                    if override_url:
                        assert manager.override_url == override_url
                        mock_boto3_client.assert_called_with('sqs', region_name='us-east-1', endpoint_url=override_url)
                    else:
                        assert manager.override_url is None
                        mock_boto3_client.assert_called_with('sqs', region_name='us-east-1')

                    if mirror_env:
                        assert mock_initialize.call_count == 0
                    else:
                        assert mock_initialize.call_count == 1
                        mock_initialize.assert_called_with(dlq=True)

                    assert manager.queue_attrs == {
                        expected_primary_queue_name: {
                            'DelaySeconds': '1',
                            'MessageRetentionPeriod': '1209600',
                            'ReceiveMessageWaitTimeSeconds': '2',
                            'VisibilityTimeout': '600'
                        },
                        expected_secondary_queue_name: {
                            'MessageRetentionPeriod': '1209600',
                            'ReceiveMessageWaitTimeSeconds': '2',
                            'VisibilityTimeout': '600'
                        },
                        expected_dlq_name: {
                            'MessageRetentionPeriod': '1209600',
                            'ReceiveMessageWaitTimeSeconds': '2',
                            'VisibilityTimeout': '600'
                        }
                    }

                    # manager.queue_targets is an OrderedDict but we don't care. Just make sure data is right:
                    assert json.loads(json.dumps(manager.queue_targets)) == {
                        'primary': mocked_primary_queue_url,
                        'secondary': mocked_secondary_queue_url,
                        'dlq': mocked_dlq_url,
                    }

                # These are the arg configurations we probably care about ...
                test_it('some-env')  # Normal case of setting up an env
                test_it('some-env', mirror_env='emos-env')  # Normal case of setting up a mirror
                test_it(None)  # Weird case we allow who knows why
                test_it('some-env', override_url="http://foo")  # Another override option we allow


def test_queue_manager_purge_queue_wait():

    myenv = 'some-env'

    class MockRegistry:
        settings = {'env.name': myenv}

    class MockSqsClient:
        def __init__(self, **kwargs):
            ignored(kwargs)
            self.purge_queue = mock.MagicMock()

    def mocked_boto3_client(kind, **kwargs):
        assert kind == "sqs"  # we only handle this case
        return MockSqsClient(**kwargs)

    with mock.patch("boto3.client") as mock_boto3_client:
        mock_boto3_client.side_effect = mocked_boto3_client
        with mock.patch.object(QueueManager, "initialize") as mock_initialize:
            primary, secondary, dlq = 'http://primary', 'http://secondary', 'http://dlq'
            mock_initialize.return_value = {
                myenv + '-indexer-queue': primary,
                myenv + '-secondary-indexer-queue': secondary,
                myenv + '-dlq': dlq,
            }
            with mock.patch("socket.gethostname"):  # as mock_gethostname:
                with mock.patch.object(QueueManager, "get_queue_url"):  # as mock_get_queue_url:

                    registry = MockRegistry()
                    manager = QueueManager(registry)

                    assert mock_initialize.call_count == 1  # just to be sure, make sure this got called

                    # Make sure things are set up for our test
                    assert isinstance(manager.client, MockSqsClient)

                    tick = 1/128
                    dt = ControlledTime(tick_seconds=tick)

                    with mock.patch("datetime.datetime", dt):
                        with mock.patch("time.sleep", dt.sleep):

                            start_time = dt.just_now()
                            assert manager.client.purge_queue.call_count == 0  # Just to be sure
                            manager.purge_queue()
                            assert manager.client.purge_queue.call_count == 3  # Called once for each queue
                            # The first time it shouldn't wait, but does check the time twice
                            now = dt.just_now()
                            assert now > start_time
                            assert now < start_time + timedelta(seconds=5 * tick)

                            # Try again now...
                            start_time = dt.just_now()
                            assert manager.client.purge_queue.call_count == 3  # Just to be sure
                            manager.purge_queue()
                            assert manager.client.purge_queue.call_count == 6  # Called once for each queue
                            # The second time the wait should be about 61 seconds, 60 + safety=1 + plus a few
                            # clock ticks. We could say more precisely but not without overpromising an abstraction
                            # maintained elsewhere, so this test is now fuzzy.
                            now = dt.just_now()
                            assert now > start_time + timedelta(seconds=60)
                            assert now < start_time + timedelta(seconds=61 + 5 * tick)


def test_queue_manager_chunk_messages():

    # Really this could be anything generated series we're chunking

    assert list(QueueManager.chunk_messages(list(range(0)), 5)) == []
    assert list(QueueManager.chunk_messages(list(range(3)), 5)) == [[0, 1, 2]]
    assert list(QueueManager.chunk_messages(list(range(5)), 5)) == [[0, 1, 2, 3, 4]]
    assert list(QueueManager.chunk_messages(list(range(6)), 5)) == [[0, 1, 2, 3, 4], [5]]
    assert list(QueueManager.chunk_messages(list(range(10)), 5)) == [[0, 1, 2, 3, 4], [5, 6, 7, 8, 9]]
    assert list(QueueManager.chunk_messages(list(range(11)), 5)) == [[0, 1, 2, 3, 4], [5, 6, 7, 8, 9], [10]]<|MERGE_RESOLUTION|>--- conflicted
+++ resolved
@@ -24,7 +24,7 @@
 from unittest import mock
 from webtest.app import AppError
 from zope.sqlalchemy import mark_changed
-from ..interfaces import DBSESSION, STORAGE, COLLECTIONS
+from ..interfaces import DBSESSION, STORAGE, COLLECTIONS, TYPES
 from .. import util  # The filename util.py, not something in __init__.py
 from .. import main  # Function main actually defined in __init__.py (should maybe be defined elsewhere)
 from ..storage import Base
@@ -38,6 +38,7 @@
     create_mapping_by_type,
     index_settings,
     run,
+    type_mapping
 )
 from ..elasticsearch.indexer import check_sid, SidException
 from ..elasticsearch.indexer_queue import QueueManager
@@ -539,13 +540,8 @@
     doc_count = es.count(index=namespaced_index).get('count')
     assert doc_count == 0
     # post a document but do not yet index
-<<<<<<< HEAD
-    res = testapp.post_json(TEST_COLL, {'required': ''})
+    testapp.post_json(TEST_COLL, {'required': ''})
     doc_count = es.count(index=namespaced_index).get('count')
-=======
-    testapp.post_json(TEST_COLL, {'required': ''})
-    doc_count = es.count(index=namespaced_index, doc_type=TEST_TYPE).get('count')
->>>>>>> 0e360c6e
     assert doc_count == 0
     # indexing record should not yet exist (expect error)
     with pytest.raises(NotFoundError):
@@ -922,24 +918,13 @@
     Delete an index directly, run again to see if it recovers.
     """
     es = app.registry[ELASTIC_SEARCH]
-<<<<<<< HEAD
-=======
     item_types = app.registry[TYPES].by_item_type
     ignored(item_types)  # TODO: Should this be used?
->>>>>>> 0e360c6e
     test_collections = [TEST_TYPE]
     # run create mapping for all types, but no need to index
     run(app, collections=test_collections, skip_indexing=True)
     # check that mappings and settings are in index
     for item_type in test_collections:
-<<<<<<< HEAD
-        try:
-            namespaced_index = indexer_utils.get_namespaced_index(app, item_type)
-            item_index = es.indices.get(index=namespaced_index)
-        except Exception:
-            assert False
-        found_index_mapping = item_index.get(namespaced_index, {}).get('mappings', {}).get('properties', {}).get('embedded')
-=======
         item_mapping = type_mapping(app.registry[TYPES], item_type)
         ignored(item_mapping)  # TODO: Should this be used?
         try:
@@ -948,8 +933,7 @@
         except Exception as e:
             raise AssertionError(f"Didn't find index mapping. {get_error_message(e)}")
         found_index_mapping = (item_index.get(namespaced_index, {})
-                               .get('mappings', {}).get(item_type, {}).get('properties', {}).get('embedded'))
->>>>>>> 0e360c6e
+                               .get('mappings', {}).get('properties', {}).get('embedded'))
         found_index_settings = item_index.get(namespaced_index, {}).get('settings')
         assert found_index_mapping
         assert found_index_settings
@@ -1072,15 +1056,9 @@
     # Now ensure that we do have it in ES:
     try:
         namespaced_index = indexer_utils.get_namespaced_index(app, TEST_TYPE)
-<<<<<<< HEAD
         es_item = es.get(index=namespaced_index, id=test_uuid)
-    except:
-        assert False
-=======
-        es_item = es.get(index=namespaced_index, doc_type=TEST_TYPE, id=test_uuid)
     except Exception as e:
         raise AssertionError(f"Couldn't find item uuid. {get_error_message(e)}")
->>>>>>> 0e360c6e
     item_uuid = es_item.get('_source', {}).get('uuid')
     assert item_uuid == test_uuid
 
@@ -1130,13 +1108,8 @@
     counter = 0
     while second_count != initial_count and counter < 10:
         time.sleep(2)
-<<<<<<< HEAD
         second_count = es.count(index=namespaced_index).get('count')
-        counter +=1
-=======
-        second_count = es.count(index=namespaced_index, doc_type=TEST_TYPE).get('count')
         counter += 1
->>>>>>> 0e360c6e
     assert second_count == initial_count
 
     # remove the index manually and do not index
