--- conflicted
+++ resolved
@@ -16,13 +16,9 @@
 from ..storage import Base
 from .elasticsearch_fixture import server_process as elasticsearch_server_process
 from .postgresql_fixture import (
-<<<<<<< HEAD
-    initdb, server_process as postgres_server_process, make_snovault_db_test_url,
-=======
     initdb, server_process as postgres_server_process,
     # SNOVAULT_DB_TEST_PORT,
     make_snovault_db_test_url,
->>>>>>> 0e360c6e
 )
 
 
