import pytest
import time

from dcicutils.misc_utils import ignored
from dcicutils.qa_utils import notice_pytest_fixtures, Retry, Eventually
from re import findall
from ..interfaces import TYPES
from ..util import add_default_embeds, crawl_schemas_by_embeds
from .test_views import PARAMETERIZED_NAMES


class DecayingRetry(Retry):
    DEFAULT_RETRIES_ALLOWED = 3
    DEFAULT_WAIT_SECONDS = 3
    DEFAULT_WAIT_MULTIPLIER = 2


targets = [
    {'name': 'one', 'uuid': '775795d3-4410-4114-836b-8eeecf1d0c2f'},
    {'name': 'two', 'uuid': 'd6784f5e-48a1-4b40-9b11-c8aefb6e1377'},
]

sources = [
    {
        'name': 'A',
        'target': '775795d3-4410-4114-836b-8eeecf1d0c2f',
        'uuid': '16157204-8c8f-4672-a1a4-14f4b8021fcd',
        'status': 'current',
    },
    {
        'name': 'B',
        'target': 'd6784f5e-48a1-4b40-9b11-c8aefb6e1377',
        'uuid': '1e152917-c5fd-4aec-b74f-b0533d0cc55c',
        'status': 'deleted',
    },
]


# Convert names to snake is needed so that
# we can parameterize on the embeds
def convert_names_to_snake():
    res = []
    for name in PARAMETERIZED_NAMES:
        caps = findall('[A-Z][^A-Z]*', name)
        snake = '_'.join(map(str.lower, caps))
        res.append(snake)
    return res


SNAKE_NAMES = convert_names_to_snake()


@pytest.fixture
def content(testapp):
    url = '/testing-link-targets-sno/'
    for item in targets:
        testapp.post_json(url, item, status=201)

    url = '/testing-link-sources-sno/'
    for item in sources:
        testapp.post_json(url, item, status=201)


@pytest.mark.parametrize('item_type', [name for name in SNAKE_NAMES if name != 'testing_server_default'])
def test_add_default_embeds(registry, item_type):
    """
    Ensure default embedding matches the schema for each object
    """
    notice_pytest_fixtures(registry)
    type_info = registry[TYPES].by_item_type[item_type]
    schema = type_info.schema
    embeds = add_default_embeds(item_type, registry[TYPES], type_info.embedded_list, schema)
    principals_allowed_included_in_default_embeds = False
    for embed in embeds:
        split_embed = embed.strip().split('.')
        if 'principals_allowed' in split_embed:
            principals_allowed_included_in_default_embeds = True
        error, _ = crawl_schemas_by_embeds(item_type, registry[TYPES], split_embed, schema['properties'])
        assert error is None

    assert principals_allowed_included_in_default_embeds


@pytest.mark.parametrize('item_type', SNAKE_NAMES)
def test_manual_embeds(registry, item_type):
    """
    Ensure manual embedding in the types files are valid
    """
    notice_pytest_fixtures(registry)
    type_info = registry[TYPES].by_item_type[item_type]
    schema = type_info.schema
    embeds = type_info.embedded_list
    for embed in embeds:
        split_embed = embed.strip().split('.')
        error, _ = crawl_schemas_by_embeds(item_type, registry[TYPES], split_embed, schema['properties'])
        assert error is None


@DecayingRetry.retry_allowed(retries_allowed=3)
def test_linked_uuids_unset(content, dummy_request, threadlocals):
    notice_pytest_fixtures(content, dummy_request, threadlocals)
    # without setting _indexing_view = True on the request,
    # _linked_uuids not tracked and _sid_cache not populated in resource.py
    dummy_request.embed('/testing-link-sources-sno/', sources[0]['uuid'], '@@object')
    assert dummy_request._linked_uuids == set()
    assert dummy_request._sid_cache == {}


@DecayingRetry.retry_allowed(retries_allowed=3)
def test_linked_uuids_object(content, dummy_request, threadlocals):
    notice_pytest_fixtures(content, dummy_request, threadlocals)
    # needed to track _linked_uuids
    dummy_request._indexing_view = True
    dummy_request.embed('/testing-link-sources-sno/', sources[0]['uuid'], '@@object')
<<<<<<< HEAD
    def my_assertions():
        assert dummy_request._linked_uuids == {('16157204-8c8f-4672-a1a4-14f4b8021fcd', 'TestingLinkSourceSno')}
        assert dummy_request._rev_linked_uuids_by_item == {}
    Eventually.call_assertion(my_assertions)
=======
    assert dummy_request._linked_uuids == {('16157204-8c8f-4672-a1a4-14f4b8021fcd', 'TestingLinkSourceSno')}
    time.sleep(5)
    assert dummy_request._rev_linked_uuids_by_item == {}
>>>>>>> a2da455b


@DecayingRetry.retry_allowed(retries_allowed=3)
def test_linked_uuids_embedded(content, dummy_request, threadlocals):
    notice_pytest_fixtures(content, dummy_request, threadlocals)
    # needed to track _linked_uuids
    dummy_request._indexing_view = True
    dummy_request.embed('/testing-link-sources-sno/', sources[0]['uuid'], '@@embedded')
    assert dummy_request._linked_uuids == {
        ('16157204-8c8f-4672-a1a4-14f4b8021fcd', 'TestingLinkSourceSno'),
        ('775795d3-4410-4114-836b-8eeecf1d0c2f', 'TestingLinkTargetSno')
    }
    # _rev_linked_uuids_by_item is in form {target uuid: set(source uuid)}
    print(dummy_request.__dict__)
    assert dummy_request._rev_linked_uuids_by_item == {
        '775795d3-4410-4114-836b-8eeecf1d0c2f': {'reverse': ['16157204-8c8f-4672-a1a4-14f4b8021fcd']}
    }


@DecayingRetry.retry_allowed(retries_allowed=3)
def test_linked_uuids_page(content, dummy_request, threadlocals):
    notice_pytest_fixtures(content, dummy_request, threadlocals)
    # needed to track _linked_uuids
    dummy_request._indexing_view = True
    dummy_request.embed('/testing-link-sources-sno/', sources[0]['uuid'], '@@page')
    assert dummy_request._linked_uuids == {
         ('16157204-8c8f-4672-a1a4-14f4b8021fcd', 'TestingLinkSourceSno'),
         ('775795d3-4410-4114-836b-8eeecf1d0c2f', 'TestingLinkTargetSno')
    }
    assert dummy_request._rev_linked_uuids_by_item == {
        '775795d3-4410-4114-836b-8eeecf1d0c2f': {'reverse': ['16157204-8c8f-4672-a1a4-14f4b8021fcd']}
    }


@DecayingRetry.retry_allowed(retries_allowed=3)
def test_linked_uuids_expand_target(content, dummy_request, threadlocals):
    notice_pytest_fixtures(content, dummy_request, threadlocals)
    # needed to track _linked_uuids
    dummy_request._indexing_view = True
    dummy_request.embed('/testing-link-sources-sno/', sources[0]['uuid'], '@@expand?expand=target')
    # expanding does not add to the embedded_list
    assert dummy_request._linked_uuids == {
         ('16157204-8c8f-4672-a1a4-14f4b8021fcd', 'TestingLinkSourceSno'),
         ('775795d3-4410-4114-836b-8eeecf1d0c2f', 'TestingLinkTargetSno')
    }
    assert dummy_request._rev_linked_uuids_by_item == {
        '775795d3-4410-4114-836b-8eeecf1d0c2f': {'reverse': ['16157204-8c8f-4672-a1a4-14f4b8021fcd']}
    }


@DecayingRetry.retry_allowed(retries_allowed=3)
def test_linked_uuids_index_data(content, dummy_request, threadlocals):
    notice_pytest_fixtures(content, dummy_request, threadlocals)
    # this is the main view use to create data model for indexing
    # automatically sets request._indexing_view and will populate
    # a number of different attributes on the request
    res = dummy_request.embed('/testing-link-sources-sno/', sources[0]['uuid'], '@@index-data', as_user='INDEXER')
    # Since the embedded view is run last, these values correspond to that view
    assert dummy_request._linked_uuids == {(sources[0]['uuid'], 'TestingLinkSourceSno'),
                                           (targets[0]['uuid'], 'TestingLinkTargetSno')}
    assert dummy_request._rev_linked_uuids_by_item == {targets[0]['uuid']: {'reverse': [sources[0]['uuid']]}}
    # Confirm all items in the _sid_cache are up-to-date
    for rid, _ in dummy_request._linked_uuids:
        found_sid = dummy_request.registry['storage'].write.get_by_uuid(rid).sid
        assert dummy_request._sid_cache.get(rid) == found_sid

    # embedded view linked uuids are unchanged
    assert res['rev_link_names'] == {}
    assert res['rev_linked_to_me'] == [targets[0]['uuid']]
    # object view linked uuids are contained within the embedded linked uuids
    assert set((linked['uuid'], linked['item_type']) for linked in res['linked_uuids_object']) <= dummy_request._linked_uuids

    # now test the target. this will reset all attributes on dummy_request
    res2 = dummy_request.embed('/testing-link-targets-sno/', targets[0]['uuid'], '@@index-data', as_user='INDEXER')
    assert dummy_request._linked_uuids == {(sources[0]['uuid'], 'TestingLinkSourceSno'),
                                           (targets[0]['uuid'], 'TestingLinkTargetSno')}
    assert dummy_request._rev_linked_uuids_by_item == {targets[0]['uuid']: {'reverse': [sources[0]['uuid']]}}
    assert res2['rev_link_names'] == {'reverse': [sources[0]['uuid']]}
    assert res2['rev_linked_to_me'] == []

    # test the next target to ensure that the _sid_cache persists between requests
    # sources[1]['uuid'] does not show up because it has status=deleted (no rev_link)
    res3 = dummy_request.embed('/testing-link-targets-sno/', targets[1]['uuid'], '@@index-data', as_user='INDEXER')
    assert {sources[0]['uuid'], targets[0]['uuid'], targets[1]['uuid']} <= set(dummy_request._sid_cache)
    ignored(res3)<|MERGE_RESOLUTION|>--- conflicted
+++ resolved
@@ -112,16 +112,10 @@
     # needed to track _linked_uuids
     dummy_request._indexing_view = True
     dummy_request.embed('/testing-link-sources-sno/', sources[0]['uuid'], '@@object')
-<<<<<<< HEAD
     def my_assertions():
         assert dummy_request._linked_uuids == {('16157204-8c8f-4672-a1a4-14f4b8021fcd', 'TestingLinkSourceSno')}
         assert dummy_request._rev_linked_uuids_by_item == {}
     Eventually.call_assertion(my_assertions)
-=======
-    assert dummy_request._linked_uuids == {('16157204-8c8f-4672-a1a4-14f4b8021fcd', 'TestingLinkSourceSno')}
-    time.sleep(5)
-    assert dummy_request._rev_linked_uuids_by_item == {}
->>>>>>> a2da455b
 
 
 @DecayingRetry.retry_allowed(retries_allowed=3)
