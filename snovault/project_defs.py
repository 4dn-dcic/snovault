--- conflicted
+++ resolved
@@ -2,11 +2,6 @@
 from .authentication import SnovaultProjectAuthentication
 
 @ProjectRegistry.register('dcicsnovault')
-<<<<<<< HEAD
 class SnovaultProject(Project, SnovaultProjectAuthentication):
     NAME = 'dcicsnovault'
-=======
-class SnovaultProject(_Project):
-    NAME = 'dcicsnovault'
-    ACCESSION_PREFIX = 'SNO'
->>>>>>> 4c9f493f
+    ACCESSION_PREFIX = 'SNO'