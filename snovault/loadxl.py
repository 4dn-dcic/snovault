--- conflicted
+++ resolved
@@ -15,10 +15,6 @@
 from dcicutils.misc_utils import ignored
 from dcicutils.secrets_utils import assume_identity
 from PIL import Image
-<<<<<<< HEAD
-from pkg_resources import resource_filename
-=======
->>>>>>> 6eca00b7
 from pyramid.paster import get_app
 from pyramid.response import Response
 from pyramid.view import view_config
@@ -710,11 +706,7 @@
 
     if not indir.endswith('/'):
         indir += '/'
-<<<<<<< HEAD
-    inserts = my_resource_filename('tests/data/' + indir)
-=======
     inserts = project_filename('tests/data/' + indir)
->>>>>>> 6eca00b7
 
     res = load_all(testapp, inserts, docsdir=[], overwrite=overwrite, itype=itype)
     if res:  # None if successful
