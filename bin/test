--- conflicted
+++ resolved
@@ -21,9 +21,5 @@
     export TRAVIS_JOB_ID=4dn-`date "+%m%d%H%M%Y%S"`
     echo "NOTE: Simulating TRAVIS_JOB_ID=$TRAVIS_JOB_ID"
 fi
-<<<<<<< HEAD
-python $(dirname $0)/test.py "$@"
-=======
->>>>>>> fa3d68c8
 
 python $(dirname $0)/test.py "$@"