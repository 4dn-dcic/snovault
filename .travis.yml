--- conflicted
+++ resolved
@@ -33,12 +33,8 @@
   - elasticsearch -v
 install:
   - npm config set python /usr/bin/python2.7
-<<<<<<< HEAD
   - pip install pandas
-  - python bootstrap.py -v 2.3.1 --setuptools-version 14.3
-=======
   - python bootstrap.py -v 2.3.1 --setuptools-version 15.2
->>>>>>> 55398d37
   - bin/buildout -c buildout-travis.cfg || (echo "Retrying buildout" && bin/buildout -c buildout-travis.cfg)
 before_script:
   - >
