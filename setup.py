--- conflicted
+++ resolved
@@ -83,39 +83,11 @@
     extras_require={
         'test': tests_require,
     },
-<<<<<<< HEAD
-    entry_points='''
-        [console_scripts]
-        batchupgrade = snovault.batchupgrade:main
-        create-mapping = snovault.elasticsearch.create_mapping:main
-        dev-servers = snovault.dev_servers:main
-        es-index-listener = snovault.elasticsearch.es_index_listener:main
-
-        add-date-created = snowflakes.commands.add_date_created:main
-        check-rendering = snowflakes.commands.check_rendering:main
-        deploy = snowflakes.commands.deploy:main
-        extract_test_data = snowflakes.commands.extract_test_data:main
-        es-index-data = snowflakes.commands.es_index_data:main
-        import-data = snowflakes.commands.import_data:main
-        jsonld-rdf = snowflakes.commands.jsonld_rdf:main
-        profile = snowflakes.commands.profile:main
-        spreadsheet-to-json = snowflakes.commands.spreadsheet_to_json:main
-        migrate-attachments-aws = snowflakes.commands.migrate_attachments_aws:main
-
+    entry_points=[
+        '''
         wipe-test-indices = snovault.commands.wipe_test_indices:main
-
-        [paste.app_factory]
-        main = snowflakes:main
-        snowflakes = snowflakes:main
-
-        [paste.composite_factory]
-        indexer = snovault.elasticsearch.es_index_listener:composite
-
-        [paste.filter_app_factory]
-        memlimit = snowflakes.memlimit:filter_app
-        ''',
-=======
->>>>>>> d15c1291
+        '''
+    ]
     classifiers=[
         # How mature is this project? Common values are
         #   3 - Alpha
