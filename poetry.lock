[[package]]
name = "atomicwrites"
version = "1.4.0"
description = "Atomic file writes."
category = "dev"
optional = false
python-versions = ">=2.7, !=3.0.*, !=3.1.*, !=3.2.*, !=3.3.*"

[[package]]
name = "attrs"
version = "21.4.0"
description = "Classes Without Boilerplate"
category = "dev"
optional = false
python-versions = ">=2.7, !=3.0.*, !=3.1.*, !=3.2.*, !=3.3.*, !=3.4.*"

[package.extras]
dev = ["coverage[toml] (>=5.0.2)", "hypothesis", "pympler", "pytest (>=4.3.0)", "six", "mypy", "pytest-mypy-plugins", "zope.interface", "furo", "sphinx", "sphinx-notfound-page", "pre-commit", "cloudpickle"]
docs = ["furo", "sphinx", "zope.interface", "sphinx-notfound-page"]
tests = ["coverage[toml] (>=5.0.2)", "hypothesis", "pympler", "pytest (>=4.3.0)", "six", "mypy", "pytest-mypy-plugins", "zope.interface", "cloudpickle"]
tests_no_zope = ["coverage[toml] (>=5.0.2)", "hypothesis", "pympler", "pytest (>=4.3.0)", "six", "mypy", "pytest-mypy-plugins", "cloudpickle"]

[[package]]
name = "aws-requests-auth"
version = "0.4.3"
description = "AWS signature version 4 signing process for the python requests module"
category = "main"
optional = false
python-versions = "*"

[package.dependencies]
requests = ">=0.14.0"

[[package]]
name = "aws-xray-sdk"
version = "0.95"
description = "The AWS X-Ray SDK for Python (the SDK) enables Python developers to record and emit information from within their applications to the AWS X-Ray service."
category = "dev"
optional = false
python-versions = "*"

[package.dependencies]
jsonpickle = "*"
requests = "*"
wrapt = "*"

[[package]]
name = "backports.statistics"
version = "0.1.0"
description = "statistics backport 2.6 - 3.3"
category = "main"
optional = false
python-versions = "*"

[[package]]
name = "beautifulsoup4"
version = "4.10.0"
description = "Screen-scraping library"
category = "main"
optional = false
python-versions = ">3.0.0"

[package.dependencies]
soupsieve = ">1.2"

[package.extras]
html5lib = ["html5lib"]
lxml = ["lxml"]

[[package]]
name = "boto"
version = "2.49.0"
description = "Amazon Web Services Library"
category = "dev"
optional = false
python-versions = "*"

[[package]]
name = "boto3"
<<<<<<< HEAD
version = "1.20.34"
=======
version = "1.20.27"
>>>>>>> 59369be8
description = "The AWS SDK for Python"
category = "main"
optional = false
python-versions = ">= 3.6"

[package.dependencies]
<<<<<<< HEAD
botocore = ">=1.23.34,<1.24.0"
=======
botocore = ">=1.23.27,<1.24.0"
>>>>>>> 59369be8
jmespath = ">=0.7.1,<1.0.0"
s3transfer = ">=0.5.0,<0.6.0"

[package.extras]
crt = ["botocore[crt] (>=1.21.0,<2.0a0)"]

[[package]]
name = "botocore"
<<<<<<< HEAD
version = "1.23.34"
=======
version = "1.23.27"
>>>>>>> 59369be8
description = "Low-level, data-driven core of boto 3."
category = "main"
optional = false
python-versions = ">= 3.6"

[package.dependencies]
jmespath = ">=0.7.1,<1.0.0"
python-dateutil = ">=2.1,<3.0.0"
urllib3 = ">=1.25.4,<1.27"

[package.extras]
crt = ["awscrt (==0.12.5)"]

[[package]]
name = "certifi"
version = "2021.10.8"
description = "Python package for providing Mozilla's CA Bundle."
category = "main"
optional = false
python-versions = "*"

[[package]]
name = "cffi"
version = "1.15.0"
description = "Foreign Function Interface for Python calling C code."
category = "dev"
optional = false
python-versions = "*"

[package.dependencies]
pycparser = "*"

[[package]]
name = "charset-normalizer"
<<<<<<< HEAD
version = "2.0.10"
=======
version = "2.0.9"
>>>>>>> 59369be8
description = "The Real First Universal Charset Detector. Open, modern and actively maintained alternative to Chardet."
category = "main"
optional = false
python-versions = ">=3.5.0"

[package.extras]
unicode_backport = ["unicodedata2"]

[[package]]
name = "codacy-coverage"
version = "1.3.11"
description = "Codacy coverage reporter for Python"
category = "dev"
optional = false
python-versions = "*"

[package.dependencies]
requests = ">=2.9.1"

[package.extras]
dev = ["check-manifest"]
test = ["coverage", "nosetests"]

[[package]]
name = "colorama"
version = "0.4.4"
description = "Cross-platform colored terminal text."
category = "dev"
optional = false
python-versions = ">=2.7, !=3.0.*, !=3.1.*, !=3.2.*, !=3.3.*, !=3.4.*"

[[package]]
name = "coverage"
version = "6.2"
description = "Code coverage measurement for Python"
category = "dev"
optional = false
python-versions = ">=3.6"

[package.extras]
toml = ["tomli"]

[[package]]
name = "coveralls"
version = "3.3.1"
description = "Show coverage stats online via coveralls.io"
category = "dev"
optional = false
python-versions = ">= 3.5"

[package.dependencies]
coverage = ">=4.1,<6.0.0 || >6.1,<6.1.1 || >6.1.1,<7.0"
docopt = ">=0.6.1"
requests = ">=1.0.0"

[package.extras]
yaml = ["PyYAML (>=3.10)"]

[[package]]
name = "cryptography"
version = "36.0.1"
description = "cryptography is a package which provides cryptographic recipes and primitives to Python developers."
category = "dev"
optional = false
python-versions = ">=3.6"

[package.dependencies]
cffi = ">=1.12"

[package.extras]
docs = ["sphinx (>=1.6.5,!=1.8.0,!=3.1.0,!=3.1.1)", "sphinx-rtd-theme"]
docstest = ["pyenchant (>=1.6.11)", "twine (>=1.12.0)", "sphinxcontrib-spelling (>=4.0.1)"]
pep8test = ["black", "flake8", "flake8-import-order", "pep8-naming"]
sdist = ["setuptools_rust (>=0.11.4)"]
ssh = ["bcrypt (>=3.1.5)"]
test = ["pytest (>=6.2.0)", "pytest-cov", "pytest-subtests", "pytest-xdist", "pretend", "iso8601", "pytz", "hypothesis (>=1.11.4,!=3.79.2)"]

[[package]]
name = "dataclasses"
version = "0.8"
description = "A backport of the dataclasses module for Python 3.6"
category = "dev"
optional = false
python-versions = ">=3.6, <3.7"

[[package]]
name = "dcicutils"
<<<<<<< HEAD
version = "3.6.1"
=======
version = "3.5.0"
>>>>>>> 59369be8
description = "Utility package for interacting with the 4DN Data Portal and other 4DN resources"
category = "main"
optional = false
python-versions = ">=3.6.1,<3.8"

[package.dependencies]
aws-requests-auth = ">=0.4.2,<1"
boto3 = ">=1.17.39,<2.0.0"
botocore = ">=1.20.39,<2.0.0"
docker = ">=4.4.4,<5.0.0"
elasticsearch = "6.8.1"
gitpython = ">=3.1.2,<4.0.0"
pytz = ">=2020.4"
requests = ">=2.21.0,<3.0.0"
rfc3986 = ">=1.4.0,<2.0.0"
structlog = ">=19.2.0,<20.0.0"
toml = ">=0.10.1,<1"
urllib3 = ">=1.26.6,<2.0.0"
webtest = ">=2.0.34,<3.0.0"

[[package]]
name = "docker"
version = "4.4.4"
description = "A Python library for the Docker Engine API."
category = "main"
optional = false
python-versions = ">=2.7, !=3.0.*, !=3.1.*, !=3.2.*, !=3.3.*, !=3.4.*"

[package.dependencies]
pywin32 = {version = "227", markers = "sys_platform == \"win32\""}
requests = ">=2.14.2,<2.18.0 || >2.18.0"
six = ">=1.4.0"
websocket-client = ">=0.32.0"

[package.extras]
ssh = ["paramiko (>=2.4.2)"]
tls = ["pyOpenSSL (>=17.5.0)", "cryptography (>=1.3.4)", "idna (>=2.0.0)"]

[[package]]
name = "docopt"
version = "0.6.2"
description = "Pythonic argument parser, that will make you smile"
category = "dev"
optional = false
python-versions = "*"

[[package]]
name = "ecdsa"
version = "0.17.0"
description = "ECDSA cryptographic signature library (pure python)"
category = "dev"
optional = false
python-versions = ">=2.6, !=3.0.*, !=3.1.*, !=3.2.*"

[package.dependencies]
six = ">=1.9.0"

[package.extras]
gmpy = ["gmpy"]
gmpy2 = ["gmpy2"]

[[package]]
name = "elasticsearch"
version = "6.8.1"
description = "Python client for Elasticsearch"
category = "main"
optional = false
python-versions = ">=2.6, !=3.0.*, !=3.1.*, !=3.2.*, <4"

[package.dependencies]
urllib3 = ">=1.21.1"

[package.extras]
develop = ["requests (>=2.0.0,<3.0.0)", "nose", "coverage", "mock", "pyyaml", "nosexcover", "numpy", "pandas", "sphinx (<1.7)", "sphinx-rtd-theme"]
requests = ["requests (>=2.4.0,<3.0.0)"]

[[package]]
name = "elasticsearch-dsl"
version = "6.4.0"
description = "Python client for Elasticsearch"
category = "main"
optional = false
python-versions = "*"

[package.dependencies]
elasticsearch = ">=6.0.0,<7.0.0"
python-dateutil = "*"
six = "*"

[package.extras]
develop = ["mock", "pytest (>=3.0.0)", "pytest-cov", "pytz", "coverage (<5.0.0)", "sphinx", "sphinx-rtd-theme"]

[[package]]
name = "flake8"
version = "4.0.1"
description = "the modular source code checker: pep8 pyflakes and co"
category = "dev"
optional = false
python-versions = ">=3.6"

[package.dependencies]
importlib-metadata = {version = "<4.3", markers = "python_version < \"3.8\""}
mccabe = ">=0.6.0,<0.7.0"
pycodestyle = ">=2.8.0,<2.9.0"
pyflakes = ">=2.4.0,<2.5.0"

[[package]]
name = "flaky"
version = "3.7.0"
description = "Plugin for nose or pytest that automatically reruns flaky tests."
category = "dev"
optional = false
python-versions = ">=2.7, !=3.0.*, !=3.1.*, !=3.2.*, !=3.3.*"

[[package]]
name = "future"
version = "0.18.2"
description = "Clean single-source support for Python 3 and 2"
category = "main"
optional = false
python-versions = ">=2.6, !=3.0.*, !=3.1.*, !=3.2.*"

[[package]]
name = "futures"
version = "3.1.1"
description = "Backport of the concurrent.futures package from Python 3.2"
category = "main"
optional = false
python-versions = "*"

[[package]]
name = "gitdb"
version = "4.0.9"
description = "Git Object Database"
category = "main"
optional = false
python-versions = ">=3.6"

[package.dependencies]
smmap = ">=3.0.1,<6"

[[package]]
name = "gitpython"
version = "3.1.20"
description = "Python Git Library"
category = "main"
optional = false
python-versions = ">=3.6"

[package.dependencies]
gitdb = ">=4.0.1,<5"
typing-extensions = {version = ">=3.7.4.3", markers = "python_version < \"3.10\""}

[[package]]
name = "humanfriendly"
version = "1.44.9"
description = "Human friendly output for text interfaces using Python"
category = "main"
optional = false
python-versions = "*"

[[package]]
name = "hupper"
version = "1.10.3"
description = "Integrated process monitor for developing and reloading daemons."
category = "main"
optional = false
python-versions = ">=2.7,!=3.0.*,!=3.1.*,!=3.2.*,!=3.3.*"

[package.extras]
docs = ["watchdog", "sphinx", "pylons-sphinx-themes"]
testing = ["watchdog", "pytest", "pytest-cov", "mock"]

[[package]]
name = "idna"
version = "3.3"
description = "Internationalized Domain Names in Applications (IDNA)"
category = "main"
optional = false
python-versions = ">=3.5"

[[package]]
name = "importlib-metadata"
<<<<<<< HEAD
version = "4.2.0"
=======
version = "4.8.3"
>>>>>>> 59369be8
description = "Read metadata from Python packages"
category = "dev"
optional = false
python-versions = ">=3.6"

[package.dependencies]
typing-extensions = {version = ">=3.6.4", markers = "python_version < \"3.8\""}
zipp = ">=0.5"

[package.extras]
docs = ["sphinx", "jaraco.packaging (>=8.2)", "rst.linker (>=1.9)"]
<<<<<<< HEAD
testing = ["pytest (>=4.6)", "pytest-checkdocs (>=2.4)", "pytest-flake8", "pytest-cov", "pytest-enabler (>=1.0.1)", "packaging", "pep517", "pyfakefs", "flufl.flake8", "pytest-black (>=0.3.7)", "pytest-mypy", "importlib-resources (>=1.3)"]
=======
perf = ["ipython"]
testing = ["pytest (>=6)", "pytest-checkdocs (>=2.4)", "pytest-flake8", "pytest-cov", "pytest-enabler (>=1.0.1)", "packaging", "pep517", "pyfakefs", "flufl.flake8", "pytest-perf (>=0.9.2)", "pytest-black (>=0.3.7)", "pytest-mypy", "importlib-resources (>=1.3)"]
>>>>>>> 59369be8

[[package]]
name = "importlib-resources"
version = "5.4.0"
description = "Read resources from Python packages"
category = "main"
optional = false
python-versions = ">=3.6"

[package.dependencies]
zipp = {version = ">=3.1.0", markers = "python_version < \"3.10\""}

[package.extras]
docs = ["sphinx", "jaraco.packaging (>=8.2)", "rst.linker (>=1.9)"]
testing = ["pytest (>=6)", "pytest-checkdocs (>=2.4)", "pytest-flake8", "pytest-cov", "pytest-enabler (>=1.0.1)", "pytest-black (>=0.3.7)", "pytest-mypy"]

[[package]]
name = "isodate"
version = "0.6.1"
description = "An ISO 8601 date/time/duration parser and formatter"
category = "main"
optional = false
python-versions = "*"

[package.dependencies]
six = "*"

[[package]]
name = "jinja2"
version = "2.11.3"
description = "A very fast and expressive template engine."
category = "dev"
optional = false
python-versions = ">=2.7, !=3.0.*, !=3.1.*, !=3.2.*, !=3.3.*, !=3.4.*"

[package.dependencies]
MarkupSafe = ">=0.23"

[package.extras]
i18n = ["Babel (>=0.8)"]

[[package]]
name = "jmespath"
version = "0.10.0"
description = "JSON Matching Expressions"
category = "main"
optional = false
python-versions = ">=2.6, !=3.0.*, !=3.1.*, !=3.2.*"

[[package]]
name = "jsondiff"
version = "1.1.1"
description = "Diff JSON and JSON-like structures in Python"
category = "dev"
optional = false
python-versions = "*"

[[package]]
name = "jsonpickle"
version = "2.0.0"
description = "Python library for serializing any arbitrary object graph into JSON"
category = "dev"
optional = false
python-versions = ">=2.7"

[package.dependencies]
importlib-metadata = {version = "*", markers = "python_version < \"3.8\""}

[package.extras]
docs = ["sphinx", "jaraco.packaging (>=3.2)", "rst.linker (>=1.9)"]
testing = ["coverage (<5)", "pytest (>=3.5,!=3.7.3)", "pytest-checkdocs (>=1.2.3)", "pytest-flake8", "pytest-black-multipy", "pytest-cov", "ecdsa", "feedparser", "numpy", "pandas", "pymongo", "sklearn", "sqlalchemy", "enum34", "jsonlib"]
"testing.libs" = ["demjson", "simplejson", "ujson", "yajl"]

[[package]]
name = "jsonschema-serialize-fork"
version = "2.1.1"
description = "Fork of Julian Berman's jsonschema to include support for serializing defaults"
category = "main"
optional = false
python-versions = "*"

[[package]]
name = "markupsafe"
version = "2.0.1"
description = "Safely add untrusted strings to HTML/XML markup."
category = "dev"
optional = false
python-versions = ">=3.6"

[[package]]
name = "mccabe"
version = "0.6.1"
description = "McCabe checker, plugin for flake8"
category = "dev"
optional = false
python-versions = "*"

[[package]]
name = "mock"
version = "4.0.3"
description = "Rolling backport of unittest.mock for all Pythons"
category = "dev"
optional = false
python-versions = ">=3.6"

[package.extras]
build = ["twine", "wheel", "blurb"]
docs = ["sphinx"]
test = ["pytest (<5.4)", "pytest-cov"]

[[package]]
name = "more-itertools"
version = "8.12.0"
description = "More routines for operating on iterables, beyond itertools"
category = "dev"
optional = false
python-versions = ">=3.5"

[[package]]
name = "moto"
version = "1.3.7"
description = "A library that allows your python tests to easily mock out the boto library"
category = "dev"
optional = false
python-versions = "*"

[package.dependencies]
aws-xray-sdk = ">=0.93,<0.96"
boto = ">=2.36.0"
boto3 = ">=1.6.16"
botocore = ">=1.12.13"
cryptography = ">=2.3.0"
docker = ">=2.5.1"
Jinja2 = ">=2.7.3"
jsondiff = "1.1.1"
mock = "*"
pyaml = "*"
python-dateutil = ">=2.1,<3.0.0"
python-jose = "<3.0.0"
pytz = "*"
requests = ">=2.5"
responses = ">=0.9.0"
six = ">1.9"
werkzeug = "*"
xmltodict = "*"

[package.extras]
server = ["flask"]

[[package]]
name = "netaddr"
version = "0.8.0"
description = "A network address manipulation library for Python"
category = "main"
optional = false
python-versions = "*"

[package.dependencies]
importlib-resources = {version = "*", markers = "python_version < \"3.7\""}

[[package]]
name = "passlib"
version = "1.7.4"
description = "comprehensive password hashing framework supporting over 30 schemes"
category = "main"
optional = false
python-versions = "*"

[package.extras]
argon2 = ["argon2-cffi (>=18.2.0)"]
bcrypt = ["bcrypt (>=3.1.0)"]
build_docs = ["sphinx (>=1.6)", "sphinxcontrib-fulltoc (>=1.2.0)", "cloud-sptheme (>=1.10.1)"]
totp = ["cryptography"]

[[package]]
name = "pastedeploy"
version = "2.1.1"
description = "Load, configure, and compose WSGI applications and servers"
category = "main"
optional = false
python-versions = "*"

[package.extras]
paste = ["paste"]
docs = ["Sphinx (>=1.7.5)", "pylons-sphinx-themes"]

[[package]]
name = "pillow"
version = "6.2.2"
description = "Python Imaging Library (Fork)"
category = "main"
optional = false
python-versions = ">=2.7, !=3.0.*, !=3.1.*, !=3.2.*, !=3.3.*, !=3.4.*"

[[package]]
name = "pip-licenses"
version = "3.5.3"
description = "Dump the software license list of Python packages installed with pip."
category = "dev"
optional = false
python-versions = "~=3.6"

[package.dependencies]
PTable = "*"

[package.extras]
test = ["docutils", "pytest-cov", "pytest-pycodestyle", "pytest-runner"]

[[package]]
name = "plaster"
version = "1.0"
description = "A loader interface around multiple config file formats."
category = "main"
optional = false
python-versions = ">=2.7,!=3.0.*,!=3.1.*,!=3.2.*,!=3.3.*"

[package.extras]
docs = ["sphinx", "pylons-sphinx-themes"]
testing = ["pytest", "pytest-cov"]

[[package]]
name = "plaster-pastedeploy"
version = "0.7"
description = "A loader implementing the PasteDeploy syntax to be used by plaster."
category = "main"
optional = false
python-versions = ">=2.7,!=3.0.*,!=3.1.*,!=3.2.*,!=3.3.*"

[package.dependencies]
PasteDeploy = ">=2.0"
plaster = ">=0.5"

[package.extras]
testing = ["pytest", "pytest-cov"]

[[package]]
name = "pluggy"
version = "0.13.1"
description = "plugin and hook calling mechanisms for python"
category = "dev"
optional = false
python-versions = ">=2.7, !=3.0.*, !=3.1.*, !=3.2.*, !=3.3.*"

[package.dependencies]
importlib-metadata = {version = ">=0.12", markers = "python_version < \"3.8\""}

[package.extras]
dev = ["pre-commit", "tox"]

[[package]]
name = "psutil"
version = "5.9.0"
description = "Cross-platform lib for process and system monitoring in Python."
category = "main"
optional = false
python-versions = ">=2.6, !=3.0.*, !=3.1.*, !=3.2.*, !=3.3.*"

[package.extras]
test = ["ipaddress", "mock", "unittest2", "enum34", "pywin32", "wmi"]

[[package]]
<<<<<<< HEAD
name = "psycopg2-binary"
=======
name = "psycopg2"
>>>>>>> 59369be8
version = "2.9.3"
description = "psycopg2 - Python-PostgreSQL Database Adapter"
category = "main"
optional = false
python-versions = ">=3.6"

[[package]]
name = "ptable"
version = "0.9.2"
description = "A simple Python library for easily displaying tabular data in a visually appealing ASCII table format"
category = "dev"
optional = false
python-versions = "*"

[[package]]
name = "py"
version = "1.11.0"
description = "library with cross-python path, ini-parsing, io, code, log facilities"
category = "dev"
optional = false
python-versions = ">=2.7, !=3.0.*, !=3.1.*, !=3.2.*, !=3.3.*, !=3.4.*"

[[package]]
name = "pyaml"
version = "21.10.1"
description = "PyYAML-based module to produce pretty and readable YAML-serialized data"
category = "dev"
optional = false
python-versions = "*"

[package.dependencies]
PyYAML = "*"

[[package]]
name = "pybrowserid"
version = "0.10.0"
description = "Python library for the BrowserID Protocol"
category = "main"
optional = false
python-versions = "*"

[package.dependencies]
requests = "*"

[[package]]
name = "pycodestyle"
version = "2.8.0"
description = "Python style guide checker"
category = "dev"
optional = false
python-versions = ">=2.7, !=3.0.*, !=3.1.*, !=3.2.*, !=3.3.*, !=3.4.*"

[[package]]
name = "pycparser"
version = "2.21"
description = "C parser in Python"
category = "dev"
optional = false
python-versions = ">=2.7, !=3.0.*, !=3.1.*, !=3.2.*, !=3.3.*"

[[package]]
name = "pycryptodome"
version = "3.12.0"
description = "Cryptographic library for Python"
category = "dev"
optional = false
python-versions = ">=2.7, !=3.0.*, !=3.1.*, !=3.2.*, !=3.3.*, !=3.4.*"

[[package]]
name = "pyflakes"
version = "2.4.0"
description = "passive checker of Python programs"
category = "dev"
optional = false
python-versions = ">=2.7, !=3.0.*, !=3.1.*, !=3.2.*, !=3.3.*"

[[package]]
name = "pyparsing"
version = "3.0.6"
description = "Python parsing module"
category = "main"
optional = false
python-versions = ">=3.6"

[package.extras]
diagrams = ["jinja2", "railroad-diagrams"]

[[package]]
name = "pyramid"
version = "1.10.4"
description = "The Pyramid Web Framework, a Pylons project"
category = "main"
optional = false
python-versions = ">=2.7,!=3.0.*,!=3.1.*,!=3.2.*,!=3.3.*"

[package.dependencies]
hupper = ">=1.5"
plaster = "*"
plaster-pastedeploy = "*"
translationstring = ">=0.4"
venusian = ">=1.0"
webob = ">=1.8.3"
"zope.deprecation" = ">=3.5.0"
"zope.interface" = ">=3.8.0"

[package.extras]
docs = ["Sphinx (>=1.8.1)", "docutils", "pylons-sphinx-themes (>=1.0.8)", "pylons-sphinx-latesturl", "repoze.sphinx.autointerface", "sphinxcontrib-autoprogram"]
testing = ["webtest (>=1.3.1)", "zope.component (>=4.0)", "coverage", "nose", "virtualenv"]

[[package]]
name = "pyramid-localroles"
version = "0.1"
description = "Local roles authorization policy for Pyramid"
category = "main"
optional = false
python-versions = "*"

[package.dependencies]
pyramid = "*"

[[package]]
name = "pyramid-multiauth"
version = "0.9.0"
description = "pyramid_multiauth"
category = "main"
optional = false
python-versions = "*"

[package.dependencies]
pyramid = "*"

[[package]]
name = "pyramid-retry"
version = "1.0"
description = "An execution policy for Pyramid that supports retrying requests after certain failure exceptions."
category = "main"
optional = false
python-versions = "*"

[package.dependencies]
pyramid = ">=1.9"
"zope.interface" = "*"

[package.extras]
docs = ["sphinx", "pylons-sphinx-themes", "repoze.sphinx.autointerface"]
testing = ["pytest", "pytest-cov", "webtest"]

[[package]]
name = "pyramid-tm"
version = "2.4"
description = "A package which allows Pyramid requests to join the active transaction"
category = "main"
optional = false
python-versions = "*"

[package.dependencies]
pyramid = ">=1.5"
transaction = ">=2.0"

[package.extras]
docs = ["sphinx", "pylons-sphinx-themes"]
testing = ["webtest", "nose", "coverage"]

[[package]]
name = "pyramid-translogger"
version = "0.1"
description = "access log logger tween (almost stolen from Paste.translogger)"
category = "main"
optional = false
python-versions = "*"

[[package]]
name = "pytest"
version = "4.5.0"
description = "pytest: simple powerful testing with Python"
category = "dev"
optional = false
python-versions = ">=2.7, !=3.0.*, !=3.1.*, !=3.2.*, !=3.3.*"

[package.dependencies]
atomicwrites = ">=1.0"
attrs = ">=17.4.0"
colorama = {version = "*", markers = "sys_platform == \"win32\""}
more-itertools = {version = ">=4.0.0", markers = "python_version > \"2.7\""}
pluggy = ">=0.9,<0.10 || >0.10,<1.0"
py = ">=1.5.0"
six = ">=1.10.0"
wcwidth = "*"

[package.extras]
testing = ["argcomplete", "hypothesis (>=3.56)", "nose", "requests", "mock"]

[[package]]
name = "pytest-cov"
version = "2.9.0"
description = "Pytest plugin for measuring coverage."
category = "dev"
optional = false
python-versions = ">=2.7, !=3.0.*, !=3.1.*, !=3.2.*, !=3.3.*, !=3.4.*"

[package.dependencies]
coverage = ">=4.4"
pytest = ">=3.6"

[package.extras]
testing = ["fields", "hunter", "process-tests (==2.0.2)", "six", "pytest-xdist", "virtualenv"]

[[package]]
name = "pytest-exact-fixtures"
version = "0.3"
description = "Parse queries in Lucene and Elasticsearch syntaxes"
category = "dev"
optional = false
python-versions = "*"

[package.dependencies]
pytest = ">=3.3.0"

[[package]]
name = "pytest-instafail"
version = "0.4.2"
description = "pytest plugin to show failures instantly"
category = "dev"
optional = false
python-versions = ">=2.7, !=3.0.*, !=3.1.*, !=3.2.*, !=3.3.*, !=3.4.*"

[package.dependencies]
pytest = ">=2.9"

[[package]]
name = "pytest-mock"
version = "3.2.0"
description = "Thin-wrapper around the mock package for easier use with pytest"
category = "dev"
optional = false
python-versions = ">=3.5"

[package.dependencies]
pytest = ">=2.7"

[package.extras]
dev = ["pre-commit", "tox", "pytest-asyncio"]

[[package]]
name = "pytest-runner"
version = "5.3.1"
description = "Invoke py.test as distutils command with dependency resolution"
category = "dev"
optional = false
python-versions = ">=3.6"

[package.extras]
docs = ["sphinx", "jaraco.packaging (>=8.2)", "rst.linker (>=1.9)"]
testing = ["pytest (>=4.6)", "pytest-checkdocs (>=2.4)", "pytest-flake8", "pytest-cov", "pytest-enabler (>=1.0.1)", "pytest-virtualenv", "pytest-black (>=0.3.7)", "pytest-mypy"]

[[package]]
name = "pytest-timeout"
version = "1.4.2"
description = "py.test plugin to abort hanging tests"
category = "dev"
optional = false
python-versions = "*"

[package.dependencies]
pytest = ">=3.6.0"

[[package]]
name = "python-dateutil"
version = "2.8.2"
description = "Extensions to the standard Python datetime module"
category = "main"
optional = false
python-versions = "!=3.0.*,!=3.1.*,!=3.2.*,>=2.7"

[package.dependencies]
six = ">=1.5"

[[package]]
name = "python-jose"
version = "2.0.2"
description = "JOSE implementation in Python"
category = "dev"
optional = false
python-versions = "*"

[package.dependencies]
ecdsa = "<1.0"
future = "<1.0"
pycryptodome = ">=3.3.1,<4.0.0"
six = "<2.0"

[package.extras]
cryptography = ["cryptography"]
pycrypto = ["pycrypto (>=2.6.0,<2.7.0)"]

[[package]]
name = "python-magic"
version = "0.4.24"
description = "File type identification using libmagic"
category = "main"
optional = false
python-versions = ">=2.7, !=3.0.*, !=3.1.*, !=3.2.*, !=3.3.*, !=3.4.*"

[[package]]
name = "pytz"
version = "2021.3"
description = "World timezone definitions, modern and historical"
category = "main"
optional = false
python-versions = "*"

[[package]]
name = "pywin32"
version = "227"
description = "Python for Window Extensions"
category = "main"
optional = false
python-versions = "*"

[[package]]
name = "pyyaml"
version = "5.2"
description = "YAML parser and emitter for Python"
category = "main"
optional = false
python-versions = ">=2.7, !=3.0.*, !=3.1.*, !=3.2.*, !=3.3.*"

[[package]]
name = "rdflib"
version = "4.2.2"
description = "RDFLib is a Python library for working with RDF, a simple yet powerful language for representing information."
category = "main"
optional = false
python-versions = "*"

[package.dependencies]
isodate = "*"
pyparsing = "*"

[package.extras]
html = ["html5lib"]
sparql = ["sparqlwrapper"]

[[package]]
name = "rdflib-jsonld"
version = "0.6.0"
description = "rdflib extension adding JSON-LD parser and serializer"
category = "main"
optional = false
python-versions = "*"

[package.dependencies]
rdflib = "*"

[[package]]
name = "repoze.debug"
version = "1.1"
description = "Forensic debugging WSGI middleware"
category = "dev"
optional = false
python-versions = "*"

[package.dependencies]
WebOb = "*"

[package.extras]
docs = ["sphinx", "webob"]
testing = ["webob", "coverage", "nose"]

[[package]]
name = "requests"
<<<<<<< HEAD
version = "2.27.1"
=======
version = "2.27.0"
>>>>>>> 59369be8
description = "Python HTTP for Humans."
category = "main"
optional = false
python-versions = ">=2.7, !=3.0.*, !=3.1.*, !=3.2.*, !=3.3.*, !=3.4.*, !=3.5.*"

[package.dependencies]
certifi = ">=2017.4.17"
charset-normalizer = {version = ">=2.0.0,<2.1.0", markers = "python_version >= \"3\""}
idna = {version = ">=2.5,<4", markers = "python_version >= \"3\""}
urllib3 = ">=1.21.1,<1.27"

[package.extras]
socks = ["PySocks (>=1.5.6,!=1.5.7)", "win-inet-pton"]
use_chardet_on_py3 = ["chardet (>=3.0.2,<5)"]

[[package]]
name = "responses"
<<<<<<< HEAD
version = "0.17.0"
=======
version = "0.16.0"
>>>>>>> 59369be8
description = "A utility library for mocking out the `requests` Python library."
category = "dev"
optional = false
python-versions = ">=2.7, !=3.0.*, !=3.1.*, !=3.2.*, !=3.3.*, !=3.4.*"

[package.dependencies]
requests = ">=2.0"
six = "*"
urllib3 = ">=1.25.10"

[package.extras]
tests = ["coverage (>=3.7.1,<6.0.0)", "pytest-cov", "pytest-localserver", "flake8", "types-mock", "types-requests", "types-six", "pytest (>=4.6,<5.0)", "pytest (>=4.6)", "mypy"]

[[package]]
name = "rfc3986"
version = "1.5.0"
description = "Validating URI References per RFC 3986"
category = "main"
optional = false
python-versions = "*"

[package.extras]
idna2008 = ["idna"]

[[package]]
name = "rutter"
version = "0.3"
description = "Py3k-compatible fork of Paste's urlmap"
category = "main"
optional = false
python-versions = "*"

[package.dependencies]
WebOb = "*"

[package.extras]
testing = ["nose", "coverage"]

[[package]]
name = "s3transfer"
version = "0.5.0"
description = "An Amazon S3 Transfer Manager"
category = "main"
optional = false
python-versions = ">= 3.6"

[package.dependencies]
botocore = ">=1.12.36,<2.0a.0"

[package.extras]
crt = ["botocore[crt] (>=1.20.29,<2.0a.0)"]

[[package]]
name = "simplejson"
version = "3.17.6"
description = "Simple, fast, extensible JSON encoder/decoder for Python"
category = "main"
optional = false
python-versions = ">=2.5, !=3.0.*, !=3.1.*, !=3.2.*"

[[package]]
name = "six"
version = "1.16.0"
description = "Python 2 and 3 compatibility utilities"
category = "main"
optional = false
python-versions = ">=2.7, !=3.0.*, !=3.1.*, !=3.2.*"

[[package]]
name = "smmap"
version = "5.0.0"
description = "A pure Python implementation of a sliding window memory map manager"
category = "main"
optional = false
python-versions = ">=3.6"

[[package]]
name = "soupsieve"
version = "2.3.1"
description = "A modern CSS selector implementation for Beautiful Soup."
category = "main"
optional = false
python-versions = ">=3.6"

[[package]]
name = "sparqlwrapper"
version = "1.8.5"
description = "SPARQL Endpoint interface to Python"
category = "main"
optional = false
python-versions = "*"

[package.dependencies]
rdflib = ">=4.0"

[package.extras]
keepalive = ["keepalive (>=0.5)"]

[[package]]
name = "sqlalchemy"
version = "1.3.16"
description = "Database Abstraction Library"
category = "main"
optional = false
python-versions = ">=2.7, !=3.0.*, !=3.1.*, !=3.2.*, !=3.3.*"

[package.extras]
mssql = ["pyodbc"]
mssql_pymssql = ["pymssql"]
mssql_pyodbc = ["pyodbc"]
mysql = ["mysqlclient"]
oracle = ["cx-oracle"]
postgresql = ["psycopg2"]
postgresql_pg8000 = ["pg8000"]
postgresql_psycopg2binary = ["psycopg2-binary"]
postgresql_psycopg2cffi = ["psycopg2cffi"]
pymysql = ["pymysql"]

[[package]]
name = "structlog"
version = "19.2.0"
description = "Structured Logging for Python"
category = "main"
optional = false
python-versions = "*"

[package.dependencies]
six = "*"

[package.extras]
azure-pipelines = ["coverage", "freezegun (>=0.2.8)", "pretend", "pytest (>=3.3.0)", "simplejson", "pytest-azurepipelines", "python-rapidjson"]
dev = ["coverage", "freezegun (>=0.2.8)", "pretend", "pytest (>=3.3.0)", "simplejson", "sphinx", "twisted", "pre-commit", "python-rapidjson"]
docs = ["sphinx", "twisted"]
tests = ["coverage", "freezegun (>=0.2.8)", "pretend", "pytest (>=3.3.0)", "simplejson", "python-rapidjson"]

[[package]]
name = "subprocess-middleware"
version = "0.3"
description = "Subprocess WSGI middleware and Pyramid tween."
category = "main"
optional = false
python-versions = "*"

[package.dependencies]
WebOb = "*"

[package.extras]
test = ["webtest", "pyramid", "pytest"]

[[package]]
name = "toml"
version = "0.10.2"
description = "Python Library for Tom's Obvious, Minimal Language"
category = "main"
optional = false
python-versions = ">=2.6, !=3.0.*, !=3.1.*, !=3.2.*"

[[package]]
name = "transaction"
version = "2.4.0"
description = "Transaction management for Python"
category = "main"
optional = false
python-versions = "*"

[package.dependencies]
"zope.interface" = "*"

[package.extras]
docs = ["sphinx", "repoze.sphinx.autointerface"]
test = ["mock"]
testing = ["nose", "coverage", "mock"]

[[package]]
name = "translationstring"
version = "1.4"
description = "Utility library for i18n relied on by various Repoze and Pyramid packages"
category = "main"
optional = false
python-versions = "*"

[package.extras]
docs = ["Sphinx (>=1.3.1)", "docutils", "pylons-sphinx-themes"]

[[package]]
name = "typing-extensions"
version = "4.0.1"
description = "Backported and Experimental Type Hints for Python 3.6+"
category = "main"
optional = false
python-versions = ">=3.6"

[[package]]
name = "urllib3"
version = "1.26.8"
description = "HTTP library with thread-safe connection pooling, file post, and more."
category = "main"
optional = false
python-versions = ">=2.7, !=3.0.*, !=3.1.*, !=3.2.*, !=3.3.*, !=3.4.*, <4"

[package.extras]
brotli = ["brotlipy (>=0.6.0)"]
secure = ["pyOpenSSL (>=0.14)", "cryptography (>=1.3.4)", "idna (>=2.0.0)", "certifi", "ipaddress"]
socks = ["PySocks (>=1.5.6,!=1.5.7,<2.0)"]

[[package]]
name = "venusian"
version = "1.2.0"
description = "A library for deferring decorator actions"
category = "main"
optional = false
python-versions = "*"

[package.extras]
docs = ["sphinx", "repoze.sphinx.autointerface"]
testing = ["pytest", "coverage", "pytest-cov"]

[[package]]
name = "waitress"
version = "2.0.0"
description = "Waitress WSGI server"
category = "main"
optional = false
python-versions = ">=3.6.0"

[package.extras]
docs = ["Sphinx (>=1.8.1)", "docutils", "pylons-sphinx-themes (>=1.0.9)"]
testing = ["pytest", "pytest-cover", "coverage (>=5.0)"]

[[package]]
name = "wcwidth"
version = "0.2.5"
description = "Measures the displayed width of unicode strings in a terminal"
category = "dev"
optional = false
python-versions = "*"

[[package]]
name = "webob"
version = "1.8.7"
description = "WSGI request and response object"
category = "main"
optional = false
python-versions = ">=2.7,!=3.0.*,!=3.1.*,!=3.2.*"

[package.extras]
docs = ["Sphinx (>=1.7.5)", "pylons-sphinx-themes"]
testing = ["pytest (>=3.1.0)", "coverage", "pytest-cov", "pytest-xdist"]

[[package]]
name = "websocket-client"
version = "1.2.3"
description = "WebSocket client for Python with low level API options"
category = "main"
optional = false
python-versions = ">=3.6"

[package.extras]
docs = ["Sphinx (>=3.4)", "sphinx-rtd-theme (>=0.5)"]
optional = ["python-socks", "wsaccel"]
test = ["websockets"]

[[package]]
name = "webtest"
version = "2.0.35"
description = "Helper to test WSGI applications"
category = "main"
optional = false
python-versions = "*"

[package.dependencies]
beautifulsoup4 = "*"
six = "*"
waitress = ">=0.8.5"
WebOb = ">=1.2"

[package.extras]
docs = ["Sphinx (>=1.8.1)", "docutils", "pylons-sphinx-themes (>=1.0.8)"]
tests = ["nose (<1.3.0)", "coverage", "mock", "pastedeploy", "wsgiproxy2", "pyquery"]

[[package]]
name = "werkzeug"
version = "2.0.2"
description = "The comprehensive WSGI web application library."
category = "dev"
optional = false
python-versions = ">=3.6"

[package.dependencies]
dataclasses = {version = "*", markers = "python_version < \"3.7\""}

[package.extras]
watchdog = ["watchdog"]

[[package]]
name = "wrapt"
version = "1.13.3"
description = "Module for decorators, wrappers and monkey patching."
category = "dev"
optional = false
python-versions = "!=3.0.*,!=3.1.*,!=3.2.*,!=3.3.*,!=3.4.*,>=2.7"

[[package]]
name = "wsgiproxy2"
version = "0.4.2"
description = "UNKNOWN"
category = "main"
optional = false
python-versions = "*"

[package.dependencies]
six = "*"
webob = "*"

[[package]]
name = "xlrd"
version = "1.2.0"
description = "Library for developers to extract data from Microsoft Excel (tm) spreadsheet files"
category = "main"
optional = false
python-versions = ">=2.7, !=3.0.*, !=3.1.*, !=3.2.*, !=3.3.*"

[[package]]
name = "xmltodict"
version = "0.12.0"
description = "Makes working with XML feel like you are working with JSON"
category = "dev"
optional = false
python-versions = ">=2.7, !=3.0.*, !=3.1.*, !=3.2.*, !=3.3.*"

[[package]]
name = "zipp"
version = "3.6.0"
description = "Backport of pathlib-compatible object wrapper for zip files"
category = "main"
optional = false
python-versions = ">=3.6"

[package.extras]
docs = ["sphinx", "jaraco.packaging (>=8.2)", "rst.linker (>=1.9)"]
testing = ["pytest (>=4.6)", "pytest-checkdocs (>=2.4)", "pytest-flake8", "pytest-cov", "pytest-enabler (>=1.0.1)", "jaraco.itertools", "func-timeout", "pytest-black (>=0.3.7)", "pytest-mypy"]

[[package]]
name = "zope.deprecation"
version = "4.4.0"
description = "Zope Deprecation Infrastructure"
category = "main"
optional = false
python-versions = "*"

[package.extras]
docs = ["sphinx"]
test = ["zope.testrunner"]

[[package]]
name = "zope.interface"
version = "4.7.2"
description = "Interfaces for Python"
category = "main"
optional = false
python-versions = ">=2.7, !=3.0.*, !=3.1.*, !=3.2.*, !=3.3.*, !=3.4.*"

[package.extras]
docs = ["sphinx", "repoze.sphinx.autointerface"]
test = ["zope.event"]
testing = ["zope.event", "nose", "coverage"]

[[package]]
name = "zope.sqlalchemy"
version = "1.3"
description = "Minimal Zope/SQLAlchemy transaction integration"
category = "main"
optional = false
python-versions = "*"

[package.dependencies]
SQLAlchemy = ">=0.7"
transaction = ">=1.6.0"
"zope.interface" = ">=3.6.0"

[package.extras]
test = ["zope.testing"]

[metadata]
lock-version = "1.1"
<<<<<<< HEAD
python-versions = ">=3.6.1,<3.8"
content-hash = "e9fd1bf9da14a58b91b1b7249228f86597bc98bacb8ae7fb441acc686b17c194"
=======
python-versions = ">=3.6.1,<3.7"
content-hash = "d6c1af211026ee21437f5ad686d52374cf17dbbfc2d463b81080df0608ae3f34"
>>>>>>> 59369be8

[metadata.files]
atomicwrites = [
    {file = "atomicwrites-1.4.0-py2.py3-none-any.whl", hash = "sha256:6d1784dea7c0c8d4a5172b6c620f40b6e4cbfdf96d783691f2e1302a7b88e197"},
    {file = "atomicwrites-1.4.0.tar.gz", hash = "sha256:ae70396ad1a434f9c7046fd2dd196fc04b12f9e91ffb859164193be8b6168a7a"},
]
attrs = [
    {file = "attrs-21.4.0-py2.py3-none-any.whl", hash = "sha256:2d27e3784d7a565d36ab851fe94887c5eccd6a463168875832a1be79c82828b4"},
    {file = "attrs-21.4.0.tar.gz", hash = "sha256:626ba8234211db98e869df76230a137c4c40a12d72445c45d5f5b716f076e2fd"},
]
aws-requests-auth = [
    {file = "aws-requests-auth-0.4.3.tar.gz", hash = "sha256:33593372018b960a31dbbe236f89421678b885c35f0b6a7abfae35bb77e069b2"},
    {file = "aws_requests_auth-0.4.3-py2.py3-none-any.whl", hash = "sha256:646bc37d62140ea1c709d20148f5d43197e6bd2d63909eb36fa4bb2345759977"},
]
aws-xray-sdk = [
    {file = "aws-xray-sdk-0.95.tar.gz", hash = "sha256:9e7ba8dd08fd2939376c21423376206bff01d0deaea7d7721c6b35921fed1943"},
    {file = "aws_xray_sdk-0.95-py2.py3-none-any.whl", hash = "sha256:72791618feb22eaff2e628462b0d58f398ce8c1bacfa989b7679817ab1fad60c"},
]
"backports.statistics" = [
    {file = "backports.statistics-0.1.0-py2.py3-none-any.whl", hash = "sha256:2732e003151620762ba3ea25b881b5ca0debe2fcbf41b32b6eaff5842a8b99d7"},
    {file = "backports.statistics-0.1.0.tar.gz", hash = "sha256:714ab29b9b9937c6ec65d8c6a3dcc39ee4972f929d55977b018bb9f204ba1f98"},
]
beautifulsoup4 = [
    {file = "beautifulsoup4-4.10.0-py3-none-any.whl", hash = "sha256:9a315ce70049920ea4572a4055bc4bd700c940521d36fc858205ad4fcde149bf"},
    {file = "beautifulsoup4-4.10.0.tar.gz", hash = "sha256:c23ad23c521d818955a4151a67d81580319d4bf548d3d49f4223ae041ff98891"},
]
boto = [
    {file = "boto-2.49.0-py2.py3-none-any.whl", hash = "sha256:147758d41ae7240dc989f0039f27da8ca0d53734be0eb869ef16e3adcfa462e8"},
    {file = "boto-2.49.0.tar.gz", hash = "sha256:ea0d3b40a2d852767be77ca343b58a9e3a4b00d9db440efb8da74b4e58025e5a"},
]
boto3 = [
<<<<<<< HEAD
    {file = "boto3-1.20.34-py3-none-any.whl", hash = "sha256:79ef3ad894ba37233dae72f1a1fc740408a4b4bd025a02c8fb7bbb3a0a8b65bb"},
    {file = "boto3-1.20.34.tar.gz", hash = "sha256:87024f4e62ca7fd9231b3ed21772b168dd4e26f1afc5b2b663908987b5e30229"},
]
botocore = [
    {file = "botocore-1.23.34-py3-none-any.whl", hash = "sha256:5c3ba03c4ac7e48906db63a7cad761c6ca505cc7174a18f179bbf8f8708d5a08"},
    {file = "botocore-1.23.34.tar.gz", hash = "sha256:edd352ac409272c1fc1bbc6518891753a398e69f9eb861d26c319b500f018959"},
=======
    {file = "boto3-1.20.27-py3-none-any.whl", hash = "sha256:1def3b3b0414915e20a543ea5f0f6dfb8fdab20819d5a7c2ce107937668d1085"},
    {file = "boto3-1.20.27.tar.gz", hash = "sha256:9364b6310891e4ce478d8379ce114de3ede46e53beb1012cda07121e969ced5a"},
]
botocore = [
    {file = "botocore-1.23.27-py3-none-any.whl", hash = "sha256:8dca8fb66c47b8be9a5c9d29cc4dcf0a4d28289df8cbe1a6d3df431c1f2400d6"},
    {file = "botocore-1.23.27.tar.gz", hash = "sha256:fac6515997a7e86216a280ae57f6a80b3560ed5fb157c84e87a9341936773437"},
>>>>>>> 59369be8
]
certifi = [
    {file = "certifi-2021.10.8-py2.py3-none-any.whl", hash = "sha256:d62a0163eb4c2344ac042ab2bdf75399a71a2d8c7d47eac2e2ee91b9d6339569"},
    {file = "certifi-2021.10.8.tar.gz", hash = "sha256:78884e7c1d4b00ce3cea67b44566851c4343c120abd683433ce934a68ea58872"},
]
cffi = [
    {file = "cffi-1.15.0-cp27-cp27m-macosx_10_9_x86_64.whl", hash = "sha256:c2502a1a03b6312837279c8c1bd3ebedf6c12c4228ddbad40912d671ccc8a962"},
    {file = "cffi-1.15.0-cp27-cp27m-manylinux1_i686.whl", hash = "sha256:23cfe892bd5dd8941608f93348c0737e369e51c100d03718f108bf1add7bd6d0"},
    {file = "cffi-1.15.0-cp27-cp27m-manylinux1_x86_64.whl", hash = "sha256:41d45de54cd277a7878919867c0f08b0cf817605e4eb94093e7516505d3c8d14"},
    {file = "cffi-1.15.0-cp27-cp27m-win32.whl", hash = "sha256:4a306fa632e8f0928956a41fa8e1d6243c71e7eb59ffbd165fc0b41e316b2474"},
    {file = "cffi-1.15.0-cp27-cp27m-win_amd64.whl", hash = "sha256:e7022a66d9b55e93e1a845d8c9eba2a1bebd4966cd8bfc25d9cd07d515b33fa6"},
    {file = "cffi-1.15.0-cp27-cp27mu-manylinux1_i686.whl", hash = "sha256:14cd121ea63ecdae71efa69c15c5543a4b5fbcd0bbe2aad864baca0063cecf27"},
    {file = "cffi-1.15.0-cp27-cp27mu-manylinux1_x86_64.whl", hash = "sha256:d4d692a89c5cf08a8557fdeb329b82e7bf609aadfaed6c0d79f5a449a3c7c023"},
    {file = "cffi-1.15.0-cp310-cp310-macosx_10_9_x86_64.whl", hash = "sha256:0104fb5ae2391d46a4cb082abdd5c69ea4eab79d8d44eaaf79f1b1fd806ee4c2"},
    {file = "cffi-1.15.0-cp310-cp310-macosx_11_0_arm64.whl", hash = "sha256:91ec59c33514b7c7559a6acda53bbfe1b283949c34fe7440bcf917f96ac0723e"},
    {file = "cffi-1.15.0-cp310-cp310-manylinux_2_12_i686.manylinux2010_i686.whl", hash = "sha256:f5c7150ad32ba43a07c4479f40241756145a1f03b43480e058cfd862bf5041c7"},
    {file = "cffi-1.15.0-cp310-cp310-manylinux_2_12_x86_64.manylinux2010_x86_64.whl", hash = "sha256:00c878c90cb53ccfaae6b8bc18ad05d2036553e6d9d1d9dbcf323bbe83854ca3"},
    {file = "cffi-1.15.0-cp310-cp310-manylinux_2_17_aarch64.manylinux2014_aarch64.whl", hash = "sha256:abb9a20a72ac4e0fdb50dae135ba5e77880518e742077ced47eb1499e29a443c"},
    {file = "cffi-1.15.0-cp310-cp310-manylinux_2_17_ppc64le.manylinux2014_ppc64le.whl", hash = "sha256:a5263e363c27b653a90078143adb3d076c1a748ec9ecc78ea2fb916f9b861962"},
    {file = "cffi-1.15.0-cp310-cp310-manylinux_2_17_s390x.manylinux2014_s390x.whl", hash = "sha256:f54a64f8b0c8ff0b64d18aa76675262e1700f3995182267998c31ae974fbc382"},
    {file = "cffi-1.15.0-cp310-cp310-win32.whl", hash = "sha256:c21c9e3896c23007803a875460fb786118f0cdd4434359577ea25eb556e34c55"},
    {file = "cffi-1.15.0-cp310-cp310-win_amd64.whl", hash = "sha256:5e069f72d497312b24fcc02073d70cb989045d1c91cbd53979366077959933e0"},
    {file = "cffi-1.15.0-cp36-cp36m-macosx_10_9_x86_64.whl", hash = "sha256:64d4ec9f448dfe041705426000cc13e34e6e5bb13736e9fd62e34a0b0c41566e"},
    {file = "cffi-1.15.0-cp36-cp36m-manylinux_2_17_aarch64.manylinux2014_aarch64.whl", hash = "sha256:2756c88cbb94231c7a147402476be2c4df2f6078099a6f4a480d239a8817ae39"},
    {file = "cffi-1.15.0-cp36-cp36m-manylinux_2_17_ppc64le.manylinux2014_ppc64le.whl", hash = "sha256:3b96a311ac60a3f6be21d2572e46ce67f09abcf4d09344c49274eb9e0bf345fc"},
    {file = "cffi-1.15.0-cp36-cp36m-manylinux_2_17_s390x.manylinux2014_s390x.whl", hash = "sha256:75e4024375654472cc27e91cbe9eaa08567f7fbdf822638be2814ce059f58032"},
    {file = "cffi-1.15.0-cp36-cp36m-manylinux_2_5_i686.manylinux1_i686.whl", hash = "sha256:59888172256cac5629e60e72e86598027aca6bf01fa2465bdb676d37636573e8"},
    {file = "cffi-1.15.0-cp36-cp36m-manylinux_2_5_x86_64.manylinux1_x86_64.whl", hash = "sha256:27c219baf94952ae9d50ec19651a687b826792055353d07648a5695413e0c605"},
    {file = "cffi-1.15.0-cp36-cp36m-win32.whl", hash = "sha256:4958391dbd6249d7ad855b9ca88fae690783a6be9e86df65865058ed81fc860e"},
    {file = "cffi-1.15.0-cp36-cp36m-win_amd64.whl", hash = "sha256:f6f824dc3bce0edab5f427efcfb1d63ee75b6fcb7282900ccaf925be84efb0fc"},
    {file = "cffi-1.15.0-cp37-cp37m-macosx_10_9_x86_64.whl", hash = "sha256:06c48159c1abed75c2e721b1715c379fa3200c7784271b3c46df01383b593636"},
    {file = "cffi-1.15.0-cp37-cp37m-manylinux_2_12_i686.manylinux2010_i686.whl", hash = "sha256:c2051981a968d7de9dd2d7b87bcb9c939c74a34626a6e2f8181455dd49ed69e4"},
    {file = "cffi-1.15.0-cp37-cp37m-manylinux_2_12_x86_64.manylinux2010_x86_64.whl", hash = "sha256:fd8a250edc26254fe5b33be00402e6d287f562b6a5b2152dec302fa15bb3e997"},
    {file = "cffi-1.15.0-cp37-cp37m-manylinux_2_17_aarch64.manylinux2014_aarch64.whl", hash = "sha256:91d77d2a782be4274da750752bb1650a97bfd8f291022b379bb8e01c66b4e96b"},
    {file = "cffi-1.15.0-cp37-cp37m-manylinux_2_17_ppc64le.manylinux2014_ppc64le.whl", hash = "sha256:45db3a33139e9c8f7c09234b5784a5e33d31fd6907800b316decad50af323ff2"},
    {file = "cffi-1.15.0-cp37-cp37m-manylinux_2_17_s390x.manylinux2014_s390x.whl", hash = "sha256:263cc3d821c4ab2213cbe8cd8b355a7f72a8324577dc865ef98487c1aeee2bc7"},
    {file = "cffi-1.15.0-cp37-cp37m-win32.whl", hash = "sha256:17771976e82e9f94976180f76468546834d22a7cc404b17c22df2a2c81db0c66"},
    {file = "cffi-1.15.0-cp37-cp37m-win_amd64.whl", hash = "sha256:3415c89f9204ee60cd09b235810be700e993e343a408693e80ce7f6a40108029"},
    {file = "cffi-1.15.0-cp38-cp38-macosx_10_9_x86_64.whl", hash = "sha256:4238e6dab5d6a8ba812de994bbb0a79bddbdf80994e4ce802b6f6f3142fcc880"},
    {file = "cffi-1.15.0-cp38-cp38-manylinux_2_12_i686.manylinux2010_i686.whl", hash = "sha256:0808014eb713677ec1292301ea4c81ad277b6cdf2fdd90fd540af98c0b101d20"},
    {file = "cffi-1.15.0-cp38-cp38-manylinux_2_12_x86_64.manylinux2010_x86_64.whl", hash = "sha256:57e9ac9ccc3101fac9d6014fba037473e4358ef4e89f8e181f8951a2c0162024"},
    {file = "cffi-1.15.0-cp38-cp38-manylinux_2_17_aarch64.manylinux2014_aarch64.whl", hash = "sha256:8b6c2ea03845c9f501ed1313e78de148cd3f6cad741a75d43a29b43da27f2e1e"},
    {file = "cffi-1.15.0-cp38-cp38-manylinux_2_17_ppc64le.manylinux2014_ppc64le.whl", hash = "sha256:10dffb601ccfb65262a27233ac273d552ddc4d8ae1bf93b21c94b8511bffe728"},
    {file = "cffi-1.15.0-cp38-cp38-manylinux_2_17_s390x.manylinux2014_s390x.whl", hash = "sha256:786902fb9ba7433aae840e0ed609f45c7bcd4e225ebb9c753aa39725bb3e6ad6"},
    {file = "cffi-1.15.0-cp38-cp38-win32.whl", hash = "sha256:da5db4e883f1ce37f55c667e5c0de439df76ac4cb55964655906306918e7363c"},
    {file = "cffi-1.15.0-cp38-cp38-win_amd64.whl", hash = "sha256:181dee03b1170ff1969489acf1c26533710231c58f95534e3edac87fff06c443"},
    {file = "cffi-1.15.0-cp39-cp39-macosx_10_9_x86_64.whl", hash = "sha256:45e8636704eacc432a206ac7345a5d3d2c62d95a507ec70d62f23cd91770482a"},
    {file = "cffi-1.15.0-cp39-cp39-macosx_11_0_arm64.whl", hash = "sha256:31fb708d9d7c3f49a60f04cf5b119aeefe5644daba1cd2a0fe389b674fd1de37"},
    {file = "cffi-1.15.0-cp39-cp39-manylinux_2_12_i686.manylinux2010_i686.whl", hash = "sha256:6dc2737a3674b3e344847c8686cf29e500584ccad76204efea14f451d4cc669a"},
    {file = "cffi-1.15.0-cp39-cp39-manylinux_2_12_x86_64.manylinux2010_x86_64.whl", hash = "sha256:74fdfdbfdc48d3f47148976f49fab3251e550a8720bebc99bf1483f5bfb5db3e"},
    {file = "cffi-1.15.0-cp39-cp39-manylinux_2_17_aarch64.manylinux2014_aarch64.whl", hash = "sha256:ffaa5c925128e29efbde7301d8ecaf35c8c60ffbcd6a1ffd3a552177c8e5e796"},
    {file = "cffi-1.15.0-cp39-cp39-manylinux_2_17_ppc64le.manylinux2014_ppc64le.whl", hash = "sha256:3f7d084648d77af029acb79a0ff49a0ad7e9d09057a9bf46596dac9514dc07df"},
    {file = "cffi-1.15.0-cp39-cp39-manylinux_2_17_s390x.manylinux2014_s390x.whl", hash = "sha256:ef1f279350da2c586a69d32fc8733092fd32cc8ac95139a00377841f59a3f8d8"},
    {file = "cffi-1.15.0-cp39-cp39-win32.whl", hash = "sha256:2a23af14f408d53d5e6cd4e3d9a24ff9e05906ad574822a10563efcef137979a"},
    {file = "cffi-1.15.0-cp39-cp39-win_amd64.whl", hash = "sha256:3773c4d81e6e818df2efbc7dd77325ca0dcb688116050fb2b3011218eda36139"},
    {file = "cffi-1.15.0.tar.gz", hash = "sha256:920f0d66a896c2d99f0adbb391f990a84091179542c205fa53ce5787aff87954"},
]
charset-normalizer = [
<<<<<<< HEAD
    {file = "charset-normalizer-2.0.10.tar.gz", hash = "sha256:876d180e9d7432c5d1dfd4c5d26b72f099d503e8fcc0feb7532c9289be60fcbd"},
    {file = "charset_normalizer-2.0.10-py3-none-any.whl", hash = "sha256:cb957888737fc0bbcd78e3df769addb41fd1ff8cf950dc9e7ad7793f1bf44455"},
=======
    {file = "charset-normalizer-2.0.9.tar.gz", hash = "sha256:b0b883e8e874edfdece9c28f314e3dd5badf067342e42fb162203335ae61aa2c"},
    {file = "charset_normalizer-2.0.9-py3-none-any.whl", hash = "sha256:1eecaa09422db5be9e29d7fc65664e6c33bd06f9ced7838578ba40d58bdf3721"},
>>>>>>> 59369be8
]
codacy-coverage = [
    {file = "codacy-coverage-1.3.11.tar.gz", hash = "sha256:b94651934745c638a980ad8d67494077e60f71e19e29aad1c275b66e0a070cbc"},
    {file = "codacy_coverage-1.3.11-py2.py3-none-any.whl", hash = "sha256:d8a1ce56b0dd156d6b1de14fa6217d32ec86097902f08a17ff2f95ba27264474"},
]
colorama = [
    {file = "colorama-0.4.4-py2.py3-none-any.whl", hash = "sha256:9f47eda37229f68eee03b24b9748937c7dc3868f906e8ba69fbcbdd3bc5dc3e2"},
    {file = "colorama-0.4.4.tar.gz", hash = "sha256:5941b2b48a20143d2267e95b1c2a7603ce057ee39fd88e7329b0c292aa16869b"},
]
coverage = [
    {file = "coverage-6.2-cp310-cp310-macosx_10_9_x86_64.whl", hash = "sha256:6dbc1536e105adda7a6312c778f15aaabe583b0e9a0b0a324990334fd458c94b"},
    {file = "coverage-6.2-cp310-cp310-manylinux_2_17_aarch64.manylinux2014_aarch64.whl", hash = "sha256:174cf9b4bef0db2e8244f82059a5a72bd47e1d40e71c68ab055425172b16b7d0"},
    {file = "coverage-6.2-cp310-cp310-manylinux_2_5_i686.manylinux1_i686.manylinux_2_12_i686.manylinux2010_i686.whl", hash = "sha256:92b8c845527eae547a2a6617d336adc56394050c3ed8a6918683646328fbb6da"},
    {file = "coverage-6.2-cp310-cp310-manylinux_2_5_x86_64.manylinux1_x86_64.manylinux_2_12_x86_64.manylinux2010_x86_64.whl", hash = "sha256:c7912d1526299cb04c88288e148c6c87c0df600eca76efd99d84396cfe00ef1d"},
    {file = "coverage-6.2-cp310-cp310-musllinux_1_1_aarch64.whl", hash = "sha256:d5d2033d5db1d58ae2d62f095e1aefb6988af65b4b12cb8987af409587cc0739"},
    {file = "coverage-6.2-cp310-cp310-musllinux_1_1_i686.whl", hash = "sha256:3feac4084291642165c3a0d9eaebedf19ffa505016c4d3db15bfe235718d4971"},
    {file = "coverage-6.2-cp310-cp310-musllinux_1_1_x86_64.whl", hash = "sha256:276651978c94a8c5672ea60a2656e95a3cce2a3f31e9fb2d5ebd4c215d095840"},
    {file = "coverage-6.2-cp310-cp310-win32.whl", hash = "sha256:f506af4f27def639ba45789fa6fde45f9a217da0be05f8910458e4557eed020c"},
    {file = "coverage-6.2-cp310-cp310-win_amd64.whl", hash = "sha256:3f7c17209eef285c86f819ff04a6d4cbee9b33ef05cbcaae4c0b4e8e06b3ec8f"},
    {file = "coverage-6.2-cp311-cp311-macosx_10_14_x86_64.whl", hash = "sha256:13362889b2d46e8d9f97c421539c97c963e34031ab0cb89e8ca83a10cc71ac76"},
    {file = "coverage-6.2-cp311-cp311-manylinux_2_5_x86_64.manylinux1_x86_64.whl", hash = "sha256:22e60a3ca5acba37d1d4a2ee66e051f5b0e1b9ac950b5b0cf4aa5366eda41d47"},
    {file = "coverage-6.2-cp311-cp311-win_amd64.whl", hash = "sha256:b637c57fdb8be84e91fac60d9325a66a5981f8086c954ea2772efe28425eaf64"},
    {file = "coverage-6.2-cp36-cp36m-macosx_10_9_x86_64.whl", hash = "sha256:f467bbb837691ab5a8ca359199d3429a11a01e6dfb3d9dcc676dc035ca93c0a9"},
    {file = "coverage-6.2-cp36-cp36m-manylinux_2_17_aarch64.manylinux2014_aarch64.whl", hash = "sha256:2641f803ee9f95b1f387f3e8f3bf28d83d9b69a39e9911e5bfee832bea75240d"},
    {file = "coverage-6.2-cp36-cp36m-manylinux_2_5_i686.manylinux1_i686.manylinux_2_12_i686.manylinux2010_i686.whl", hash = "sha256:1219d760ccfafc03c0822ae2e06e3b1248a8e6d1a70928966bafc6838d3c9e48"},
    {file = "coverage-6.2-cp36-cp36m-manylinux_2_5_x86_64.manylinux1_x86_64.manylinux_2_12_x86_64.manylinux2010_x86_64.whl", hash = "sha256:9a2b5b52be0a8626fcbffd7e689781bf8c2ac01613e77feda93d96184949a98e"},
    {file = "coverage-6.2-cp36-cp36m-musllinux_1_1_aarch64.whl", hash = "sha256:8e2c35a4c1f269704e90888e56f794e2d9c0262fb0c1b1c8c4ee44d9b9e77b5d"},
    {file = "coverage-6.2-cp36-cp36m-musllinux_1_1_i686.whl", hash = "sha256:5d6b09c972ce9200264c35a1d53d43ca55ef61836d9ec60f0d44273a31aa9f17"},
    {file = "coverage-6.2-cp36-cp36m-musllinux_1_1_x86_64.whl", hash = "sha256:e3db840a4dee542e37e09f30859f1612da90e1c5239a6a2498c473183a50e781"},
    {file = "coverage-6.2-cp36-cp36m-win32.whl", hash = "sha256:4e547122ca2d244f7c090fe3f4b5a5861255ff66b7ab6d98f44a0222aaf8671a"},
    {file = "coverage-6.2-cp36-cp36m-win_amd64.whl", hash = "sha256:01774a2c2c729619760320270e42cd9e797427ecfddd32c2a7b639cdc481f3c0"},
    {file = "coverage-6.2-cp37-cp37m-macosx_10_9_x86_64.whl", hash = "sha256:fb8b8ee99b3fffe4fd86f4c81b35a6bf7e4462cba019997af2fe679365db0c49"},
    {file = "coverage-6.2-cp37-cp37m-manylinux_2_17_aarch64.manylinux2014_aarch64.whl", hash = "sha256:619346d57c7126ae49ac95b11b0dc8e36c1dd49d148477461bb66c8cf13bb521"},
    {file = "coverage-6.2-cp37-cp37m-manylinux_2_5_i686.manylinux1_i686.manylinux_2_12_i686.manylinux2010_i686.whl", hash = "sha256:0a7726f74ff63f41e95ed3a89fef002916c828bb5fcae83b505b49d81a066884"},
    {file = "coverage-6.2-cp37-cp37m-manylinux_2_5_x86_64.manylinux1_x86_64.manylinux_2_12_x86_64.manylinux2010_x86_64.whl", hash = "sha256:cfd9386c1d6f13b37e05a91a8583e802f8059bebfccde61a418c5808dea6bbfa"},
    {file = "coverage-6.2-cp37-cp37m-musllinux_1_1_aarch64.whl", hash = "sha256:17e6c11038d4ed6e8af1407d9e89a2904d573be29d51515f14262d7f10ef0a64"},
    {file = "coverage-6.2-cp37-cp37m-musllinux_1_1_i686.whl", hash = "sha256:c254b03032d5a06de049ce8bca8338a5185f07fb76600afff3c161e053d88617"},
    {file = "coverage-6.2-cp37-cp37m-musllinux_1_1_x86_64.whl", hash = "sha256:dca38a21e4423f3edb821292e97cec7ad38086f84313462098568baedf4331f8"},
    {file = "coverage-6.2-cp37-cp37m-win32.whl", hash = "sha256:600617008aa82032ddeace2535626d1bc212dfff32b43989539deda63b3f36e4"},
    {file = "coverage-6.2-cp37-cp37m-win_amd64.whl", hash = "sha256:bf154ba7ee2fd613eb541c2bc03d3d9ac667080a737449d1a3fb342740eb1a74"},
    {file = "coverage-6.2-cp38-cp38-macosx_10_9_x86_64.whl", hash = "sha256:f9afb5b746781fc2abce26193d1c817b7eb0e11459510fba65d2bd77fe161d9e"},
    {file = "coverage-6.2-cp38-cp38-manylinux_2_17_aarch64.manylinux2014_aarch64.whl", hash = "sha256:edcada2e24ed68f019175c2b2af2a8b481d3d084798b8c20d15d34f5c733fa58"},
    {file = "coverage-6.2-cp38-cp38-manylinux_2_5_i686.manylinux1_i686.manylinux_2_12_i686.manylinux2010_i686.whl", hash = "sha256:a9c8c4283e17690ff1a7427123ffb428ad6a52ed720d550e299e8291e33184dc"},
    {file = "coverage-6.2-cp38-cp38-manylinux_2_5_x86_64.manylinux1_x86_64.manylinux_2_12_x86_64.manylinux2010_x86_64.whl", hash = "sha256:f614fc9956d76d8a88a88bb41ddc12709caa755666f580af3a688899721efecd"},
    {file = "coverage-6.2-cp38-cp38-musllinux_1_1_aarch64.whl", hash = "sha256:9365ed5cce5d0cf2c10afc6add145c5037d3148585b8ae0e77cc1efdd6aa2953"},
    {file = "coverage-6.2-cp38-cp38-musllinux_1_1_i686.whl", hash = "sha256:8bdfe9ff3a4ea37d17f172ac0dff1e1c383aec17a636b9b35906babc9f0f5475"},
    {file = "coverage-6.2-cp38-cp38-musllinux_1_1_x86_64.whl", hash = "sha256:63c424e6f5b4ab1cf1e23a43b12f542b0ec2e54f99ec9f11b75382152981df57"},
    {file = "coverage-6.2-cp38-cp38-win32.whl", hash = "sha256:49dbff64961bc9bdd2289a2bda6a3a5a331964ba5497f694e2cbd540d656dc1c"},
    {file = "coverage-6.2-cp38-cp38-win_amd64.whl", hash = "sha256:9a29311bd6429be317c1f3fe4bc06c4c5ee45e2fa61b2a19d4d1d6111cb94af2"},
    {file = "coverage-6.2-cp39-cp39-macosx_10_9_x86_64.whl", hash = "sha256:03b20e52b7d31be571c9c06b74746746d4eb82fc260e594dc662ed48145e9efd"},
    {file = "coverage-6.2-cp39-cp39-manylinux_2_17_aarch64.manylinux2014_aarch64.whl", hash = "sha256:215f8afcc02a24c2d9a10d3790b21054b58d71f4b3c6f055d4bb1b15cecce685"},
    {file = "coverage-6.2-cp39-cp39-manylinux_2_5_i686.manylinux1_i686.manylinux_2_12_i686.manylinux2010_i686.whl", hash = "sha256:a4bdeb0a52d1d04123b41d90a4390b096f3ef38eee35e11f0b22c2d031222c6c"},
    {file = "coverage-6.2-cp39-cp39-manylinux_2_5_x86_64.manylinux1_x86_64.manylinux_2_12_x86_64.manylinux2010_x86_64.whl", hash = "sha256:c332d8f8d448ded473b97fefe4a0983265af21917d8b0cdcb8bb06b2afe632c3"},
    {file = "coverage-6.2-cp39-cp39-win32.whl", hash = "sha256:6e1394d24d5938e561fbeaa0cd3d356207579c28bd1792f25a068743f2d5b282"},
    {file = "coverage-6.2-cp39-cp39-win_amd64.whl", hash = "sha256:86f2e78b1eff847609b1ca8050c9e1fa3bd44ce755b2ec30e70f2d3ba3844644"},
    {file = "coverage-6.2-pp36.pp37.pp38-none-any.whl", hash = "sha256:5829192582c0ec8ca4a2532407bc14c2f338d9878a10442f5d03804a95fac9de"},
    {file = "coverage-6.2.tar.gz", hash = "sha256:e2cad8093172b7d1595b4ad66f24270808658e11acf43a8f95b41276162eb5b8"},
]
coveralls = [
    {file = "coveralls-3.3.1-py2.py3-none-any.whl", hash = "sha256:f42015f31d386b351d4226389b387ae173207058832fbf5c8ec4b40e27b16026"},
    {file = "coveralls-3.3.1.tar.gz", hash = "sha256:b32a8bb5d2df585207c119d6c01567b81fba690c9c10a753bfe27a335bfc43ea"},
]
cryptography = [
    {file = "cryptography-36.0.1-cp36-abi3-macosx_10_10_universal2.whl", hash = "sha256:73bc2d3f2444bcfeac67dd130ff2ea598ea5f20b40e36d19821b4df8c9c5037b"},
    {file = "cryptography-36.0.1-cp36-abi3-macosx_10_10_x86_64.whl", hash = "sha256:2d87cdcb378d3cfed944dac30596da1968f88fb96d7fc34fdae30a99054b2e31"},
    {file = "cryptography-36.0.1-cp36-abi3-manylinux_2_12_x86_64.manylinux2010_x86_64.whl", hash = "sha256:74d6c7e80609c0f4c2434b97b80c7f8fdfaa072ca4baab7e239a15d6d70ed73a"},
    {file = "cryptography-36.0.1-cp36-abi3-manylinux_2_17_aarch64.manylinux2014_aarch64.manylinux_2_24_aarch64.whl", hash = "sha256:6c0c021f35b421ebf5976abf2daacc47e235f8b6082d3396a2fe3ccd537ab173"},
    {file = "cryptography-36.0.1-cp36-abi3-manylinux_2_17_aarch64.manylinux2014_aarch64.whl", hash = "sha256:5d59a9d55027a8b88fd9fd2826c4392bd487d74bf628bb9d39beecc62a644c12"},
    {file = "cryptography-36.0.1-cp36-abi3-manylinux_2_17_x86_64.manylinux2014_x86_64.whl", hash = "sha256:0a817b961b46894c5ca8a66b599c745b9a3d9f822725221f0e0fe49dc043a3a3"},
    {file = "cryptography-36.0.1-cp36-abi3-manylinux_2_24_x86_64.whl", hash = "sha256:94ae132f0e40fe48f310bba63f477f14a43116f05ddb69d6fa31e93f05848ae2"},
    {file = "cryptography-36.0.1-cp36-abi3-musllinux_1_1_aarch64.whl", hash = "sha256:7be0eec337359c155df191d6ae00a5e8bbb63933883f4f5dffc439dac5348c3f"},
    {file = "cryptography-36.0.1-cp36-abi3-musllinux_1_1_x86_64.whl", hash = "sha256:e0344c14c9cb89e76eb6a060e67980c9e35b3f36691e15e1b7a9e58a0a6c6dc3"},
    {file = "cryptography-36.0.1-cp36-abi3-win32.whl", hash = "sha256:4caa4b893d8fad33cf1964d3e51842cd78ba87401ab1d2e44556826df849a8ca"},
    {file = "cryptography-36.0.1-cp36-abi3-win_amd64.whl", hash = "sha256:391432971a66cfaf94b21c24ab465a4cc3e8bf4a939c1ca5c3e3a6e0abebdbcf"},
    {file = "cryptography-36.0.1-pp37-pypy37_pp73-manylinux_2_12_x86_64.manylinux2010_x86_64.whl", hash = "sha256:bb5829d027ff82aa872d76158919045a7c1e91fbf241aec32cb07956e9ebd3c9"},
    {file = "cryptography-36.0.1-pp37-pypy37_pp73-manylinux_2_17_x86_64.manylinux2014_x86_64.whl", hash = "sha256:ebc15b1c22e55c4d5566e3ca4db8689470a0ca2babef8e3a9ee057a8b82ce4b1"},
    {file = "cryptography-36.0.1-pp37-pypy37_pp73-manylinux_2_24_x86_64.whl", hash = "sha256:596f3cd67e1b950bc372c33f1a28a0692080625592ea6392987dba7f09f17a94"},
    {file = "cryptography-36.0.1-pp38-pypy38_pp73-macosx_10_10_x86_64.whl", hash = "sha256:30ee1eb3ebe1644d1c3f183d115a8c04e4e603ed6ce8e394ed39eea4a98469ac"},
    {file = "cryptography-36.0.1-pp38-pypy38_pp73-manylinux_2_12_x86_64.manylinux2010_x86_64.whl", hash = "sha256:ec63da4e7e4a5f924b90af42eddf20b698a70e58d86a72d943857c4c6045b3ee"},
    {file = "cryptography-36.0.1-pp38-pypy38_pp73-manylinux_2_17_x86_64.manylinux2014_x86_64.whl", hash = "sha256:ca238ceb7ba0bdf6ce88c1b74a87bffcee5afbfa1e41e173b1ceb095b39add46"},
    {file = "cryptography-36.0.1-pp38-pypy38_pp73-manylinux_2_24_x86_64.whl", hash = "sha256:ca28641954f767f9822c24e927ad894d45d5a1e501767599647259cbf030b903"},
    {file = "cryptography-36.0.1-pp38-pypy38_pp73-win_amd64.whl", hash = "sha256:39bdf8e70eee6b1c7b289ec6e5d84d49a6bfa11f8b8646b5b3dfe41219153316"},
    {file = "cryptography-36.0.1.tar.gz", hash = "sha256:53e5c1dc3d7a953de055d77bef2ff607ceef7a2aac0353b5d630ab67f7423638"},
]
dataclasses = [
    {file = "dataclasses-0.8-py3-none-any.whl", hash = "sha256:0201d89fa866f68c8ebd9d08ee6ff50c0b255f8ec63a71c16fda7af82bb887bf"},
    {file = "dataclasses-0.8.tar.gz", hash = "sha256:8479067f342acf957dc82ec415d355ab5edb7e7646b90dc6e2fd1d96ad084c97"},
]
dcicutils = [
<<<<<<< HEAD
    {file = "dcicutils-3.6.1-py3-none-any.whl", hash = "sha256:20589b5b0e50c4b466943ee1e5573241995047e3ff43cad7b0c6719c1488f4ea"},
    {file = "dcicutils-3.6.1.tar.gz", hash = "sha256:95734abbbb674d2799101784766054cd970a3bb30e8e3a0db9238afd57f287a3"},
=======
    {file = "dcicutils-3.5.0-py3-none-any.whl", hash = "sha256:be8feaa68544043811850e6f28aee10bfc4c0694d62ba2f4f90d562555a35cc4"},
    {file = "dcicutils-3.5.0.tar.gz", hash = "sha256:9fecdb2d25c50c39d83c6d0a0bb60b5c71dbb17853c0c595628fbd3d7a700769"},
>>>>>>> 59369be8
]
docker = [
    {file = "docker-4.4.4-py2.py3-none-any.whl", hash = "sha256:f3607d5695be025fa405a12aca2e5df702a57db63790c73b927eb6a94aac60af"},
    {file = "docker-4.4.4.tar.gz", hash = "sha256:d3393c878f575d3a9ca3b94471a3c89a6d960b35feb92f033c0de36cc9d934db"},
]
docopt = [
    {file = "docopt-0.6.2.tar.gz", hash = "sha256:49b3a825280bd66b3aa83585ef59c4a8c82f2c8a522dbe754a8bc8d08c85c491"},
]
ecdsa = [
    {file = "ecdsa-0.17.0-py2.py3-none-any.whl", hash = "sha256:5cf31d5b33743abe0dfc28999036c849a69d548f994b535e527ee3cb7f3ef676"},
    {file = "ecdsa-0.17.0.tar.gz", hash = "sha256:b9f500bb439e4153d0330610f5d26baaf18d17b8ced1bc54410d189385ea68aa"},
]
elasticsearch = [
    {file = "elasticsearch-6.8.1-py2.py3-none-any.whl", hash = "sha256:540d633afcc0a32972e4b489c4559c9a96e294850853238f7a18b1cbd267c2ed"},
    {file = "elasticsearch-6.8.1.tar.gz", hash = "sha256:a8062a00b61bc7babeea028530667583a68ecb1a9f59ab0b22ff7feaf70d3564"},
]
elasticsearch-dsl = [
    {file = "elasticsearch-dsl-6.4.0.tar.gz", hash = "sha256:26416f4dd46ceca43d62ef74970d9de4bdd6f4b0f163316f0b432c9e61a08bec"},
    {file = "elasticsearch_dsl-6.4.0-py2.py3-none-any.whl", hash = "sha256:f60aea7fd756ac1fbe7ce114bbf4949aefbf495dfe8896640e787c67344f12f6"},
]
flake8 = [
    {file = "flake8-4.0.1-py2.py3-none-any.whl", hash = "sha256:479b1304f72536a55948cb40a32dce8bb0ffe3501e26eaf292c7e60eb5e0428d"},
    {file = "flake8-4.0.1.tar.gz", hash = "sha256:806e034dda44114815e23c16ef92f95c91e4c71100ff52813adf7132a6ad870d"},
]
flaky = [
    {file = "flaky-3.7.0-py2.py3-none-any.whl", hash = "sha256:d6eda73cab5ae7364504b7c44670f70abed9e75f77dd116352f662817592ec9c"},
    {file = "flaky-3.7.0.tar.gz", hash = "sha256:3ad100780721a1911f57a165809b7ea265a7863305acb66708220820caf8aa0d"},
]
future = [
    {file = "future-0.18.2.tar.gz", hash = "sha256:b1bead90b70cf6ec3f0710ae53a525360fa360d306a86583adc6bf83a4db537d"},
]
futures = [
    {file = "futures-3.1.1-py2-none-any.whl", hash = "sha256:c4884a65654a7c45435063e14ae85280eb1f111d94e542396717ba9828c4337f"},
    {file = "futures-3.1.1-py3-none-any.whl", hash = "sha256:3a44f286998ae64f0cc083682fcfec16c406134a81a589a5de445d7bb7c2751b"},
    {file = "futures-3.1.1.tar.gz", hash = "sha256:51ecb45f0add83c806c68e4b06106f90db260585b25ef2abfcda0bd95c0132fd"},
]
gitdb = [
    {file = "gitdb-4.0.9-py3-none-any.whl", hash = "sha256:8033ad4e853066ba6ca92050b9df2f89301b8fc8bf7e9324d412a63f8bf1a8fd"},
    {file = "gitdb-4.0.9.tar.gz", hash = "sha256:bac2fd45c0a1c9cf619e63a90d62bdc63892ef92387424b855792a6cabe789aa"},
]
gitpython = [
    {file = "GitPython-3.1.20-py3-none-any.whl", hash = "sha256:b1e1c269deab1b08ce65403cf14e10d2ef1f6c89e33ea7c5e5bb0222ea593b8a"},
    {file = "GitPython-3.1.20.tar.gz", hash = "sha256:df0e072a200703a65387b0cfdf0466e3bab729c0458cf6b7349d0e9877636519"},
]
humanfriendly = [
    {file = "humanfriendly-1.44.9-py2.py3-none-any.whl", hash = "sha256:ed65dfd6172b579318eef1c6f73614a406db618e6c55fc8788de05a73ab88657"},
    {file = "humanfriendly-1.44.9.tar.gz", hash = "sha256:c87a120046cc6d05e86d69fd5bc7794e7f5229fc40f05544d0a6a8f9040b07f5"},
]
hupper = [
    {file = "hupper-1.10.3-py2.py3-none-any.whl", hash = "sha256:f683850d62598c02faf3c7cdaaa727d8cbe3c5a2497a5737a8358386903b2601"},
    {file = "hupper-1.10.3.tar.gz", hash = "sha256:cd6f51b72c7587bc9bce8a65ecd025a1e95f1b03284519bfe91284d010316cd9"},
]
idna = [
    {file = "idna-3.3-py3-none-any.whl", hash = "sha256:84d9dd047ffa80596e0f246e2eab0b391788b0503584e8945f2368256d2735ff"},
    {file = "idna-3.3.tar.gz", hash = "sha256:9d643ff0a55b762d5cdb124b8eaa99c66322e2157b69160bc32796e824360e6d"},
]
importlib-metadata = [
<<<<<<< HEAD
    {file = "importlib_metadata-4.2.0-py3-none-any.whl", hash = "sha256:057e92c15bc8d9e8109738a48db0ccb31b4d9d5cfbee5a8670879a30be66304b"},
    {file = "importlib_metadata-4.2.0.tar.gz", hash = "sha256:b7e52a1f8dec14a75ea73e0891f3060099ca1d8e6a462a4dff11c3e119ea1b31"},
=======
    {file = "importlib_metadata-4.8.3-py3-none-any.whl", hash = "sha256:65a9576a5b2d58ca44d133c42a241905cc45e34d2c06fd5ba2bafa221e5d7b5e"},
    {file = "importlib_metadata-4.8.3.tar.gz", hash = "sha256:766abffff765960fcc18003801f7044eb6755ffae4521c8e8ce8e83b9c9b0668"},
>>>>>>> 59369be8
]
importlib-resources = [
    {file = "importlib_resources-5.4.0-py3-none-any.whl", hash = "sha256:33a95faed5fc19b4bc16b29a6eeae248a3fe69dd55d4d229d2b480e23eeaad45"},
    {file = "importlib_resources-5.4.0.tar.gz", hash = "sha256:d756e2f85dd4de2ba89be0b21dba2a3bbec2e871a42a3a16719258a11f87506b"},
]
isodate = [
    {file = "isodate-0.6.1-py2.py3-none-any.whl", hash = "sha256:0751eece944162659049d35f4f549ed815792b38793f07cf73381c1c87cbed96"},
    {file = "isodate-0.6.1.tar.gz", hash = "sha256:48c5881de7e8b0a0d648cb024c8062dc84e7b840ed81e864c7614fd3c127bde9"},
]
jinja2 = [
    {file = "Jinja2-2.11.3-py2.py3-none-any.whl", hash = "sha256:03e47ad063331dd6a3f04a43eddca8a966a26ba0c5b7207a9a9e4e08f1b29419"},
    {file = "Jinja2-2.11.3.tar.gz", hash = "sha256:a6d58433de0ae800347cab1fa3043cebbabe8baa9d29e668f1c768cb87a333c6"},
]
jmespath = [
    {file = "jmespath-0.10.0-py2.py3-none-any.whl", hash = "sha256:cdf6525904cc597730141d61b36f2e4b8ecc257c420fa2f4549bac2c2d0cb72f"},
    {file = "jmespath-0.10.0.tar.gz", hash = "sha256:b85d0567b8666149a93172712e68920734333c0ce7e89b78b3e987f71e5ed4f9"},
]
jsondiff = [
    {file = "jsondiff-1.1.1.tar.gz", hash = "sha256:2d0437782de9418efa34e694aa59f43d7adb1899bd9a793f063867ddba8f7893"},
]
jsonpickle = [
    {file = "jsonpickle-2.0.0-py2.py3-none-any.whl", hash = "sha256:c1010994c1fbda87a48f8a56698605b598cb0fc6bb7e7927559fc1100e69aeac"},
    {file = "jsonpickle-2.0.0.tar.gz", hash = "sha256:0be49cba80ea6f87a168aa8168d717d00c6ca07ba83df3cec32d3b30bfe6fb9a"},
]
jsonschema-serialize-fork = [
    {file = "jsonschema_serialize_fork-2.1.1.tar.gz", hash = "sha256:49b502326ac408729f72c95db018bf0e4d47860e3cd76e944f368f41a5483ed5"},
]
markupsafe = [
    {file = "MarkupSafe-2.0.1-cp310-cp310-macosx_10_9_universal2.whl", hash = "sha256:d8446c54dc28c01e5a2dbac5a25f071f6653e6e40f3a8818e8b45d790fe6ef53"},
    {file = "MarkupSafe-2.0.1-cp310-cp310-macosx_10_9_x86_64.whl", hash = "sha256:36bc903cbb393720fad60fc28c10de6acf10dc6cc883f3e24ee4012371399a38"},
    {file = "MarkupSafe-2.0.1-cp310-cp310-manylinux_2_17_aarch64.manylinux2014_aarch64.whl", hash = "sha256:2d7d807855b419fc2ed3e631034685db6079889a1f01d5d9dac950f764da3dad"},
    {file = "MarkupSafe-2.0.1-cp310-cp310-manylinux_2_5_i686.manylinux1_i686.manylinux_2_12_i686.manylinux2010_i686.whl", hash = "sha256:add36cb2dbb8b736611303cd3bfcee00afd96471b09cda130da3581cbdc56a6d"},
    {file = "MarkupSafe-2.0.1-cp310-cp310-manylinux_2_5_x86_64.manylinux1_x86_64.manylinux_2_12_x86_64.manylinux2010_x86_64.whl", hash = "sha256:168cd0a3642de83558a5153c8bd34f175a9a6e7f6dc6384b9655d2697312a646"},
    {file = "MarkupSafe-2.0.1-cp310-cp310-musllinux_1_1_aarch64.whl", hash = "sha256:4dc8f9fb58f7364b63fd9f85013b780ef83c11857ae79f2feda41e270468dd9b"},
    {file = "MarkupSafe-2.0.1-cp310-cp310-musllinux_1_1_i686.whl", hash = "sha256:20dca64a3ef2d6e4d5d615a3fd418ad3bde77a47ec8a23d984a12b5b4c74491a"},
    {file = "MarkupSafe-2.0.1-cp310-cp310-musllinux_1_1_x86_64.whl", hash = "sha256:cdfba22ea2f0029c9261a4bd07e830a8da012291fbe44dc794e488b6c9bb353a"},
    {file = "MarkupSafe-2.0.1-cp310-cp310-win32.whl", hash = "sha256:99df47edb6bda1249d3e80fdabb1dab8c08ef3975f69aed437cb69d0a5de1e28"},
    {file = "MarkupSafe-2.0.1-cp310-cp310-win_amd64.whl", hash = "sha256:e0f138900af21926a02425cf736db95be9f4af72ba1bb21453432a07f6082134"},
    {file = "MarkupSafe-2.0.1-cp36-cp36m-macosx_10_9_x86_64.whl", hash = "sha256:f9081981fe268bd86831e5c75f7de206ef275defcb82bc70740ae6dc507aee51"},
    {file = "MarkupSafe-2.0.1-cp36-cp36m-manylinux1_i686.whl", hash = "sha256:0955295dd5eec6cb6cc2fe1698f4c6d84af2e92de33fbcac4111913cd100a6ff"},
    {file = "MarkupSafe-2.0.1-cp36-cp36m-manylinux1_x86_64.whl", hash = "sha256:0446679737af14f45767963a1a9ef7620189912317d095f2d9ffa183a4d25d2b"},
    {file = "MarkupSafe-2.0.1-cp36-cp36m-manylinux2010_i686.whl", hash = "sha256:f826e31d18b516f653fe296d967d700fddad5901ae07c622bb3705955e1faa94"},
    {file = "MarkupSafe-2.0.1-cp36-cp36m-manylinux2010_x86_64.whl", hash = "sha256:fa130dd50c57d53368c9d59395cb5526eda596d3ffe36666cd81a44d56e48872"},
    {file = "MarkupSafe-2.0.1-cp36-cp36m-manylinux2014_aarch64.whl", hash = "sha256:905fec760bd2fa1388bb5b489ee8ee5f7291d692638ea5f67982d968366bef9f"},
    {file = "MarkupSafe-2.0.1-cp36-cp36m-manylinux_2_17_aarch64.manylinux2014_aarch64.whl", hash = "sha256:bf5d821ffabf0ef3533c39c518f3357b171a1651c1ff6827325e4489b0e46c3c"},
    {file = "MarkupSafe-2.0.1-cp36-cp36m-manylinux_2_5_i686.manylinux1_i686.manylinux_2_12_i686.manylinux2010_i686.whl", hash = "sha256:0d4b31cc67ab36e3392bbf3862cfbadac3db12bdd8b02a2731f509ed5b829724"},
    {file = "MarkupSafe-2.0.1-cp36-cp36m-manylinux_2_5_x86_64.manylinux1_x86_64.manylinux_2_12_x86_64.manylinux2010_x86_64.whl", hash = "sha256:baa1a4e8f868845af802979fcdbf0bb11f94f1cb7ced4c4b8a351bb60d108145"},
    {file = "MarkupSafe-2.0.1-cp36-cp36m-musllinux_1_1_aarch64.whl", hash = "sha256:deb993cacb280823246a026e3b2d81c493c53de6acfd5e6bfe31ab3402bb37dd"},
    {file = "MarkupSafe-2.0.1-cp36-cp36m-musllinux_1_1_i686.whl", hash = "sha256:63f3268ba69ace99cab4e3e3b5840b03340efed0948ab8f78d2fd87ee5442a4f"},
    {file = "MarkupSafe-2.0.1-cp36-cp36m-musllinux_1_1_x86_64.whl", hash = "sha256:8d206346619592c6200148b01a2142798c989edcb9c896f9ac9722a99d4e77e6"},
    {file = "MarkupSafe-2.0.1-cp36-cp36m-win32.whl", hash = "sha256:6c4ca60fa24e85fe25b912b01e62cb969d69a23a5d5867682dd3e80b5b02581d"},
    {file = "MarkupSafe-2.0.1-cp36-cp36m-win_amd64.whl", hash = "sha256:b2f4bf27480f5e5e8ce285a8c8fd176c0b03e93dcc6646477d4630e83440c6a9"},
    {file = "MarkupSafe-2.0.1-cp37-cp37m-macosx_10_9_x86_64.whl", hash = "sha256:0717a7390a68be14b8c793ba258e075c6f4ca819f15edfc2a3a027c823718567"},
    {file = "MarkupSafe-2.0.1-cp37-cp37m-manylinux1_i686.whl", hash = "sha256:6557b31b5e2c9ddf0de32a691f2312a32f77cd7681d8af66c2692efdbef84c18"},
    {file = "MarkupSafe-2.0.1-cp37-cp37m-manylinux1_x86_64.whl", hash = "sha256:49e3ceeabbfb9d66c3aef5af3a60cc43b85c33df25ce03d0031a608b0a8b2e3f"},
    {file = "MarkupSafe-2.0.1-cp37-cp37m-manylinux2010_i686.whl", hash = "sha256:d7f9850398e85aba693bb640262d3611788b1f29a79f0c93c565694658f4071f"},
    {file = "MarkupSafe-2.0.1-cp37-cp37m-manylinux2010_x86_64.whl", hash = "sha256:6a7fae0dd14cf60ad5ff42baa2e95727c3d81ded453457771d02b7d2b3f9c0c2"},
    {file = "MarkupSafe-2.0.1-cp37-cp37m-manylinux2014_aarch64.whl", hash = "sha256:b7f2d075102dc8c794cbde1947378051c4e5180d52d276987b8d28a3bd58c17d"},
    {file = "MarkupSafe-2.0.1-cp37-cp37m-manylinux_2_17_aarch64.manylinux2014_aarch64.whl", hash = "sha256:e9936f0b261d4df76ad22f8fee3ae83b60d7c3e871292cd42f40b81b70afae85"},
    {file = "MarkupSafe-2.0.1-cp37-cp37m-manylinux_2_5_i686.manylinux1_i686.manylinux_2_12_i686.manylinux2010_i686.whl", hash = "sha256:2a7d351cbd8cfeb19ca00de495e224dea7e7d919659c2841bbb7f420ad03e2d6"},
    {file = "MarkupSafe-2.0.1-cp37-cp37m-manylinux_2_5_x86_64.manylinux1_x86_64.manylinux_2_12_x86_64.manylinux2010_x86_64.whl", hash = "sha256:60bf42e36abfaf9aff1f50f52644b336d4f0a3fd6d8a60ca0d054ac9f713a864"},
    {file = "MarkupSafe-2.0.1-cp37-cp37m-musllinux_1_1_aarch64.whl", hash = "sha256:d6c7ebd4e944c85e2c3421e612a7057a2f48d478d79e61800d81468a8d842207"},
    {file = "MarkupSafe-2.0.1-cp37-cp37m-musllinux_1_1_i686.whl", hash = "sha256:f0567c4dc99f264f49fe27da5f735f414c4e7e7dd850cfd8e69f0862d7c74ea9"},
    {file = "MarkupSafe-2.0.1-cp37-cp37m-musllinux_1_1_x86_64.whl", hash = "sha256:89c687013cb1cd489a0f0ac24febe8c7a666e6e221b783e53ac50ebf68e45d86"},
    {file = "MarkupSafe-2.0.1-cp37-cp37m-win32.whl", hash = "sha256:a30e67a65b53ea0a5e62fe23682cfe22712e01f453b95233b25502f7c61cb415"},
    {file = "MarkupSafe-2.0.1-cp37-cp37m-win_amd64.whl", hash = "sha256:611d1ad9a4288cf3e3c16014564df047fe08410e628f89805e475368bd304914"},
    {file = "MarkupSafe-2.0.1-cp38-cp38-macosx_10_9_universal2.whl", hash = "sha256:5bb28c636d87e840583ee3adeb78172efc47c8b26127267f54a9c0ec251d41a9"},
    {file = "MarkupSafe-2.0.1-cp38-cp38-macosx_10_9_x86_64.whl", hash = "sha256:be98f628055368795d818ebf93da628541e10b75b41c559fdf36d104c5787066"},
    {file = "MarkupSafe-2.0.1-cp38-cp38-manylinux1_i686.whl", hash = "sha256:1d609f577dc6e1aa17d746f8bd3c31aa4d258f4070d61b2aa5c4166c1539de35"},
    {file = "MarkupSafe-2.0.1-cp38-cp38-manylinux1_x86_64.whl", hash = "sha256:7d91275b0245b1da4d4cfa07e0faedd5b0812efc15b702576d103293e252af1b"},
    {file = "MarkupSafe-2.0.1-cp38-cp38-manylinux2010_i686.whl", hash = "sha256:01a9b8ea66f1658938f65b93a85ebe8bc016e6769611be228d797c9d998dd298"},
    {file = "MarkupSafe-2.0.1-cp38-cp38-manylinux2010_x86_64.whl", hash = "sha256:47ab1e7b91c098ab893b828deafa1203de86d0bc6ab587b160f78fe6c4011f75"},
    {file = "MarkupSafe-2.0.1-cp38-cp38-manylinux2014_aarch64.whl", hash = "sha256:97383d78eb34da7e1fa37dd273c20ad4320929af65d156e35a5e2d89566d9dfb"},
    {file = "MarkupSafe-2.0.1-cp38-cp38-manylinux_2_17_aarch64.manylinux2014_aarch64.whl", hash = "sha256:6fcf051089389abe060c9cd7caa212c707e58153afa2c649f00346ce6d260f1b"},
    {file = "MarkupSafe-2.0.1-cp38-cp38-manylinux_2_5_i686.manylinux1_i686.manylinux_2_12_i686.manylinux2010_i686.whl", hash = "sha256:5855f8438a7d1d458206a2466bf82b0f104a3724bf96a1c781ab731e4201731a"},
    {file = "MarkupSafe-2.0.1-cp38-cp38-manylinux_2_5_x86_64.manylinux1_x86_64.manylinux_2_12_x86_64.manylinux2010_x86_64.whl", hash = "sha256:3dd007d54ee88b46be476e293f48c85048603f5f516008bee124ddd891398ed6"},
    {file = "MarkupSafe-2.0.1-cp38-cp38-musllinux_1_1_aarch64.whl", hash = "sha256:aca6377c0cb8a8253e493c6b451565ac77e98c2951c45f913e0b52facdcff83f"},
    {file = "MarkupSafe-2.0.1-cp38-cp38-musllinux_1_1_i686.whl", hash = "sha256:04635854b943835a6ea959e948d19dcd311762c5c0c6e1f0e16ee57022669194"},
    {file = "MarkupSafe-2.0.1-cp38-cp38-musllinux_1_1_x86_64.whl", hash = "sha256:6300b8454aa6930a24b9618fbb54b5a68135092bc666f7b06901f897fa5c2fee"},
    {file = "MarkupSafe-2.0.1-cp38-cp38-win32.whl", hash = "sha256:023cb26ec21ece8dc3907c0e8320058b2e0cb3c55cf9564da612bc325bed5e64"},
    {file = "MarkupSafe-2.0.1-cp38-cp38-win_amd64.whl", hash = "sha256:984d76483eb32f1bcb536dc27e4ad56bba4baa70be32fa87152832cdd9db0833"},
    {file = "MarkupSafe-2.0.1-cp39-cp39-macosx_10_9_universal2.whl", hash = "sha256:2ef54abee730b502252bcdf31b10dacb0a416229b72c18b19e24a4509f273d26"},
    {file = "MarkupSafe-2.0.1-cp39-cp39-macosx_10_9_x86_64.whl", hash = "sha256:3c112550557578c26af18a1ccc9e090bfe03832ae994343cfdacd287db6a6ae7"},
    {file = "MarkupSafe-2.0.1-cp39-cp39-manylinux1_i686.whl", hash = "sha256:53edb4da6925ad13c07b6d26c2a852bd81e364f95301c66e930ab2aef5b5ddd8"},
    {file = "MarkupSafe-2.0.1-cp39-cp39-manylinux1_x86_64.whl", hash = "sha256:f5653a225f31e113b152e56f154ccbe59eeb1c7487b39b9d9f9cdb58e6c79dc5"},
    {file = "MarkupSafe-2.0.1-cp39-cp39-manylinux2010_i686.whl", hash = "sha256:4efca8f86c54b22348a5467704e3fec767b2db12fc39c6d963168ab1d3fc9135"},
    {file = "MarkupSafe-2.0.1-cp39-cp39-manylinux2010_x86_64.whl", hash = "sha256:ab3ef638ace319fa26553db0624c4699e31a28bb2a835c5faca8f8acf6a5a902"},
    {file = "MarkupSafe-2.0.1-cp39-cp39-manylinux2014_aarch64.whl", hash = "sha256:f8ba0e8349a38d3001fae7eadded3f6606f0da5d748ee53cc1dab1d6527b9509"},
    {file = "MarkupSafe-2.0.1-cp39-cp39-manylinux_2_17_aarch64.manylinux2014_aarch64.whl", hash = "sha256:c47adbc92fc1bb2b3274c4b3a43ae0e4573d9fbff4f54cd484555edbf030baf1"},
    {file = "MarkupSafe-2.0.1-cp39-cp39-manylinux_2_5_i686.manylinux1_i686.manylinux_2_12_i686.manylinux2010_i686.whl", hash = "sha256:37205cac2a79194e3750b0af2a5720d95f786a55ce7df90c3af697bfa100eaac"},
    {file = "MarkupSafe-2.0.1-cp39-cp39-manylinux_2_5_x86_64.manylinux1_x86_64.manylinux_2_12_x86_64.manylinux2010_x86_64.whl", hash = "sha256:1f2ade76b9903f39aa442b4aadd2177decb66525062db244b35d71d0ee8599b6"},
    {file = "MarkupSafe-2.0.1-cp39-cp39-musllinux_1_1_aarch64.whl", hash = "sha256:4296f2b1ce8c86a6aea78613c34bb1a672ea0e3de9c6ba08a960efe0b0a09047"},
    {file = "MarkupSafe-2.0.1-cp39-cp39-musllinux_1_1_i686.whl", hash = "sha256:9f02365d4e99430a12647f09b6cc8bab61a6564363f313126f775eb4f6ef798e"},
    {file = "MarkupSafe-2.0.1-cp39-cp39-musllinux_1_1_x86_64.whl", hash = "sha256:5b6d930f030f8ed98e3e6c98ffa0652bdb82601e7a016ec2ab5d7ff23baa78d1"},
    {file = "MarkupSafe-2.0.1-cp39-cp39-win32.whl", hash = "sha256:10f82115e21dc0dfec9ab5c0223652f7197feb168c940f3ef61563fc2d6beb74"},
    {file = "MarkupSafe-2.0.1-cp39-cp39-win_amd64.whl", hash = "sha256:693ce3f9e70a6cf7d2fb9e6c9d8b204b6b39897a2c4a1aa65728d5ac97dcc1d8"},
    {file = "MarkupSafe-2.0.1.tar.gz", hash = "sha256:594c67807fb16238b30c44bdf74f36c02cdf22d1c8cda91ef8a0ed8dabf5620a"},
]
mccabe = [
    {file = "mccabe-0.6.1-py2.py3-none-any.whl", hash = "sha256:ab8a6258860da4b6677da4bd2fe5dc2c659cff31b3ee4f7f5d64e79735b80d42"},
    {file = "mccabe-0.6.1.tar.gz", hash = "sha256:dd8d182285a0fe56bace7f45b5e7d1a6ebcbf524e8f3bd87eb0f125271b8831f"},
]
mock = [
    {file = "mock-4.0.3-py3-none-any.whl", hash = "sha256:122fcb64ee37cfad5b3f48d7a7d51875d7031aaf3d8be7c42e2bee25044eee62"},
    {file = "mock-4.0.3.tar.gz", hash = "sha256:7d3fbbde18228f4ff2f1f119a45cdffa458b4c0dee32eb4d2bb2f82554bac7bc"},
]
more-itertools = [
    {file = "more-itertools-8.12.0.tar.gz", hash = "sha256:7dc6ad46f05f545f900dd59e8dfb4e84a4827b97b3cfecb175ea0c7d247f6064"},
    {file = "more_itertools-8.12.0-py3-none-any.whl", hash = "sha256:43e6dd9942dffd72661a2c4ef383ad7da1e6a3e968a927ad7a6083ab410a688b"},
]
moto = [
    {file = "moto-1.3.7-py2.py3-none-any.whl", hash = "sha256:4df37936ff8d6a4b8229aab347a7b412cd2ca4823ff47bd1362ddfbc6c5e4ecf"},
    {file = "moto-1.3.7.tar.gz", hash = "sha256:129de2e04cb250d9f8b2c722ec152ed1b5426ef179b4ebb03e9ec36e6eb3fcc5"},
]
netaddr = [
    {file = "netaddr-0.8.0-py2.py3-none-any.whl", hash = "sha256:9666d0232c32d2656e5e5f8d735f58fd6c7457ce52fc21c98d45f2af78f990ac"},
    {file = "netaddr-0.8.0.tar.gz", hash = "sha256:d6cc57c7a07b1d9d2e917aa8b36ae8ce61c35ba3fcd1b83ca31c5a0ee2b5a243"},
]
passlib = [
    {file = "passlib-1.7.4-py2.py3-none-any.whl", hash = "sha256:aa6bca462b8d8bda89c70b382f0c298a20b5560af6cbfa2dce410c0a2fb669f1"},
    {file = "passlib-1.7.4.tar.gz", hash = "sha256:defd50f72b65c5402ab2c573830a6978e5f202ad0d984793c8dde2c4152ebe04"},
]
pastedeploy = [
    {file = "PasteDeploy-2.1.1-py2.py3-none-any.whl", hash = "sha256:14923cfd6ad4281b570693afc278bab5076fbdd4cd15aa9d99b042d694aa4217"},
    {file = "PasteDeploy-2.1.1.tar.gz", hash = "sha256:6dead6ab9823a85d585ef27f878bc647f787edb9ca8da0716aa9f1261b464817"},
]
pillow = [
    {file = "Pillow-6.2.2-cp27-cp27m-macosx_10_6_intel.whl", hash = "sha256:834dd023b7f987d6b700ad93dc818098d7eb046bd445e9992b3093c6f9d7a95f"},
    {file = "Pillow-6.2.2-cp27-cp27m-manylinux1_i686.whl", hash = "sha256:d3a98444a00b4643b22b0685dbf9e0ddcaf4ebfd4ea23f84f228adf5a0765bb2"},
    {file = "Pillow-6.2.2-cp27-cp27m-manylinux1_x86_64.whl", hash = "sha256:2b4a94be53dff02af90760c10a2e3634c3c7703410f38c98154d5ce71fe63d20"},
    {file = "Pillow-6.2.2-cp27-cp27m-win32.whl", hash = "sha256:87ef0eca169f7f0bc050b22f05c7e174a65c36d584428431e802c0165c5856ea"},
    {file = "Pillow-6.2.2-cp27-cp27m-win_amd64.whl", hash = "sha256:cbd5647097dc55e501f459dbac7f1d0402225636deeb9e0a98a8d2df649fc19d"},
    {file = "Pillow-6.2.2-cp27-cp27mu-manylinux1_i686.whl", hash = "sha256:4adc3302df4faf77c63ab3a83e1a3e34b94a6a992084f4aa1cb236d1deaf4b39"},
    {file = "Pillow-6.2.2-cp27-cp27mu-manylinux1_x86_64.whl", hash = "sha256:e3a797a079ce289e59dbd7eac9ca3bf682d52687f718686857281475b7ca8e6a"},
    {file = "Pillow-6.2.2-cp35-cp35m-macosx_10_6_intel.whl", hash = "sha256:bb7861e4618a0c06c40a2e509c1bea207eea5fd4320d486e314e00745a402ca5"},
    {file = "Pillow-6.2.2-cp35-cp35m-manylinux1_i686.whl", hash = "sha256:535e8e0e02c9f1fc2e307256149d6ee8ad3aa9a6e24144b7b6e6fb6126cb0e99"},
    {file = "Pillow-6.2.2-cp35-cp35m-manylinux1_x86_64.whl", hash = "sha256:bc149dab804291a18e1186536519e5e122a2ac1316cb80f506e855a500b1cdd4"},
    {file = "Pillow-6.2.2-cp35-cp35m-win32.whl", hash = "sha256:1a3bc8e1db5af40a81535a62a591fafdb30a8a1b319798ea8052aa65ef8f06d2"},
    {file = "Pillow-6.2.2-cp35-cp35m-win_amd64.whl", hash = "sha256:d6b4dc325170bee04ca8292bbd556c6f5398d52c6149ca881e67daf62215426f"},
    {file = "Pillow-6.2.2-cp36-cp36m-macosx_10_6_intel.whl", hash = "sha256:43ef1cff7ee57f9c8c8e6fa02a62eae9fa23a7e34418c7ce88c0e3fe09d1fb38"},
    {file = "Pillow-6.2.2-cp36-cp36m-manylinux1_i686.whl", hash = "sha256:900de1fdc93764be13f6b39dc0dd0207d9ff441d87ad7c6e97e49b81987dc0f3"},
    {file = "Pillow-6.2.2-cp36-cp36m-manylinux1_x86_64.whl", hash = "sha256:92b83b380f9181cacc994f4c983d95a9c8b00b50bf786c66d235716b526a3332"},
    {file = "Pillow-6.2.2-cp36-cp36m-win32.whl", hash = "sha256:00e0bbe9923adc5cc38a8da7d87d4ce16cde53b8d3bba8886cb928e84522d963"},
    {file = "Pillow-6.2.2-cp36-cp36m-win_amd64.whl", hash = "sha256:5ccfcb0a34ad9b77ad247c231edb781763198f405a5c8dc1b642449af821fb7f"},
    {file = "Pillow-6.2.2-cp37-cp37m-macosx_10_6_intel.whl", hash = "sha256:5dcbbaa3a24d091a64560d3c439a8962866a79a033d40eb1a75f1b3413bfc2bc"},
    {file = "Pillow-6.2.2-cp37-cp37m-manylinux1_i686.whl", hash = "sha256:6e2a7e74d1a626b817ecb7a28c433b471a395c010b2a1f511f976e9ea4363e64"},
    {file = "Pillow-6.2.2-cp37-cp37m-manylinux1_x86_64.whl", hash = "sha256:c424d35a5259be559b64490d0fd9e03fba81f1ce8e5b66e0a59de97547351d80"},
    {file = "Pillow-6.2.2-cp37-cp37m-win32.whl", hash = "sha256:aa4792ab056f51b49e7d59ce5733155e10a918baf8ce50f64405db23d5627fa2"},
    {file = "Pillow-6.2.2-cp37-cp37m-win_amd64.whl", hash = "sha256:0d5c99f80068f13231ac206bd9b2e80ea357f5cf9ae0fa97fab21e32d5b61065"},
    {file = "Pillow-6.2.2-cp38-cp38-macosx_10_9_x86_64.whl", hash = "sha256:03457e439d073770d88afdd90318382084732a5b98b0eb6f49454746dbaae701"},
    {file = "Pillow-6.2.2-cp38-cp38-manylinux1_i686.whl", hash = "sha256:ccf16fe444cc43800eeacd4f4769971200982200a71b1368f49410d0eb769543"},
    {file = "Pillow-6.2.2-cp38-cp38-manylinux1_x86_64.whl", hash = "sha256:b72c39585f1837d946bd1a829a4820ccf86e361f28cbf60f5d646f06318b61e2"},
    {file = "Pillow-6.2.2-cp38-cp38-win32.whl", hash = "sha256:3ba7d8f1d962780f86aa747fef0baf3211b80cb13310fff0c375da879c0656d4"},
    {file = "Pillow-6.2.2-cp38-cp38-win_amd64.whl", hash = "sha256:3e81485cec47c24f5fb27acb485a4fc97376b2b332ed633867dc68ac3077998c"},
    {file = "Pillow-6.2.2-pp273-pypy_73-win32.whl", hash = "sha256:aa1b0297e352007ec781a33f026afbb062a9a9895bb103c8f49af434b1666880"},
    {file = "Pillow-6.2.2-pp373-pypy36_pp73-win32.whl", hash = "sha256:82859575005408af81b3e9171ae326ff56a69af5439d3fc20e8cb76cd51c8246"},
    {file = "Pillow-6.2.2.tar.gz", hash = "sha256:db9ff0c251ed066d367f53b64827cc9e18ccea001b986d08c265e53625dab950"},
]
pip-licenses = [
    {file = "pip-licenses-3.5.3.tar.gz", hash = "sha256:f44860e00957b791c6c6005a3328f2d5eaeee96ddb8e7d87d4b0aa25b02252e4"},
    {file = "pip_licenses-3.5.3-py3-none-any.whl", hash = "sha256:59c148d6a03784bf945d232c0dc0e9de4272a3675acaa0361ad7712398ca86ba"},
]
plaster = [
    {file = "plaster-1.0-py2.py3-none-any.whl", hash = "sha256:215c921a438b5349931fd7df9a5a11a3572947f20f4bc6dd622ac08f1c3ba249"},
    {file = "plaster-1.0.tar.gz", hash = "sha256:8351c7c7efdf33084c1de88dd0f422cbe7342534537b553c49b857b12d98c8c3"},
]
plaster-pastedeploy = [
    {file = "plaster_pastedeploy-0.7-py2.py3-none-any.whl", hash = "sha256:7c8aa37c917b615c70bf942b24dc1e0455c49f62f1a2214b1a0dd98871644bbb"},
    {file = "plaster_pastedeploy-0.7.tar.gz", hash = "sha256:391d93a4e1ff81fc3bae27508ebb765b61f1724ae6169f83577f06b6357be7fd"},
]
pluggy = [
    {file = "pluggy-0.13.1-py2.py3-none-any.whl", hash = "sha256:966c145cd83c96502c3c3868f50408687b38434af77734af1e9ca461a4081d2d"},
    {file = "pluggy-0.13.1.tar.gz", hash = "sha256:15b2acde666561e1298d71b523007ed7364de07029219b604cf808bfa1c765b0"},
]
psutil = [
    {file = "psutil-5.9.0-cp27-cp27m-manylinux2010_i686.whl", hash = "sha256:55ce319452e3d139e25d6c3f85a1acf12d1607ddedea5e35fb47a552c051161b"},
    {file = "psutil-5.9.0-cp27-cp27m-manylinux2010_x86_64.whl", hash = "sha256:7336292a13a80eb93c21f36bde4328aa748a04b68c13d01dfddd67fc13fd0618"},
    {file = "psutil-5.9.0-cp27-cp27mu-manylinux2010_i686.whl", hash = "sha256:cb8d10461c1ceee0c25a64f2dd54872b70b89c26419e147a05a10b753ad36ec2"},
    {file = "psutil-5.9.0-cp27-cp27mu-manylinux2010_x86_64.whl", hash = "sha256:7641300de73e4909e5d148e90cc3142fb890079e1525a840cf0dfd39195239fd"},
    {file = "psutil-5.9.0-cp27-none-win32.whl", hash = "sha256:ea42d747c5f71b5ccaa6897b216a7dadb9f52c72a0fe2b872ef7d3e1eacf3ba3"},
    {file = "psutil-5.9.0-cp27-none-win_amd64.whl", hash = "sha256:ef216cc9feb60634bda2f341a9559ac594e2eeaadd0ba187a4c2eb5b5d40b91c"},
    {file = "psutil-5.9.0-cp310-cp310-macosx_10_9_x86_64.whl", hash = "sha256:90a58b9fcae2dbfe4ba852b57bd4a1dded6b990a33d6428c7614b7d48eccb492"},
    {file = "psutil-5.9.0-cp310-cp310-manylinux_2_12_i686.manylinux2010_i686.manylinux_2_17_i686.manylinux2014_i686.whl", hash = "sha256:ff0d41f8b3e9ebb6b6110057e40019a432e96aae2008951121ba4e56040b84f3"},
    {file = "psutil-5.9.0-cp310-cp310-manylinux_2_12_x86_64.manylinux2010_x86_64.manylinux_2_17_x86_64.manylinux2014_x86_64.whl", hash = "sha256:742c34fff804f34f62659279ed5c5b723bb0195e9d7bd9907591de9f8f6558e2"},
    {file = "psutil-5.9.0-cp310-cp310-win32.whl", hash = "sha256:8293942e4ce0c5689821f65ce6522ce4786d02af57f13c0195b40e1edb1db61d"},
    {file = "psutil-5.9.0-cp310-cp310-win_amd64.whl", hash = "sha256:9b51917c1af3fa35a3f2dabd7ba96a2a4f19df3dec911da73875e1edaf22a40b"},
<<<<<<< HEAD
    {file = "psutil-5.9.0-cp36-cp36m-macosx_10_9_x86_64.whl", hash = "sha256:e9805fed4f2a81de98ae5fe38b75a74c6e6ad2df8a5c479594c7629a1fe35f56"},
    {file = "psutil-5.9.0-cp36-cp36m-manylinux_2_12_i686.manylinux2010_i686.manylinux_2_17_i686.manylinux2014_i686.whl", hash = "sha256:c51f1af02334e4b516ec221ee26b8fdf105032418ca5a5ab9737e8c87dafe203"},
    {file = "psutil-5.9.0-cp36-cp36m-manylinux_2_12_x86_64.manylinux2010_x86_64.manylinux_2_17_x86_64.manylinux2014_x86_64.whl", hash = "sha256:32acf55cb9a8cbfb29167cd005951df81b567099295291bcfd1027365b36591d"},
    {file = "psutil-5.9.0-cp36-cp36m-win32.whl", hash = "sha256:e5c783d0b1ad6ca8a5d3e7b680468c9c926b804be83a3a8e95141b05c39c9f64"},
    {file = "psutil-5.9.0-cp36-cp36m-win_amd64.whl", hash = "sha256:d62a2796e08dd024b8179bd441cb714e0f81226c352c802fca0fd3f89eeacd94"},
=======
>>>>>>> 59369be8
    {file = "psutil-5.9.0-cp37-cp37m-macosx_10_9_x86_64.whl", hash = "sha256:3d00a664e31921009a84367266b35ba0aac04a2a6cad09c550a89041034d19a0"},
    {file = "psutil-5.9.0-cp37-cp37m-manylinux_2_12_i686.manylinux2010_i686.manylinux_2_17_i686.manylinux2014_i686.whl", hash = "sha256:7779be4025c540d1d65a2de3f30caeacc49ae7a2152108adeaf42c7534a115ce"},
    {file = "psutil-5.9.0-cp37-cp37m-manylinux_2_12_x86_64.manylinux2010_x86_64.manylinux_2_17_x86_64.manylinux2014_x86_64.whl", hash = "sha256:072664401ae6e7c1bfb878c65d7282d4b4391f1bc9a56d5e03b5a490403271b5"},
    {file = "psutil-5.9.0-cp37-cp37m-win32.whl", hash = "sha256:df2c8bd48fb83a8408c8390b143c6a6fa10cb1a674ca664954de193fdcab36a9"},
    {file = "psutil-5.9.0-cp37-cp37m-win_amd64.whl", hash = "sha256:1d7b433519b9a38192dfda962dd8f44446668c009833e1429a52424624f408b4"},
    {file = "psutil-5.9.0-cp38-cp38-macosx_10_9_x86_64.whl", hash = "sha256:c3400cae15bdb449d518545cbd5b649117de54e3596ded84aacabfbb3297ead2"},
    {file = "psutil-5.9.0-cp38-cp38-manylinux_2_12_i686.manylinux2010_i686.manylinux_2_17_i686.manylinux2014_i686.whl", hash = "sha256:b2237f35c4bbae932ee98902a08050a27821f8f6dfa880a47195e5993af4702d"},
    {file = "psutil-5.9.0-cp38-cp38-manylinux_2_12_x86_64.manylinux2010_x86_64.manylinux_2_17_x86_64.manylinux2014_x86_64.whl", hash = "sha256:1070a9b287846a21a5d572d6dddd369517510b68710fca56b0e9e02fd24bed9a"},
    {file = "psutil-5.9.0-cp38-cp38-win32.whl", hash = "sha256:76cebf84aac1d6da5b63df11fe0d377b46b7b500d892284068bacccf12f20666"},
    {file = "psutil-5.9.0-cp38-cp38-win_amd64.whl", hash = "sha256:3151a58f0fbd8942ba94f7c31c7e6b310d2989f4da74fcbf28b934374e9bf841"},
    {file = "psutil-5.9.0-cp39-cp39-macosx_10_9_x86_64.whl", hash = "sha256:539e429da49c5d27d5a58e3563886057f8fc3868a5547b4f1876d9c0f007bccf"},
    {file = "psutil-5.9.0-cp39-cp39-manylinux_2_12_i686.manylinux2010_i686.manylinux_2_17_i686.manylinux2014_i686.whl", hash = "sha256:58c7d923dc209225600aec73aa2c4ae8ea33b1ab31bc11ef8a5933b027476f07"},
    {file = "psutil-5.9.0-cp39-cp39-manylinux_2_12_x86_64.manylinux2010_x86_64.manylinux_2_17_x86_64.manylinux2014_x86_64.whl", hash = "sha256:3611e87eea393f779a35b192b46a164b1d01167c9d323dda9b1e527ea69d697d"},
    {file = "psutil-5.9.0-cp39-cp39-win32.whl", hash = "sha256:4e2fb92e3aeae3ec3b7b66c528981fd327fb93fd906a77215200404444ec1845"},
    {file = "psutil-5.9.0-cp39-cp39-win_amd64.whl", hash = "sha256:7d190ee2eaef7831163f254dc58f6d2e2a22e27382b936aab51c835fc080c3d3"},
    {file = "psutil-5.9.0.tar.gz", hash = "sha256:869842dbd66bb80c3217158e629d6fceaecc3a3166d3d1faee515b05dd26ca25"},
]
<<<<<<< HEAD
psycopg2-binary = [
    {file = "psycopg2-binary-2.9.3.tar.gz", hash = "sha256:761df5313dc15da1502b21453642d7599d26be88bff659382f8f9747c7ebea4e"},
    {file = "psycopg2_binary-2.9.3-cp310-cp310-macosx_10_14_x86_64.macosx_10_9_intel.macosx_10_9_x86_64.macosx_10_10_intel.macosx_10_10_x86_64.whl", hash = "sha256:539b28661b71da7c0e428692438efbcd048ca21ea81af618d845e06ebfd29478"},
    {file = "psycopg2_binary-2.9.3-cp310-cp310-manylinux_2_17_i686.manylinux2014_i686.whl", hash = "sha256:6e82d38390a03da28c7985b394ec3f56873174e2c88130e6966cb1c946508e65"},
    {file = "psycopg2_binary-2.9.3-cp310-cp310-manylinux_2_17_x86_64.manylinux2014_x86_64.whl", hash = "sha256:57804fc02ca3ce0dbfbef35c4b3a4a774da66d66ea20f4bda601294ad2ea6092"},
    {file = "psycopg2_binary-2.9.3-cp310-cp310-manylinux_2_24_aarch64.whl", hash = "sha256:083a55275f09a62b8ca4902dd11f4b33075b743cf0d360419e2051a8a5d5ff76"},
    {file = "psycopg2_binary-2.9.3-cp310-cp310-manylinux_2_24_ppc64le.whl", hash = "sha256:0a29729145aaaf1ad8bafe663131890e2111f13416b60e460dae0a96af5905c9"},
    {file = "psycopg2_binary-2.9.3-cp310-cp310-musllinux_1_1_aarch64.whl", hash = "sha256:3a79d622f5206d695d7824cbf609a4f5b88ea6d6dab5f7c147fc6d333a8787e4"},
    {file = "psycopg2_binary-2.9.3-cp310-cp310-musllinux_1_1_i686.whl", hash = "sha256:090f3348c0ab2cceb6dfbe6bf721ef61262ddf518cd6cc6ecc7d334996d64efa"},
    {file = "psycopg2_binary-2.9.3-cp310-cp310-musllinux_1_1_ppc64le.whl", hash = "sha256:a9e1f75f96ea388fbcef36c70640c4efbe4650658f3d6a2967b4cc70e907352e"},
    {file = "psycopg2_binary-2.9.3-cp310-cp310-musllinux_1_1_x86_64.whl", hash = "sha256:c3ae8e75eb7160851e59adc77b3a19a976e50622e44fd4fd47b8b18208189d42"},
    {file = "psycopg2_binary-2.9.3-cp310-cp310-win32.whl", hash = "sha256:7b1e9b80afca7b7a386ef087db614faebbf8839b7f4db5eb107d0f1a53225029"},
    {file = "psycopg2_binary-2.9.3-cp310-cp310-win_amd64.whl", hash = "sha256:8b344adbb9a862de0c635f4f0425b7958bf5a4b927c8594e6e8d261775796d53"},
    {file = "psycopg2_binary-2.9.3-cp36-cp36m-macosx_10_14_x86_64.macosx_10_9_intel.macosx_10_9_x86_64.macosx_10_10_intel.macosx_10_10_x86_64.whl", hash = "sha256:e847774f8ffd5b398a75bc1c18fbb56564cda3d629fe68fd81971fece2d3c67e"},
    {file = "psycopg2_binary-2.9.3-cp36-cp36m-manylinux_2_17_i686.manylinux2014_i686.whl", hash = "sha256:68641a34023d306be959101b345732360fc2ea4938982309b786f7be1b43a4a1"},
    {file = "psycopg2_binary-2.9.3-cp36-cp36m-manylinux_2_17_x86_64.manylinux2014_x86_64.whl", hash = "sha256:3303f8807f342641851578ee7ed1f3efc9802d00a6f83c101d21c608cb864460"},
    {file = "psycopg2_binary-2.9.3-cp36-cp36m-manylinux_2_24_aarch64.whl", hash = "sha256:e3699852e22aa68c10de06524a3721ade969abf382da95884e6a10ff798f9281"},
    {file = "psycopg2_binary-2.9.3-cp36-cp36m-manylinux_2_24_ppc64le.whl", hash = "sha256:526ea0378246d9b080148f2d6681229f4b5964543c170dd10bf4faaab6e0d27f"},
    {file = "psycopg2_binary-2.9.3-cp36-cp36m-musllinux_1_1_aarch64.whl", hash = "sha256:b1c8068513f5b158cf7e29c43a77eb34b407db29aca749d3eb9293ee0d3103ca"},
    {file = "psycopg2_binary-2.9.3-cp36-cp36m-musllinux_1_1_i686.whl", hash = "sha256:15803fa813ea05bef089fa78835118b5434204f3a17cb9f1e5dbfd0b9deea5af"},
    {file = "psycopg2_binary-2.9.3-cp36-cp36m-musllinux_1_1_ppc64le.whl", hash = "sha256:152f09f57417b831418304c7f30d727dc83a12761627bb826951692cc6491e57"},
    {file = "psycopg2_binary-2.9.3-cp36-cp36m-musllinux_1_1_x86_64.whl", hash = "sha256:404224e5fef3b193f892abdbf8961ce20e0b6642886cfe1fe1923f41aaa75c9d"},
    {file = "psycopg2_binary-2.9.3-cp36-cp36m-win32.whl", hash = "sha256:1f6b813106a3abdf7b03640d36e24669234120c72e91d5cbaeb87c5f7c36c65b"},
    {file = "psycopg2_binary-2.9.3-cp36-cp36m-win_amd64.whl", hash = "sha256:2d872e3c9d5d075a2e104540965a1cf898b52274a5923936e5bfddb58c59c7c2"},
    {file = "psycopg2_binary-2.9.3-cp37-cp37m-macosx_10_14_x86_64.macosx_10_9_intel.macosx_10_9_x86_64.macosx_10_10_intel.macosx_10_10_x86_64.whl", hash = "sha256:10bb90fb4d523a2aa67773d4ff2b833ec00857f5912bafcfd5f5414e45280fb1"},
    {file = "psycopg2_binary-2.9.3-cp37-cp37m-manylinux_2_17_i686.manylinux2014_i686.whl", hash = "sha256:874a52ecab70af13e899f7847b3e074eeb16ebac5615665db33bce8a1009cf33"},
    {file = "psycopg2_binary-2.9.3-cp37-cp37m-manylinux_2_17_x86_64.manylinux2014_x86_64.whl", hash = "sha256:a29b3ca4ec9defec6d42bf5feb36bb5817ba3c0230dd83b4edf4bf02684cd0ae"},
    {file = "psycopg2_binary-2.9.3-cp37-cp37m-manylinux_2_24_aarch64.whl", hash = "sha256:12b11322ea00ad8db8c46f18b7dfc47ae215e4df55b46c67a94b4effbaec7094"},
    {file = "psycopg2_binary-2.9.3-cp37-cp37m-manylinux_2_24_ppc64le.whl", hash = "sha256:53293533fcbb94c202b7c800a12c873cfe24599656b341f56e71dd2b557be063"},
    {file = "psycopg2_binary-2.9.3-cp37-cp37m-musllinux_1_1_aarch64.whl", hash = "sha256:c381bda330ddf2fccbafab789d83ebc6c53db126e4383e73794c74eedce855ef"},
    {file = "psycopg2_binary-2.9.3-cp37-cp37m-musllinux_1_1_i686.whl", hash = "sha256:9d29409b625a143649d03d0fd7b57e4b92e0ecad9726ba682244b73be91d2fdb"},
    {file = "psycopg2_binary-2.9.3-cp37-cp37m-musllinux_1_1_ppc64le.whl", hash = "sha256:183a517a3a63503f70f808b58bfbf962f23d73b6dccddae5aa56152ef2bcb232"},
    {file = "psycopg2_binary-2.9.3-cp37-cp37m-musllinux_1_1_x86_64.whl", hash = "sha256:15c4e4cfa45f5a60599d9cec5f46cd7b1b29d86a6390ec23e8eebaae84e64554"},
    {file = "psycopg2_binary-2.9.3-cp37-cp37m-win32.whl", hash = "sha256:adf20d9a67e0b6393eac162eb81fb10bc9130a80540f4df7e7355c2dd4af9fba"},
    {file = "psycopg2_binary-2.9.3-cp37-cp37m-win_amd64.whl", hash = "sha256:2f9ffd643bc7349eeb664eba8864d9e01f057880f510e4681ba40a6532f93c71"},
    {file = "psycopg2_binary-2.9.3-cp38-cp38-macosx_10_14_x86_64.macosx_10_9_intel.macosx_10_9_x86_64.macosx_10_10_intel.macosx_10_10_x86_64.whl", hash = "sha256:def68d7c21984b0f8218e8a15d514f714d96904265164f75f8d3a70f9c295667"},
    {file = "psycopg2_binary-2.9.3-cp38-cp38-manylinux_2_17_i686.manylinux2014_i686.whl", hash = "sha256:dffc08ca91c9ac09008870c9eb77b00a46b3378719584059c034b8945e26b272"},
    {file = "psycopg2_binary-2.9.3-cp38-cp38-manylinux_2_17_x86_64.manylinux2014_x86_64.whl", hash = "sha256:280b0bb5cbfe8039205c7981cceb006156a675362a00fe29b16fbc264e242834"},
    {file = "psycopg2_binary-2.9.3-cp38-cp38-manylinux_2_24_aarch64.whl", hash = "sha256:af9813db73395fb1fc211bac696faea4ca9ef53f32dc0cfa27e4e7cf766dcf24"},
    {file = "psycopg2_binary-2.9.3-cp38-cp38-manylinux_2_24_ppc64le.whl", hash = "sha256:63638d875be8c2784cfc952c9ac34e2b50e43f9f0a0660b65e2a87d656b3116c"},
    {file = "psycopg2_binary-2.9.3-cp38-cp38-musllinux_1_1_aarch64.whl", hash = "sha256:ffb7a888a047696e7f8240d649b43fb3644f14f0ee229077e7f6b9f9081635bd"},
    {file = "psycopg2_binary-2.9.3-cp38-cp38-musllinux_1_1_i686.whl", hash = "sha256:0c9d5450c566c80c396b7402895c4369a410cab5a82707b11aee1e624da7d004"},
    {file = "psycopg2_binary-2.9.3-cp38-cp38-musllinux_1_1_ppc64le.whl", hash = "sha256:d1c1b569ecafe3a69380a94e6ae09a4789bbb23666f3d3a08d06bbd2451f5ef1"},
    {file = "psycopg2_binary-2.9.3-cp38-cp38-musllinux_1_1_x86_64.whl", hash = "sha256:8fc53f9af09426a61db9ba357865c77f26076d48669f2e1bb24d85a22fb52307"},
    {file = "psycopg2_binary-2.9.3-cp38-cp38-win32.whl", hash = "sha256:6472a178e291b59e7f16ab49ec8b4f3bdada0a879c68d3817ff0963e722a82ce"},
    {file = "psycopg2_binary-2.9.3-cp38-cp38-win_amd64.whl", hash = "sha256:35168209c9d51b145e459e05c31a9eaeffa9a6b0fd61689b48e07464ffd1a83e"},
    {file = "psycopg2_binary-2.9.3-cp39-cp39-macosx_10_14_x86_64.macosx_10_9_intel.macosx_10_9_x86_64.macosx_10_10_intel.macosx_10_10_x86_64.whl", hash = "sha256:47133f3f872faf28c1e87d4357220e809dfd3fa7c64295a4a148bcd1e6e34ec9"},
    {file = "psycopg2_binary-2.9.3-cp39-cp39-manylinux_2_17_i686.manylinux2014_i686.whl", hash = "sha256:91920527dea30175cc02a1099f331aa8c1ba39bf8b7762b7b56cbf54bc5cce42"},
    {file = "psycopg2_binary-2.9.3-cp39-cp39-manylinux_2_17_x86_64.manylinux2014_x86_64.whl", hash = "sha256:887dd9aac71765ac0d0bac1d0d4b4f2c99d5f5c1382d8b770404f0f3d0ce8a39"},
    {file = "psycopg2_binary-2.9.3-cp39-cp39-manylinux_2_24_aarch64.whl", hash = "sha256:1f14c8b0942714eb3c74e1e71700cbbcb415acbc311c730370e70c578a44a25c"},
    {file = "psycopg2_binary-2.9.3-cp39-cp39-manylinux_2_24_ppc64le.whl", hash = "sha256:7af0dd86ddb2f8af5da57a976d27cd2cd15510518d582b478fbb2292428710b4"},
    {file = "psycopg2_binary-2.9.3-cp39-cp39-musllinux_1_1_aarch64.whl", hash = "sha256:93cd1967a18aa0edd4b95b1dfd554cf15af657cb606280996d393dadc88c3c35"},
    {file = "psycopg2_binary-2.9.3-cp39-cp39-musllinux_1_1_i686.whl", hash = "sha256:bda845b664bb6c91446ca9609fc69f7db6c334ec5e4adc87571c34e4f47b7ddb"},
    {file = "psycopg2_binary-2.9.3-cp39-cp39-musllinux_1_1_ppc64le.whl", hash = "sha256:01310cf4cf26db9aea5158c217caa92d291f0500051a6469ac52166e1a16f5b7"},
    {file = "psycopg2_binary-2.9.3-cp39-cp39-musllinux_1_1_x86_64.whl", hash = "sha256:99485cab9ba0fa9b84f1f9e1fef106f44a46ef6afdeec8885e0b88d0772b49e8"},
    {file = "psycopg2_binary-2.9.3-cp39-cp39-win32.whl", hash = "sha256:46f0e0a6b5fa5851bbd9ab1bc805eef362d3a230fbdfbc209f4a236d0a7a990d"},
    {file = "psycopg2_binary-2.9.3-cp39-cp39-win_amd64.whl", hash = "sha256:accfe7e982411da3178ec690baaceaad3c278652998b2c45828aaac66cd8285f"},
=======
psycopg2 = [
    {file = "psycopg2-2.9.3-cp310-cp310-win32.whl", hash = "sha256:083707a696e5e1c330af2508d8fab36f9700b26621ccbcb538abe22e15485362"},
    {file = "psycopg2-2.9.3-cp310-cp310-win_amd64.whl", hash = "sha256:d3ca6421b942f60c008f81a3541e8faf6865a28d5a9b48544b0ee4f40cac7fca"},
    {file = "psycopg2-2.9.3-cp36-cp36m-win32.whl", hash = "sha256:9572e08b50aed176ef6d66f15a21d823bb6f6d23152d35e8451d7d2d18fdac56"},
    {file = "psycopg2-2.9.3-cp36-cp36m-win_amd64.whl", hash = "sha256:a81e3866f99382dfe8c15a151f1ca5fde5815fde879348fe5a9884a7c092a305"},
    {file = "psycopg2-2.9.3-cp37-cp37m-win32.whl", hash = "sha256:cb10d44e6694d763fa1078a26f7f6137d69f555a78ec85dc2ef716c37447e4b2"},
    {file = "psycopg2-2.9.3-cp37-cp37m-win_amd64.whl", hash = "sha256:4295093a6ae3434d33ec6baab4ca5512a5082cc43c0505293087b8a46d108461"},
    {file = "psycopg2-2.9.3-cp38-cp38-win32.whl", hash = "sha256:34b33e0162cfcaad151f249c2649fd1030010c16f4bbc40a604c1cb77173dcf7"},
    {file = "psycopg2-2.9.3-cp38-cp38-win_amd64.whl", hash = "sha256:0762c27d018edbcb2d34d51596e4346c983bd27c330218c56c4dc25ef7e819bf"},
    {file = "psycopg2-2.9.3-cp39-cp39-win32.whl", hash = "sha256:8cf3878353cc04b053822896bc4922b194792df9df2f1ad8da01fb3043602126"},
    {file = "psycopg2-2.9.3-cp39-cp39-win_amd64.whl", hash = "sha256:06f32425949bd5fe8f625c49f17ebb9784e1e4fe928b7cce72edc36fb68e4c0c"},
    {file = "psycopg2-2.9.3.tar.gz", hash = "sha256:8e841d1bf3434da985cc5ef13e6f75c8981ced601fd70cc6bf33351b91562981"},
>>>>>>> 59369be8
]
ptable = [
    {file = "PTable-0.9.2.tar.gz", hash = "sha256:aa7fc151cb40f2dabcd2275ba6f7fd0ff8577a86be3365cd3fb297cbe09cc292"},
]
py = [
    {file = "py-1.11.0-py2.py3-none-any.whl", hash = "sha256:607c53218732647dff4acdfcd50cb62615cedf612e72d1724fb1a0cc6405b378"},
    {file = "py-1.11.0.tar.gz", hash = "sha256:51c75c4126074b472f746a24399ad32f6053d1b34b68d2fa41e558e6f4a98719"},
]
pyaml = [
    {file = "pyaml-21.10.1-py2.py3-none-any.whl", hash = "sha256:19985ed303c3a985de4cf8fd329b6d0a5a5b5c9035ea240eccc709ebacbaf4a0"},
    {file = "pyaml-21.10.1.tar.gz", hash = "sha256:c6519fee13bf06e3bb3f20cacdea8eba9140385a7c2546df5dbae4887f768383"},
]
pybrowserid = [
    {file = "PyBrowserID-0.10.0.tar.gz", hash = "sha256:e540cfe54c2c3cfb8cc7e5c33fe19d9e7c2ad267063afe1f699a8e1b03d940d7"},
]
pycodestyle = [
    {file = "pycodestyle-2.8.0-py2.py3-none-any.whl", hash = "sha256:720f8b39dde8b293825e7ff02c475f3077124006db4f440dcbc9a20b76548a20"},
    {file = "pycodestyle-2.8.0.tar.gz", hash = "sha256:eddd5847ef438ea1c7870ca7eb78a9d47ce0cdb4851a5523949f2601d0cbbe7f"},
]
pycparser = [
    {file = "pycparser-2.21-py2.py3-none-any.whl", hash = "sha256:8ee45429555515e1f6b185e78100aea234072576aa43ab53aefcae078162fca9"},
    {file = "pycparser-2.21.tar.gz", hash = "sha256:e644fdec12f7872f86c58ff790da456218b10f863970249516d60a5eaca77206"},
]
pycryptodome = [
    {file = "pycryptodome-3.12.0-cp27-cp27m-macosx_10_9_x86_64.whl", hash = "sha256:90ad3381ccdc6a24cc2841e295706a168f32abefe64c679695712acac71fd5da"},
    {file = "pycryptodome-3.12.0-cp27-cp27m-manylinux1_i686.whl", hash = "sha256:e80f7469b0b3ea0f694230477d8501dc5a30a717e94fddd4821e6721f3053eae"},
    {file = "pycryptodome-3.12.0-cp27-cp27m-manylinux1_x86_64.whl", hash = "sha256:b91404611767a7485837a6f1fd20cf9a5ae0ad362040a022cd65827ecb1b0d00"},
    {file = "pycryptodome-3.12.0-cp27-cp27m-manylinux2010_i686.whl", hash = "sha256:db66ccda65d5d20c17b00768e462a86f6f540f9aea8419a7f76cc7d9effd82cd"},
    {file = "pycryptodome-3.12.0-cp27-cp27m-manylinux2010_x86_64.whl", hash = "sha256:dc88355c4b261ed259268e65705b28b44d99570337694d593f06e3b1698eaaf3"},
    {file = "pycryptodome-3.12.0-cp27-cp27m-manylinux2014_aarch64.whl", hash = "sha256:6f8f5b7b53516da7511951910ab458e799173722c91fea54e2ba2f56d102e4aa"},
    {file = "pycryptodome-3.12.0-cp27-cp27m-win32.whl", hash = "sha256:93acad54a72d81253242eb0a15064be559ec9d989e5173286dc21cad19f01765"},
    {file = "pycryptodome-3.12.0-cp27-cp27m-win_amd64.whl", hash = "sha256:5a8c24d39d4a237dbfe181ea6593792bf9b5582c7fcfa7b8e0e12fda5eec07af"},
    {file = "pycryptodome-3.12.0-cp27-cp27mu-manylinux1_i686.whl", hash = "sha256:32d15da81959faea6cbed95df2bb44f7f796211c110cf90b5ad3b2aeeb97fc8e"},
    {file = "pycryptodome-3.12.0-cp27-cp27mu-manylinux1_x86_64.whl", hash = "sha256:aed7eb4b64c600fbc5e6d4238991ad1b4179a558401f203d1fcbd24883748982"},
    {file = "pycryptodome-3.12.0-cp27-cp27mu-manylinux2010_i686.whl", hash = "sha256:341c6bbf932c406b4f3ee2372e8589b67ac0cf4e99e7dc081440f43a3cde9f0f"},
    {file = "pycryptodome-3.12.0-cp27-cp27mu-manylinux2010_x86_64.whl", hash = "sha256:de0b711d673904dd6c65307ead36cb76622365a393569bf880895cba21195b7a"},
    {file = "pycryptodome-3.12.0-cp27-cp27mu-manylinux2014_aarch64.whl", hash = "sha256:3558616f45d8584aee3eba27559bc6fd0ba9be6c076610ed3cc62bd5229ffdc3"},
    {file = "pycryptodome-3.12.0-cp35-abi3-macosx_10_9_x86_64.whl", hash = "sha256:a78e4324e566b5fbc2b51e9240950d82fa9e1c7eb77acdf27f58712f65622c1d"},
    {file = "pycryptodome-3.12.0-cp35-abi3-manylinux1_i686.whl", hash = "sha256:3f2f3dd596c6128d91314e60a6bcf4344610ef0e97f4ae4dd1770f86dd0748d8"},
    {file = "pycryptodome-3.12.0-cp35-abi3-manylinux1_x86_64.whl", hash = "sha256:e05f994f30f1cda3cbe57441f41220d16731cf99d868bb02a8f6484c454c206b"},
    {file = "pycryptodome-3.12.0-cp35-abi3-manylinux2010_i686.whl", hash = "sha256:4cded12e13785bbdf4ba1ff5fb9d261cd98162145f869e4fbc4a4b9083392f0b"},
    {file = "pycryptodome-3.12.0-cp35-abi3-manylinux2010_x86_64.whl", hash = "sha256:1181c90d1a6aee68a84826825548d0db1b58d8541101f908d779d601d1690586"},
    {file = "pycryptodome-3.12.0-cp35-abi3-manylinux2014_aarch64.whl", hash = "sha256:6bb0d340c93bcb674ea8899e2f6408ec64c6c21731a59481332b4b2a8143cc60"},
    {file = "pycryptodome-3.12.0-cp35-abi3-win32.whl", hash = "sha256:39da5807aa1ff820799c928f745f89432908bf6624b9e981d2d7f9e55d91b860"},
    {file = "pycryptodome-3.12.0-cp35-abi3-win_amd64.whl", hash = "sha256:212c7f7fe11cad9275fbcff50ca977f1c6643f13560d081e7b0f70596df447b8"},
    {file = "pycryptodome-3.12.0-pp27-pypy_73-macosx_10_9_x86_64.whl", hash = "sha256:b07a4238465eb8c65dd5df2ab8ba6df127e412293c0ed7656c003336f557a100"},
    {file = "pycryptodome-3.12.0-pp27-pypy_73-manylinux1_x86_64.whl", hash = "sha256:a6e1bcd9d5855f1a3c0f8d585f44c81b08f39a02754007f374fb8db9605ba29c"},
    {file = "pycryptodome-3.12.0-pp27-pypy_73-manylinux2010_x86_64.whl", hash = "sha256:aceb1d217c3a025fb963849071446cf3aca1353282fe1c3cb7bd7339a4d47947"},
    {file = "pycryptodome-3.12.0-pp27-pypy_73-win32.whl", hash = "sha256:f699360ae285fcae9c8f53ca6acf33796025a82bb0ccd7c1c551b04c1726def3"},
    {file = "pycryptodome-3.12.0-pp36-pypy36_pp73-macosx_10_9_x86_64.whl", hash = "sha256:d845c587ceb82ac7cbac7d0bf8c62a1a0fe7190b028b322da5ca65f6e5a18b9e"},
    {file = "pycryptodome-3.12.0-pp36-pypy36_pp73-manylinux1_x86_64.whl", hash = "sha256:d8083de50f6dec56c3c6f270fb193590999583a1b27c9c75bc0b5cac22d438cc"},
    {file = "pycryptodome-3.12.0-pp36-pypy36_pp73-manylinux2010_x86_64.whl", hash = "sha256:9ea2f6674c803602a7c0437fccdc2ea036707e60456974fe26ca263bd501ec45"},
    {file = "pycryptodome-3.12.0-pp36-pypy36_pp73-win32.whl", hash = "sha256:5d4264039a2087977f50072aaff2346d1c1c101cb359f9444cf92e3d1f42b4cd"},
    {file = "pycryptodome-3.12.0.zip", hash = "sha256:12c7343aec5a3b3df5c47265281b12b611f26ec9367b6129199d67da54b768c1"},
]
pyflakes = [
    {file = "pyflakes-2.4.0-py2.py3-none-any.whl", hash = "sha256:3bb3a3f256f4b7968c9c788781e4ff07dce46bdf12339dcda61053375426ee2e"},
    {file = "pyflakes-2.4.0.tar.gz", hash = "sha256:05a85c2872edf37a4ed30b0cce2f6093e1d0581f8c19d7393122da7e25b2b24c"},
]
pyparsing = [
    {file = "pyparsing-3.0.6-py3-none-any.whl", hash = "sha256:04ff808a5b90911829c55c4e26f75fa5ca8a2f5f36aa3a51f68e27033341d3e4"},
    {file = "pyparsing-3.0.6.tar.gz", hash = "sha256:d9bdec0013ef1eb5a84ab39a3b3868911598afa494f5faa038647101504e2b81"},
]
pyramid = [
    {file = "pyramid-1.10.4-py2.py3-none-any.whl", hash = "sha256:51bf64647345237c00d2fe558935e0e4938c156e29f17e203457fd8e1d757dc7"},
    {file = "pyramid-1.10.4.tar.gz", hash = "sha256:d80ccb8cfa550139b50801591d4ca8a5575334adb493c402fce2312f55d07d66"},
]
pyramid-localroles = [
    {file = "pyramid_localroles-0.1.zip", hash = "sha256:4d297d06677d54471cbca9f2744e9224528204cf83045a2a19b6f84707d0ef1b"},
]
pyramid-multiauth = [
    {file = "pyramid_multiauth-0.9.0-py2.py3-none-any.whl", hash = "sha256:6cad38c3613db10b45fe7dd5f4b81e43d7ed12c623cbceee7626d4d0dd8a0f52"},
    {file = "pyramid_multiauth-0.9.0.tar.gz", hash = "sha256:3eda2a01de867ce8e68e8f0f410a7b51be68891e34dc31808992fdf1bcc4f952"},
]
pyramid-retry = [
    {file = "pyramid_retry-1.0-py2.py3-none-any.whl", hash = "sha256:7053f2345b2676f9b9031605a6764169963dad2f73e26873ce9331f86c78db46"},
    {file = "pyramid_retry-1.0.tar.gz", hash = "sha256:7ad3b813df3c5c903bb1e2c4075266b52295ce32e614ba8c15c656c07c503923"},
]
pyramid-tm = [
    {file = "pyramid_tm-2.4-py2.py3-none-any.whl", hash = "sha256:4a4e212cd239f06c496d074f5d294e88478b94059541448bc151d505f653be59"},
    {file = "pyramid_tm-2.4.tar.gz", hash = "sha256:5fd6d4ac9181a65ec54e5b280229ed6d8b3ed6a8f5a0bcff05c572751f086533"},
]
pyramid-translogger = [
    {file = "pyramid_translogger-0.1.tar.gz", hash = "sha256:0bae9a98a7ba62316917272d06c553fbb9116cbc561592b6ebfabcb335724589"},
]
pytest = [
    {file = "pytest-4.5.0-py2.py3-none-any.whl", hash = "sha256:b8bf138592384bd4e87338cb0f256bf5f615398a649d4bd83915f0e4047a5ca6"},
    {file = "pytest-4.5.0.tar.gz", hash = "sha256:1a8aa4fa958f8f451ac5441f3ac130d9fc86ea38780dd2715e6d5c5882700b24"},
]
pytest-cov = [
    {file = "pytest-cov-2.9.0.tar.gz", hash = "sha256:b6a814b8ed6247bd81ff47f038511b57fe1ce7f4cc25b9106f1a4b106f1d9322"},
    {file = "pytest_cov-2.9.0-py2.py3-none-any.whl", hash = "sha256:c87dfd8465d865655a8213859f1b4749b43448b5fae465cb981e16d52a811424"},
]
pytest-exact-fixtures = [
    {file = "pytest_exact_fixtures-0.3-py2.py3-none-any.whl", hash = "sha256:853436198b51026de937b06de60ab5276a6c924614e36193c60041140b66aec6"},
    {file = "pytest_exact_fixtures-0.3.tar.gz", hash = "sha256:f3e93bbea59f74f0beb5bf71cd18048e2b478ad665e71c37a4f8b33f4ec72718"},
]
pytest-instafail = [
    {file = "pytest-instafail-0.4.2.tar.gz", hash = "sha256:19273fdf3f0f9a1cb4b7a0bc8aa1bdaaf6b0f62a681b693d5eca4626abc99782"},
    {file = "pytest_instafail-0.4.2-py2.py3-none-any.whl", hash = "sha256:1ec440a177be89a9ed2759dade8e1f7a2b95bac74ae81dc91318d309bf4ebd4f"},
]
pytest-mock = [
    {file = "pytest-mock-3.2.0.tar.gz", hash = "sha256:7122d55505d5ed5a6f3df940ad174b3f606ecae5e9bc379569cdcbd4cd9d2b83"},
    {file = "pytest_mock-3.2.0-py3-none-any.whl", hash = "sha256:5564c7cd2569b603f8451ec77928083054d8896046830ca763ed68f4112d17c7"},
]
pytest-runner = [
    {file = "pytest-runner-5.3.1.tar.gz", hash = "sha256:0fce5b8dc68760f353979d99fdd6b3ad46330b6b1837e2077a89ebcf204aac91"},
    {file = "pytest_runner-5.3.1-py3-none-any.whl", hash = "sha256:85f93af814438ee322b4ea08fe3f5c2ad53b253577f3bd84b2ad451fee450ac5"},
]
pytest-timeout = [
    {file = "pytest-timeout-1.4.2.tar.gz", hash = "sha256:20b3113cf6e4e80ce2d403b6fb56e9e1b871b510259206d40ff8d609f48bda76"},
    {file = "pytest_timeout-1.4.2-py2.py3-none-any.whl", hash = "sha256:541d7aa19b9a6b4e475c759fd6073ef43d7cdc9a92d95644c260076eb257a063"},
]
python-dateutil = [
    {file = "python-dateutil-2.8.2.tar.gz", hash = "sha256:0123cacc1627ae19ddf3c27a5de5bd67ee4586fbdd6440d9748f8abb483d3e86"},
    {file = "python_dateutil-2.8.2-py2.py3-none-any.whl", hash = "sha256:961d03dc3453ebbc59dbdea9e4e11c5651520a876d0f4db161e8674aae935da9"},
]
python-jose = [
    {file = "python-jose-2.0.2.tar.gz", hash = "sha256:391f860dbe274223d73dd87de25e4117bf09e8fe5f93a417663b1f2d7b591165"},
    {file = "python_jose-2.0.2-py2.py3-none-any.whl", hash = "sha256:3b35cdb0e55a88581ff6d3f12de753aa459e940b50fe7ca5aa25149bc94cb37b"},
]
python-magic = [
    {file = "python-magic-0.4.24.tar.gz", hash = "sha256:de800df9fb50f8ec5974761054a708af6e4246b03b4bdaee993f948947b0ebcf"},
    {file = "python_magic-0.4.24-py2.py3-none-any.whl", hash = "sha256:4fec8ee805fea30c07afccd1592c0f17977089895bdfaae5fec870a84e997626"},
]
pytz = [
    {file = "pytz-2021.3-py2.py3-none-any.whl", hash = "sha256:3672058bc3453457b622aab7a1c3bfd5ab0bdae451512f6cf25f64ed37f5b87c"},
    {file = "pytz-2021.3.tar.gz", hash = "sha256:acad2d8b20a1af07d4e4c9d2e9285c5ed9104354062f275f3fcd88dcef4f1326"},
]
pywin32 = [
    {file = "pywin32-227-cp27-cp27m-win32.whl", hash = "sha256:371fcc39416d736401f0274dd64c2302728c9e034808e37381b5e1b22be4a6b0"},
    {file = "pywin32-227-cp27-cp27m-win_amd64.whl", hash = "sha256:4cdad3e84191194ea6d0dd1b1b9bdda574ff563177d2adf2b4efec2a244fa116"},
    {file = "pywin32-227-cp35-cp35m-win32.whl", hash = "sha256:f4c5be1a293bae0076d93c88f37ee8da68136744588bc5e2be2f299a34ceb7aa"},
    {file = "pywin32-227-cp35-cp35m-win_amd64.whl", hash = "sha256:a929a4af626e530383a579431b70e512e736e9588106715215bf685a3ea508d4"},
    {file = "pywin32-227-cp36-cp36m-win32.whl", hash = "sha256:300a2db938e98c3e7e2093e4491439e62287d0d493fe07cce110db070b54c0be"},
    {file = "pywin32-227-cp36-cp36m-win_amd64.whl", hash = "sha256:9b31e009564fb95db160f154e2aa195ed66bcc4c058ed72850d047141b36f3a2"},
    {file = "pywin32-227-cp37-cp37m-win32.whl", hash = "sha256:47a3c7551376a865dd8d095a98deba954a98f326c6fe3c72d8726ca6e6b15507"},
    {file = "pywin32-227-cp37-cp37m-win_amd64.whl", hash = "sha256:31f88a89139cb2adc40f8f0e65ee56a8c585f629974f9e07622ba80199057511"},
    {file = "pywin32-227-cp38-cp38-win32.whl", hash = "sha256:7f18199fbf29ca99dff10e1f09451582ae9e372a892ff03a28528a24d55875bc"},
    {file = "pywin32-227-cp38-cp38-win_amd64.whl", hash = "sha256:7c1ae32c489dc012930787f06244426f8356e129184a02c25aef163917ce158e"},
    {file = "pywin32-227-cp39-cp39-win32.whl", hash = "sha256:c054c52ba46e7eb6b7d7dfae4dbd987a1bb48ee86debe3f245a2884ece46e295"},
    {file = "pywin32-227-cp39-cp39-win_amd64.whl", hash = "sha256:f27cec5e7f588c3d1051651830ecc00294f90728d19c3bf6916e6dba93ea357c"},
]
pyyaml = [
    {file = "PyYAML-5.2-cp27-cp27m-win32.whl", hash = "sha256:35ace9b4147848cafac3db142795ee42deebe9d0dad885ce643928e88daebdcc"},
    {file = "PyYAML-5.2-cp27-cp27m-win_amd64.whl", hash = "sha256:ebc4ed52dcc93eeebeae5cf5deb2ae4347b3a81c3fa12b0b8c976544829396a4"},
    {file = "PyYAML-5.2-cp35-cp35m-win32.whl", hash = "sha256:38a4f0d114101c58c0f3a88aeaa44d63efd588845c5a2df5290b73db8f246d15"},
    {file = "PyYAML-5.2-cp35-cp35m-win_amd64.whl", hash = "sha256:483eb6a33b671408c8529106df3707270bfacb2447bf8ad856a4b4f57f6e3075"},
    {file = "PyYAML-5.2-cp36-cp36m-win32.whl", hash = "sha256:7f38e35c00e160db592091751d385cd7b3046d6d51f578b29943225178257b31"},
    {file = "PyYAML-5.2-cp36-cp36m-win_amd64.whl", hash = "sha256:0e7f69397d53155e55d10ff68fdfb2cf630a35e6daf65cf0bdeaf04f127c09dc"},
    {file = "PyYAML-5.2-cp37-cp37m-win32.whl", hash = "sha256:e4c015484ff0ff197564917b4b4246ca03f411b9bd7f16e02a2f586eb48b6d04"},
    {file = "PyYAML-5.2-cp37-cp37m-win_amd64.whl", hash = "sha256:4b6be5edb9f6bb73680f5bf4ee08ff25416d1400fbd4535fe0069b2994da07cd"},
    {file = "PyYAML-5.2-cp38-cp38-win32.whl", hash = "sha256:8100c896ecb361794d8bfdb9c11fce618c7cf83d624d73d5ab38aef3bc82d43f"},
    {file = "PyYAML-5.2-cp38-cp38-win_amd64.whl", hash = "sha256:2e9f0b7c5914367b0916c3c104a024bb68f269a486b9d04a2e8ac6f6597b7803"},
    {file = "PyYAML-5.2.tar.gz", hash = "sha256:c0ee8eca2c582d29c3c2ec6e2c4f703d1b7f1fb10bc72317355a746057e7346c"},
]
rdflib = [
    {file = "rdflib-4.2.2-py3-none-any.whl", hash = "sha256:58d5994610105a457cff7fdfe3d683d87786c5028a45ae032982498a7e913d6f"},
    {file = "rdflib-4.2.2.tar.gz", hash = "sha256:da1df14552555c5c7715d8ce71c08f404c988c58a1ecd38552d0da4fc261280d"},
]
rdflib-jsonld = [
    {file = "rdflib-jsonld-0.6.0.tar.gz", hash = "sha256:03af8b5540a8e7bb0dae0d9ba1a3bd7f6435abd82cfb4b3ad5e0cdb1bf45a2a6"},
    {file = "rdflib_jsonld-0.6.0-py2.py3-none-any.whl", hash = "sha256:d290c03c5097ec3d96bd20dad8ff8b535e3e7cf53d05acf8ac48983eb36a4572"},
]
"repoze.debug" = [
    {file = "repoze.debug-1.1-py2-none-any.whl", hash = "sha256:1d90e5b088b167bcde13bdedfe2e34f15fe8a1f53103e406e49b7c11be4d994d"},
    {file = "repoze.debug-1.1.tar.gz", hash = "sha256:f897fbb3a09499b0cee3fe2c5e4579ff04e5b0b87b1aad6098d242cbbf573000"},
]
requests = [
<<<<<<< HEAD
    {file = "requests-2.27.1-py2.py3-none-any.whl", hash = "sha256:f22fa1e554c9ddfd16e6e41ac79759e17be9e492b3587efa038054674760e72d"},
    {file = "requests-2.27.1.tar.gz", hash = "sha256:68d7c56fd5a8999887728ef304a6d12edc7be74f1cfa47714fc8b414525c9a61"},
]
responses = [
    {file = "responses-0.17.0-py2.py3-none-any.whl", hash = "sha256:e4fc472fb7374fb8f84fcefa51c515ca4351f198852b4eb7fc88223780b472ea"},
    {file = "responses-0.17.0.tar.gz", hash = "sha256:ec675e080d06bf8d1fb5e5a68a1e5cd0df46b09c78230315f650af5e4036bec7"},
=======
    {file = "requests-2.27.0-py2.py3-none-any.whl", hash = "sha256:f71a09d7feba4a6b64ffd8e9d9bc60f9bf7d7e19fd0e04362acb1cfc2e3d98df"},
    {file = "requests-2.27.0.tar.gz", hash = "sha256:8e5643905bf20a308e25e4c1dd379117c09000bf8a82ebccc462cfb1b34a16b5"},
]
responses = [
    {file = "responses-0.16.0-py2.py3-none-any.whl", hash = "sha256:f358ef75e8bf431b0aa203cc62625c3a1c80a600dbe9de91b944bf4e9c600b92"},
    {file = "responses-0.16.0.tar.gz", hash = "sha256:a2e3aca2a8277e61257cd3b1c154b1dd0d782b1ae3d38b7fa37cbe3feb531791"},
>>>>>>> 59369be8
]
rfc3986 = [
    {file = "rfc3986-1.5.0-py2.py3-none-any.whl", hash = "sha256:a86d6e1f5b1dc238b218b012df0aa79409667bb209e58da56d0b94704e712a97"},
    {file = "rfc3986-1.5.0.tar.gz", hash = "sha256:270aaf10d87d0d4e095063c65bf3ddbc6ee3d0b226328ce21e036f946e421835"},
]
rutter = [
    {file = "rutter-0.3-py2.py3-none-any.whl", hash = "sha256:c42b03da9259666c7e0c2b4a533c61091dba2fd6f372611854165ec99f18a673"},
    {file = "rutter-0.3.tar.gz", hash = "sha256:2607d3c3843f0e6094e62235b7a587b0603bf3985dd3522ee3f739648790bd5c"},
]
s3transfer = [
    {file = "s3transfer-0.5.0-py3-none-any.whl", hash = "sha256:9c1dc369814391a6bda20ebbf4b70a0f34630592c9aa520856bf384916af2803"},
    {file = "s3transfer-0.5.0.tar.gz", hash = "sha256:50ed823e1dc5868ad40c8dc92072f757aa0e653a192845c94a3b676f4a62da4c"},
]
simplejson = [
    {file = "simplejson-3.17.6-cp27-cp27m-macosx_10_9_x86_64.whl", hash = "sha256:a89acae02b2975b1f8e4974cb8cdf9bf9f6c91162fb8dec50c259ce700f2770a"},
    {file = "simplejson-3.17.6-cp27-cp27m-manylinux1_i686.whl", hash = "sha256:82ff356ff91be0ab2293fc6d8d262451eb6ac4fd999244c4b5f863e049ba219c"},
    {file = "simplejson-3.17.6-cp27-cp27m-manylinux1_x86_64.whl", hash = "sha256:0de783e9c2b87bdd75b57efa2b6260c24b94605b5c9843517577d40ee0c3cc8a"},
    {file = "simplejson-3.17.6-cp27-cp27m-manylinux2010_i686.whl", hash = "sha256:d24a9e61df7a7787b338a58abfba975414937b609eb6b18973e25f573bc0eeeb"},
    {file = "simplejson-3.17.6-cp27-cp27m-manylinux2010_x86_64.whl", hash = "sha256:e8603e691580487f11306ecb066c76f1f4a8b54fb3bdb23fa40643a059509366"},
    {file = "simplejson-3.17.6-cp27-cp27mu-manylinux1_i686.whl", hash = "sha256:9b01e7b00654115965a206e3015f0166674ec1e575198a62a977355597c0bef5"},
    {file = "simplejson-3.17.6-cp27-cp27mu-manylinux1_x86_64.whl", hash = "sha256:37bc0cf0e5599f36072077e56e248f3336917ded1d33d2688624d8ed3cefd7d2"},
    {file = "simplejson-3.17.6-cp27-cp27mu-manylinux2010_i686.whl", hash = "sha256:cf6e7d5fe2aeb54898df18db1baf479863eae581cce05410f61f6b4188c8ada1"},
    {file = "simplejson-3.17.6-cp27-cp27mu-manylinux2010_x86_64.whl", hash = "sha256:bdfc54b4468ed4cd7415928cbe782f4d782722a81aeb0f81e2ddca9932632211"},
    {file = "simplejson-3.17.6-cp310-cp310-macosx_10_9_universal2.whl", hash = "sha256:dd16302d39c4d6f4afde80edd0c97d4db643327d355a312762ccd9bd2ca515ed"},
    {file = "simplejson-3.17.6-cp310-cp310-macosx_10_9_x86_64.whl", hash = "sha256:deac4bdafa19bbb89edfb73b19f7f69a52d0b5bd3bb0c4ad404c1bbfd7b4b7fd"},
    {file = "simplejson-3.17.6-cp310-cp310-macosx_11_0_arm64.whl", hash = "sha256:a8bbdb166e2fb816e43ab034c865147edafe28e1b19c72433147789ac83e2dda"},
    {file = "simplejson-3.17.6-cp310-cp310-manylinux_2_17_aarch64.manylinux2014_aarch64.whl", hash = "sha256:a7854326920d41c3b5d468154318fe6ba4390cb2410480976787c640707e0180"},
    {file = "simplejson-3.17.6-cp310-cp310-manylinux_2_5_i686.manylinux1_i686.manylinux_2_12_i686.manylinux2010_i686.whl", hash = "sha256:04e31fa6ac8e326480703fb6ded1488bfa6f1d3f760d32e29dbf66d0838982ce"},
    {file = "simplejson-3.17.6-cp310-cp310-manylinux_2_5_x86_64.manylinux1_x86_64.manylinux_2_12_x86_64.manylinux2010_x86_64.whl", hash = "sha256:f63600ec06982cdf480899026f4fda622776f5fabed9a869fdb32d72bc17e99a"},
    {file = "simplejson-3.17.6-cp310-cp310-musllinux_1_1_aarch64.whl", hash = "sha256:e03c3b8cc7883a54c3f34a6a135c4a17bc9088a33f36796acdb47162791b02f6"},
    {file = "simplejson-3.17.6-cp310-cp310-musllinux_1_1_i686.whl", hash = "sha256:a2d30d6c1652140181dc6861f564449ad71a45e4f165a6868c27d36745b65d40"},
    {file = "simplejson-3.17.6-cp310-cp310-musllinux_1_1_x86_64.whl", hash = "sha256:a1aa6e4cae8e3b8d5321be4f51c5ce77188faf7baa9fe1e78611f93a8eed2882"},
    {file = "simplejson-3.17.6-cp310-cp310-win32.whl", hash = "sha256:97202f939c3ff341fc3fa84d15db86156b1edc669424ba20b0a1fcd4a796a045"},
    {file = "simplejson-3.17.6-cp310-cp310-win_amd64.whl", hash = "sha256:80d3bc9944be1d73e5b1726c3bbfd2628d3d7fe2880711b1eb90b617b9b8ac70"},
    {file = "simplejson-3.17.6-cp36-cp36m-macosx_10_9_x86_64.whl", hash = "sha256:9fa621b3c0c05d965882c920347b6593751b7ab20d8fa81e426f1735ca1a9fc7"},
    {file = "simplejson-3.17.6-cp36-cp36m-manylinux_2_17_aarch64.manylinux2014_aarch64.whl", hash = "sha256:dd2fb11922f58df8528adfca123f6a84748ad17d066007e7ac977720063556bd"},
    {file = "simplejson-3.17.6-cp36-cp36m-manylinux_2_5_i686.manylinux1_i686.manylinux_2_12_i686.manylinux2010_i686.whl", hash = "sha256:724c1fe135aa437d5126138d977004d165a3b5e2ee98fc4eb3e7c0ef645e7e27"},
    {file = "simplejson-3.17.6-cp36-cp36m-manylinux_2_5_x86_64.manylinux1_x86_64.manylinux_2_12_x86_64.manylinux2010_x86_64.whl", hash = "sha256:4ff4ac6ff3aa8f814ac0f50bf218a2e1a434a17aafad4f0400a57a8cc62ef17f"},
    {file = "simplejson-3.17.6-cp36-cp36m-musllinux_1_1_aarch64.whl", hash = "sha256:67093a526e42981fdd954868062e56c9b67fdd7e712616cc3265ad0c210ecb51"},
    {file = "simplejson-3.17.6-cp36-cp36m-musllinux_1_1_i686.whl", hash = "sha256:5d6b4af7ad7e4ac515bc6e602e7b79e2204e25dbd10ab3aa2beef3c5a9cad2c7"},
    {file = "simplejson-3.17.6-cp36-cp36m-musllinux_1_1_x86_64.whl", hash = "sha256:1c9b1ed7ed282b36571638297525f8ef80f34b3e2d600a56f962c6044f24200d"},
    {file = "simplejson-3.17.6-cp36-cp36m-win32.whl", hash = "sha256:632ecbbd2228575e6860c9e49ea3cc5423764d5aa70b92acc4e74096fb434044"},
    {file = "simplejson-3.17.6-cp36-cp36m-win_amd64.whl", hash = "sha256:4c09868ddb86bf79b1feb4e3e7e4a35cd6e61ddb3452b54e20cf296313622566"},
    {file = "simplejson-3.17.6-cp37-cp37m-macosx_10_9_x86_64.whl", hash = "sha256:4b6bd8144f15a491c662f06814bd8eaa54b17f26095bb775411f39bacaf66837"},
    {file = "simplejson-3.17.6-cp37-cp37m-manylinux_2_17_aarch64.manylinux2014_aarch64.whl", hash = "sha256:5decdc78849617917c206b01e9fc1d694fd58caa961be816cb37d3150d613d9a"},
    {file = "simplejson-3.17.6-cp37-cp37m-manylinux_2_5_i686.manylinux1_i686.manylinux_2_12_i686.manylinux2010_i686.whl", hash = "sha256:521877c7bd060470806eb6335926e27453d740ac1958eaf0d8c00911bc5e1802"},
    {file = "simplejson-3.17.6-cp37-cp37m-manylinux_2_5_x86_64.manylinux1_x86_64.manylinux_2_12_x86_64.manylinux2010_x86_64.whl", hash = "sha256:65b998193bd7b0c7ecdfffbc825d808eac66279313cb67d8892bb259c9d91494"},
    {file = "simplejson-3.17.6-cp37-cp37m-musllinux_1_1_aarch64.whl", hash = "sha256:ac786f6cb7aa10d44e9641c7a7d16d7f6e095b138795cd43503769d4154e0dc2"},
    {file = "simplejson-3.17.6-cp37-cp37m-musllinux_1_1_i686.whl", hash = "sha256:3ff5b3464e1ce86a8de8c88e61d4836927d5595c2162cab22e96ff551b916e81"},
    {file = "simplejson-3.17.6-cp37-cp37m-musllinux_1_1_x86_64.whl", hash = "sha256:69bd56b1d257a91e763256d63606937ae4eb890b18a789b66951c00062afec33"},
    {file = "simplejson-3.17.6-cp37-cp37m-win32.whl", hash = "sha256:b81076552d34c27e5149a40187a8f7e2abb2d3185576a317aaf14aeeedad862a"},
    {file = "simplejson-3.17.6-cp37-cp37m-win_amd64.whl", hash = "sha256:07ecaafc1b1501f275bf5acdee34a4ad33c7c24ede287183ea77a02dc071e0c0"},
    {file = "simplejson-3.17.6-cp38-cp38-macosx_10_9_universal2.whl", hash = "sha256:068670af975247acbb9fc3d5393293368cda17026db467bf7a51548ee8f17ee1"},
    {file = "simplejson-3.17.6-cp38-cp38-macosx_10_9_x86_64.whl", hash = "sha256:4d1c135af0c72cb28dd259cf7ba218338f4dc027061262e46fe058b4e6a4c6a3"},
    {file = "simplejson-3.17.6-cp38-cp38-macosx_11_0_arm64.whl", hash = "sha256:23fe704da910ff45e72543cbba152821685a889cf00fc58d5c8ee96a9bad5f94"},
    {file = "simplejson-3.17.6-cp38-cp38-manylinux_2_17_aarch64.manylinux2014_aarch64.whl", hash = "sha256:f444762fed1bc1fd75187ef14a20ed900c1fbb245d45be9e834b822a0223bc81"},
    {file = "simplejson-3.17.6-cp38-cp38-manylinux_2_5_i686.manylinux1_i686.manylinux_2_12_i686.manylinux2010_i686.whl", hash = "sha256:681eb4d37c9a9a6eb9b3245a5e89d7f7b2b9895590bb08a20aa598c1eb0a1d9d"},
    {file = "simplejson-3.17.6-cp38-cp38-manylinux_2_5_x86_64.manylinux1_x86_64.manylinux_2_12_x86_64.manylinux2010_x86_64.whl", hash = "sha256:8e8607d8f6b4f9d46fee11447e334d6ab50e993dd4dbfb22f674616ce20907ab"},
    {file = "simplejson-3.17.6-cp38-cp38-musllinux_1_1_aarch64.whl", hash = "sha256:b10556817f09d46d420edd982dd0653940b90151d0576f09143a8e773459f6fe"},
    {file = "simplejson-3.17.6-cp38-cp38-musllinux_1_1_i686.whl", hash = "sha256:e1ec8a9ee0987d4524ffd6299e778c16cc35fef6d1a2764e609f90962f0b293a"},
    {file = "simplejson-3.17.6-cp38-cp38-musllinux_1_1_x86_64.whl", hash = "sha256:0b4126cac7d69ac06ff22efd3e0b3328a4a70624fcd6bca4fc1b4e6d9e2e12bf"},
    {file = "simplejson-3.17.6-cp38-cp38-win32.whl", hash = "sha256:35a49ebef25f1ebdef54262e54ae80904d8692367a9f208cdfbc38dbf649e00a"},
    {file = "simplejson-3.17.6-cp38-cp38-win_amd64.whl", hash = "sha256:743cd768affaa508a21499f4858c5b824ffa2e1394ed94eb85caf47ac0732198"},
    {file = "simplejson-3.17.6-cp39-cp39-macosx_10_9_universal2.whl", hash = "sha256:fb62d517a516128bacf08cb6a86ecd39fb06d08e7c4980251f5d5601d29989ba"},
    {file = "simplejson-3.17.6-cp39-cp39-macosx_10_9_x86_64.whl", hash = "sha256:12133863178a8080a3dccbf5cb2edfab0001bc41e5d6d2446af2a1131105adfe"},
    {file = "simplejson-3.17.6-cp39-cp39-macosx_11_0_arm64.whl", hash = "sha256:5540fba2d437edaf4aa4fbb80f43f42a8334206ad1ad3b27aef577fd989f20d9"},
    {file = "simplejson-3.17.6-cp39-cp39-manylinux_2_17_aarch64.manylinux2014_aarch64.whl", hash = "sha256:d74ee72b5071818a1a5dab47338e87f08a738cb938a3b0653b9e4d959ddd1fd9"},
    {file = "simplejson-3.17.6-cp39-cp39-manylinux_2_5_i686.manylinux1_i686.manylinux_2_12_i686.manylinux2010_i686.whl", hash = "sha256:28221620f4dcabdeac310846629b976e599a13f59abb21616356a85231ebd6ad"},
    {file = "simplejson-3.17.6-cp39-cp39-manylinux_2_5_x86_64.manylinux1_x86_64.manylinux_2_12_x86_64.manylinux2010_x86_64.whl", hash = "sha256:b09bc62e5193e31d7f9876220fb429ec13a6a181a24d897b9edfbbdbcd678851"},
    {file = "simplejson-3.17.6-cp39-cp39-musllinux_1_1_aarch64.whl", hash = "sha256:7255a37ff50593c9b2f1afa8fafd6ef5763213c1ed5a9e2c6f5b9cc925ab979f"},
    {file = "simplejson-3.17.6-cp39-cp39-musllinux_1_1_i686.whl", hash = "sha256:401d40969cee3df7bda211e57b903a534561b77a7ade0dd622a8d1a31eaa8ba7"},
    {file = "simplejson-3.17.6-cp39-cp39-musllinux_1_1_x86_64.whl", hash = "sha256:a649d0f66029c7eb67042b15374bd93a26aae202591d9afd71e111dd0006b198"},
    {file = "simplejson-3.17.6-cp39-cp39-win32.whl", hash = "sha256:522fad7be85de57430d6d287c4b635813932946ebf41b913fe7e880d154ade2e"},
    {file = "simplejson-3.17.6-cp39-cp39-win_amd64.whl", hash = "sha256:3fe87570168b2ae018391e2b43fbf66e8593a86feccb4b0500d134c998983ccc"},
    {file = "simplejson-3.17.6.tar.gz", hash = "sha256:cf98038d2abf63a1ada5730e91e84c642ba6c225b0198c3684151b1f80c5f8a6"},
]
six = [
    {file = "six-1.16.0-py2.py3-none-any.whl", hash = "sha256:8abb2f1d86890a2dfb989f9a77cfcfd3e47c2a354b01111771326f8aa26e0254"},
    {file = "six-1.16.0.tar.gz", hash = "sha256:1e61c37477a1626458e36f7b1d82aa5c9b094fa4802892072e49de9c60c4c926"},
]
smmap = [
    {file = "smmap-5.0.0-py3-none-any.whl", hash = "sha256:2aba19d6a040e78d8b09de5c57e96207b09ed71d8e55ce0959eeee6c8e190d94"},
    {file = "smmap-5.0.0.tar.gz", hash = "sha256:c840e62059cd3be204b0c9c9f74be2c09d5648eddd4580d9314c3ecde0b30936"},
]
soupsieve = [
    {file = "soupsieve-2.3.1-py3-none-any.whl", hash = "sha256:1a3cca2617c6b38c0343ed661b1fa5de5637f257d4fe22bd9f1338010a1efefb"},
    {file = "soupsieve-2.3.1.tar.gz", hash = "sha256:b8d49b1cd4f037c7082a9683dfa1801aa2597fb11c3a1155b7a5b94829b4f1f9"},
]
sparqlwrapper = [
    {file = "SPARQLWrapper-1.8.5-py2-none-any.whl", hash = "sha256:357ee8a27bc910ea13d77836dbddd0b914991495b8cc1bf70676578155e962a8"},
    {file = "SPARQLWrapper-1.8.5-py2.7.egg", hash = "sha256:17ec44b08b8ae2888c801066249f74fe328eec25d90203ce7eadaf82e64484c7"},
    {file = "SPARQLWrapper-1.8.5-py3-none-any.whl", hash = "sha256:c7f9c9d8ebb13428771bc3b6dee54197422507dcc3dea34e30d5dcfc53478dec"},
    {file = "SPARQLWrapper-1.8.5-py3.4.egg", hash = "sha256:8cf6c21126ed76edc85c5c232fd6f77b9f61f8ad1db90a7147cdde2104aff145"},
    {file = "SPARQLWrapper-1.8.5.tar.gz", hash = "sha256:d6a66b5b8cda141660e07aeb00472db077a98d22cb588c973209c7336850fb3c"},
]
sqlalchemy = [
    {file = "SQLAlchemy-1.3.16-cp27-cp27m-macosx_10_13_x86_64.whl", hash = "sha256:8d8c21e9d4efef01351bf28513648ceb988031be4159745a7ad1b3e28c8ff68a"},
    {file = "SQLAlchemy-1.3.16-cp27-cp27m-win32.whl", hash = "sha256:083e383a1dca8384d0ea6378bd182d83c600ed4ff4ec8247d3b2442cf70db1ad"},
    {file = "SQLAlchemy-1.3.16-cp27-cp27m-win_amd64.whl", hash = "sha256:128f6179325f7597a46403dde0bf148478f868df44841348dfc8d158e00db1f9"},
    {file = "SQLAlchemy-1.3.16-cp36-cp36m-macosx_10_13_x86_64.whl", hash = "sha256:6056b671aeda3fc451382e52ab8a753c0d5f66ef2a5ccc8fa5ba7abd20988b4d"},
    {file = "SQLAlchemy-1.3.16-cp36-cp36m-manylinux1_x86_64.whl", hash = "sha256:7025c639ce7e170db845e94006cf5f404e243e6fc00d6c86fa19e8ad8d411880"},
    {file = "SQLAlchemy-1.3.16-cp36-cp36m-manylinux2010_x86_64.whl", hash = "sha256:e18752cecaef61031252ca72031d4d6247b3212ebb84748fc5d1a0d2029c23ea"},
    {file = "SQLAlchemy-1.3.16-cp36-cp36m-win32.whl", hash = "sha256:0a690a6486658d03cc6a73536d46e796b6570ac1f8a7ec133f9e28c448b69828"},
    {file = "SQLAlchemy-1.3.16-cp36-cp36m-win_amd64.whl", hash = "sha256:d00b393f05dbd4ecd65c989b7f5a81110eae4baea7a6a4cdd94c20a908d1456e"},
    {file = "SQLAlchemy-1.3.16-cp37-cp37m-macosx_10_13_x86_64.whl", hash = "sha256:114b6ace30001f056e944cebd46daef38fdb41ebb98f5e5940241a03ed6cad43"},
    {file = "SQLAlchemy-1.3.16-cp37-cp37m-manylinux1_x86_64.whl", hash = "sha256:13d48cd8b925b6893a4e59b2dfb3e59a5204fd8c98289aad353af78bd214db49"},
    {file = "SQLAlchemy-1.3.16-cp37-cp37m-manylinux2010_x86_64.whl", hash = "sha256:211a1ce7e825f7142121144bac76f53ac28b12172716a710f4bf3eab477e730b"},
    {file = "SQLAlchemy-1.3.16-cp37-cp37m-win32.whl", hash = "sha256:68d78cf4a9dfade2e6cf57c4be19f7b82ed66e67dacf93b32bb390c9bed12749"},
    {file = "SQLAlchemy-1.3.16-cp37-cp37m-win_amd64.whl", hash = "sha256:2dc57ee80b76813759cccd1a7affedf9c4dbe5b065a91fb6092c9d8151d66078"},
    {file = "SQLAlchemy-1.3.16-cp38-cp38-macosx_10_13_x86_64.whl", hash = "sha256:43078c7ec0457387c79b8d52fff90a7ad352ca4c7aa841c366238c3e2cf52fdf"},
    {file = "SQLAlchemy-1.3.16-cp38-cp38-manylinux1_x86_64.whl", hash = "sha256:bbb545da054e6297242a1bb1ba88e7a8ffb679f518258d66798ec712b82e4e07"},
    {file = "SQLAlchemy-1.3.16-cp38-cp38-manylinux2010_x86_64.whl", hash = "sha256:5b1bf3c2c2dca738235ce08079783ef04f1a7fc5b21cf24adaae77f2da4e73c3"},
    {file = "SQLAlchemy-1.3.16-cp38-cp38-win32.whl", hash = "sha256:3e625e283eecc15aee5b1ef77203bfb542563fa4a9aa622c7643c7b55438ff49"},
    {file = "SQLAlchemy-1.3.16-cp38-cp38-win_amd64.whl", hash = "sha256:7d98e0785c4cd7ae30b4a451416db71f5724a1839025544b4edbd92e00b91f0f"},
    {file = "SQLAlchemy-1.3.16.tar.gz", hash = "sha256:7224e126c00b8178dfd227bc337ba5e754b197a3867d33b9f30dc0208f773d70"},
]
structlog = [
    {file = "structlog-19.2.0-py2.py3-none-any.whl", hash = "sha256:6640e6690fc31d5949bc614c1a630464d3aaa625284aeb7c6e486c3010d73e12"},
    {file = "structlog-19.2.0.tar.gz", hash = "sha256:4287058cf4ce1a59bc5dea290d6386d37f29a37529c9a51cdf7387e51710152b"},
]
subprocess-middleware = [
    {file = "subprocess_middleware-0.3.zip", hash = "sha256:182c3ecd1d5657dbfb2e1d22629835305b26851d8baaf759f10cd1b2e4b4697e"},
]
toml = [
    {file = "toml-0.10.2-py2.py3-none-any.whl", hash = "sha256:806143ae5bfb6a3c6e736a764057db0e6a0e05e338b5630894a5f779cabb4f9b"},
    {file = "toml-0.10.2.tar.gz", hash = "sha256:b3bda1d108d5dd99f4a20d24d9c348e91c4db7ab1b749200bded2f839ccbe68f"},
]
transaction = [
    {file = "transaction-2.4.0-py2.py3-none-any.whl", hash = "sha256:b96a5e9aaa73f905759bc9ccf0021bf4864c01ac36666e0d28395e871f6d584a"},
    {file = "transaction-2.4.0.tar.gz", hash = "sha256:726059c461b9ec4e69e5bead6680667a3db01bf2adf901f23e4031228a0f9f9f"},
]
translationstring = [
    {file = "translationstring-1.4-py2.py3-none-any.whl", hash = "sha256:5f4dc4d939573db851c8d840551e1a0fb27b946afe3b95aafc22577eed2d6262"},
    {file = "translationstring-1.4.tar.gz", hash = "sha256:bf947538d76e69ba12ab17283b10355a9ecfbc078e6123443f43f2107f6376f3"},
]
typing-extensions = [
    {file = "typing_extensions-4.0.1-py3-none-any.whl", hash = "sha256:7f001e5ac290a0c0401508864c7ec868be4e701886d5b573a9528ed3973d9d3b"},
    {file = "typing_extensions-4.0.1.tar.gz", hash = "sha256:4ca091dea149f945ec56afb48dae714f21e8692ef22a395223bcd328961b6a0e"},
]
urllib3 = [
    {file = "urllib3-1.26.8-py2.py3-none-any.whl", hash = "sha256:000ca7f471a233c2251c6c7023ee85305721bfdf18621ebff4fd17a8653427ed"},
    {file = "urllib3-1.26.8.tar.gz", hash = "sha256:0e7c33d9a63e7ddfcb86780aac87befc2fbddf46c58dbb487e0855f7ceec283c"},
]
venusian = [
    {file = "venusian-1.2.0-py2.py3-none-any.whl", hash = "sha256:2f2d077a1eedc3fda40425f65687c8c494da7e83d7c23bc2c4d1a40eb3ca5b6d"},
    {file = "venusian-1.2.0.tar.gz", hash = "sha256:64ec8285b80b110d0ae5db4280e90e31848a59db98db1aba4d7d46f48ce91e3e"},
]
waitress = [
    {file = "waitress-2.0.0-py3-none-any.whl", hash = "sha256:29af5a53e9fb4e158f525367678b50053808ca6c21ba585754c77d790008c746"},
    {file = "waitress-2.0.0.tar.gz", hash = "sha256:69e1f242c7f80273490d3403c3976f3ac3b26e289856936d1f620ed48f321897"},
]
wcwidth = [
    {file = "wcwidth-0.2.5-py2.py3-none-any.whl", hash = "sha256:beb4802a9cebb9144e99086eff703a642a13d6a0052920003a230f3294bbe784"},
    {file = "wcwidth-0.2.5.tar.gz", hash = "sha256:c4d647b99872929fdb7bdcaa4fbe7f01413ed3d98077df798530e5b04f116c83"},
]
webob = [
    {file = "WebOb-1.8.7-py2.py3-none-any.whl", hash = "sha256:73aae30359291c14fa3b956f8b5ca31960e420c28c1bec002547fb04928cf89b"},
    {file = "WebOb-1.8.7.tar.gz", hash = "sha256:b64ef5141be559cfade448f044fa45c2260351edcb6a8ef6b7e00c7dcef0c323"},
]
websocket-client = [
    {file = "websocket-client-1.2.3.tar.gz", hash = "sha256:1315816c0acc508997eb3ae03b9d3ff619c9d12d544c9a9b553704b1cc4f6af5"},
    {file = "websocket_client-1.2.3-py3-none-any.whl", hash = "sha256:2eed4cc58e4d65613ed6114af2f380f7910ff416fc8c46947f6e76b6815f56c0"},
]
webtest = [
    {file = "WebTest-2.0.35-py2.py3-none-any.whl", hash = "sha256:44ddfe99b5eca4cf07675e7222c81dd624d22f9a26035d2b93dc8862dc1153c6"},
    {file = "WebTest-2.0.35.tar.gz", hash = "sha256:aac168b5b2b4f200af4e35867cf316712210e3d5db81c1cbdff38722647bb087"},
]
werkzeug = [
    {file = "Werkzeug-2.0.2-py3-none-any.whl", hash = "sha256:63d3dc1cf60e7b7e35e97fa9861f7397283b75d765afcaefd993d6046899de8f"},
    {file = "Werkzeug-2.0.2.tar.gz", hash = "sha256:aa2bb6fc8dee8d6c504c0ac1e7f5f7dc5810a9903e793b6f715a9f015bdadb9a"},
]
wrapt = [
    {file = "wrapt-1.13.3-cp27-cp27m-macosx_10_9_x86_64.whl", hash = "sha256:e05e60ff3b2b0342153be4d1b597bbcfd8330890056b9619f4ad6b8d5c96a81a"},
    {file = "wrapt-1.13.3-cp27-cp27m-manylinux1_i686.whl", hash = "sha256:85148f4225287b6a0665eef08a178c15097366d46b210574a658c1ff5b377489"},
    {file = "wrapt-1.13.3-cp27-cp27m-manylinux1_x86_64.whl", hash = "sha256:2dded5496e8f1592ec27079b28b6ad2a1ef0b9296d270f77b8e4a3a796cf6909"},
    {file = "wrapt-1.13.3-cp27-cp27m-manylinux2010_i686.whl", hash = "sha256:e94b7d9deaa4cc7bac9198a58a7240aaf87fe56c6277ee25fa5b3aa1edebd229"},
    {file = "wrapt-1.13.3-cp27-cp27m-manylinux2010_x86_64.whl", hash = "sha256:498e6217523111d07cd67e87a791f5e9ee769f9241fcf8a379696e25806965af"},
    {file = "wrapt-1.13.3-cp27-cp27mu-manylinux1_i686.whl", hash = "sha256:ec7e20258ecc5174029a0f391e1b948bf2906cd64c198a9b8b281b811cbc04de"},
    {file = "wrapt-1.13.3-cp27-cp27mu-manylinux1_x86_64.whl", hash = "sha256:87883690cae293541e08ba2da22cacaae0a092e0ed56bbba8d018cc486fbafbb"},
    {file = "wrapt-1.13.3-cp27-cp27mu-manylinux2010_i686.whl", hash = "sha256:f99c0489258086308aad4ae57da9e8ecf9e1f3f30fa35d5e170b4d4896554d80"},
    {file = "wrapt-1.13.3-cp27-cp27mu-manylinux2010_x86_64.whl", hash = "sha256:6a03d9917aee887690aa3f1747ce634e610f6db6f6b332b35c2dd89412912bca"},
    {file = "wrapt-1.13.3-cp310-cp310-macosx_10_9_x86_64.whl", hash = "sha256:936503cb0a6ed28dbfa87e8fcd0a56458822144e9d11a49ccee6d9a8adb2ac44"},
    {file = "wrapt-1.13.3-cp310-cp310-manylinux_2_5_i686.manylinux1_i686.manylinux_2_12_i686.manylinux2010_i686.whl", hash = "sha256:f9c51d9af9abb899bd34ace878fbec8bf357b3194a10c4e8e0a25512826ef056"},
    {file = "wrapt-1.13.3-cp310-cp310-manylinux_2_5_x86_64.manylinux1_x86_64.manylinux_2_12_x86_64.manylinux2010_x86_64.whl", hash = "sha256:220a869982ea9023e163ba915077816ca439489de6d2c09089b219f4e11b6785"},
    {file = "wrapt-1.13.3-cp310-cp310-musllinux_1_1_i686.whl", hash = "sha256:0877fe981fd76b183711d767500e6b3111378ed2043c145e21816ee589d91096"},
    {file = "wrapt-1.13.3-cp310-cp310-musllinux_1_1_x86_64.whl", hash = "sha256:43e69ffe47e3609a6aec0fe723001c60c65305784d964f5007d5b4fb1bc6bf33"},
    {file = "wrapt-1.13.3-cp310-cp310-win32.whl", hash = "sha256:78dea98c81915bbf510eb6a3c9c24915e4660302937b9ae05a0947164248020f"},
    {file = "wrapt-1.13.3-cp310-cp310-win_amd64.whl", hash = "sha256:ea3e746e29d4000cd98d572f3ee2a6050a4f784bb536f4ac1f035987fc1ed83e"},
    {file = "wrapt-1.13.3-cp35-cp35m-manylinux1_i686.whl", hash = "sha256:8c73c1a2ec7c98d7eaded149f6d225a692caa1bd7b2401a14125446e9e90410d"},
    {file = "wrapt-1.13.3-cp35-cp35m-manylinux1_x86_64.whl", hash = "sha256:086218a72ec7d986a3eddb7707c8c4526d677c7b35e355875a0fe2918b059179"},
    {file = "wrapt-1.13.3-cp35-cp35m-manylinux2010_i686.whl", hash = "sha256:e92d0d4fa68ea0c02d39f1e2f9cb5bc4b4a71e8c442207433d8db47ee79d7aa3"},
    {file = "wrapt-1.13.3-cp35-cp35m-manylinux2010_x86_64.whl", hash = "sha256:d4a5f6146cfa5c7ba0134249665acd322a70d1ea61732723c7d3e8cc0fa80755"},
    {file = "wrapt-1.13.3-cp35-cp35m-win32.whl", hash = "sha256:8aab36778fa9bba1a8f06a4919556f9f8c7b33102bd71b3ab307bb3fecb21851"},
    {file = "wrapt-1.13.3-cp35-cp35m-win_amd64.whl", hash = "sha256:944b180f61f5e36c0634d3202ba8509b986b5fbaf57db3e94df11abee244ba13"},
    {file = "wrapt-1.13.3-cp36-cp36m-macosx_10_9_x86_64.whl", hash = "sha256:2ebdde19cd3c8cdf8df3fc165bc7827334bc4e353465048b36f7deeae8ee0918"},
    {file = "wrapt-1.13.3-cp36-cp36m-manylinux_2_5_i686.manylinux1_i686.manylinux_2_12_i686.manylinux2010_i686.whl", hash = "sha256:610f5f83dd1e0ad40254c306f4764fcdc846641f120c3cf424ff57a19d5f7ade"},
    {file = "wrapt-1.13.3-cp36-cp36m-manylinux_2_5_x86_64.manylinux1_x86_64.manylinux_2_12_x86_64.manylinux2010_x86_64.whl", hash = "sha256:5601f44a0f38fed36cc07db004f0eedeaadbdcec90e4e90509480e7e6060a5bc"},
    {file = "wrapt-1.13.3-cp36-cp36m-musllinux_1_1_i686.whl", hash = "sha256:e6906d6f48437dfd80464f7d7af1740eadc572b9f7a4301e7dd3d65db285cacf"},
    {file = "wrapt-1.13.3-cp36-cp36m-musllinux_1_1_x86_64.whl", hash = "sha256:766b32c762e07e26f50d8a3468e3b4228b3736c805018e4b0ec8cc01ecd88125"},
    {file = "wrapt-1.13.3-cp36-cp36m-win32.whl", hash = "sha256:5f223101f21cfd41deec8ce3889dc59f88a59b409db028c469c9b20cfeefbe36"},
    {file = "wrapt-1.13.3-cp36-cp36m-win_amd64.whl", hash = "sha256:f122ccd12fdc69628786d0c947bdd9cb2733be8f800d88b5a37c57f1f1d73c10"},
    {file = "wrapt-1.13.3-cp37-cp37m-macosx_10_9_x86_64.whl", hash = "sha256:46f7f3af321a573fc0c3586612db4decb7eb37172af1bc6173d81f5b66c2e068"},
    {file = "wrapt-1.13.3-cp37-cp37m-manylinux_2_5_i686.manylinux1_i686.manylinux_2_12_i686.manylinux2010_i686.whl", hash = "sha256:778fd096ee96890c10ce96187c76b3e99b2da44e08c9e24d5652f356873f6709"},
    {file = "wrapt-1.13.3-cp37-cp37m-manylinux_2_5_x86_64.manylinux1_x86_64.manylinux_2_12_x86_64.manylinux2010_x86_64.whl", hash = "sha256:0cb23d36ed03bf46b894cfec777eec754146d68429c30431c99ef28482b5c1df"},
    {file = "wrapt-1.13.3-cp37-cp37m-musllinux_1_1_i686.whl", hash = "sha256:96b81ae75591a795d8c90edc0bfaab44d3d41ffc1aae4d994c5aa21d9b8e19a2"},
    {file = "wrapt-1.13.3-cp37-cp37m-musllinux_1_1_x86_64.whl", hash = "sha256:7dd215e4e8514004c8d810a73e342c536547038fb130205ec4bba9f5de35d45b"},
    {file = "wrapt-1.13.3-cp37-cp37m-win32.whl", hash = "sha256:47f0a183743e7f71f29e4e21574ad3fa95676136f45b91afcf83f6a050914829"},
    {file = "wrapt-1.13.3-cp37-cp37m-win_amd64.whl", hash = "sha256:fd76c47f20984b43d93de9a82011bb6e5f8325df6c9ed4d8310029a55fa361ea"},
    {file = "wrapt-1.13.3-cp38-cp38-macosx_10_9_x86_64.whl", hash = "sha256:b73d4b78807bd299b38e4598b8e7bd34ed55d480160d2e7fdaabd9931afa65f9"},
    {file = "wrapt-1.13.3-cp38-cp38-manylinux_2_5_i686.manylinux1_i686.manylinux_2_12_i686.manylinux2010_i686.whl", hash = "sha256:ec9465dd69d5657b5d2fa6133b3e1e989ae27d29471a672416fd729b429eb554"},
    {file = "wrapt-1.13.3-cp38-cp38-manylinux_2_5_x86_64.manylinux1_x86_64.manylinux_2_12_x86_64.manylinux2010_x86_64.whl", hash = "sha256:dd91006848eb55af2159375134d724032a2d1d13bcc6f81cd8d3ed9f2b8e846c"},
    {file = "wrapt-1.13.3-cp38-cp38-musllinux_1_1_i686.whl", hash = "sha256:ae9de71eb60940e58207f8e71fe113c639da42adb02fb2bcbcaccc1ccecd092b"},
    {file = "wrapt-1.13.3-cp38-cp38-musllinux_1_1_x86_64.whl", hash = "sha256:51799ca950cfee9396a87f4a1240622ac38973b6df5ef7a41e7f0b98797099ce"},
    {file = "wrapt-1.13.3-cp38-cp38-win32.whl", hash = "sha256:4b9c458732450ec42578b5642ac53e312092acf8c0bfce140ada5ca1ac556f79"},
    {file = "wrapt-1.13.3-cp38-cp38-win_amd64.whl", hash = "sha256:7dde79d007cd6dfa65afe404766057c2409316135cb892be4b1c768e3f3a11cb"},
    {file = "wrapt-1.13.3-cp39-cp39-macosx_10_9_x86_64.whl", hash = "sha256:981da26722bebb9247a0601e2922cedf8bb7a600e89c852d063313102de6f2cb"},
    {file = "wrapt-1.13.3-cp39-cp39-manylinux_2_5_i686.manylinux1_i686.manylinux_2_12_i686.manylinux2010_i686.whl", hash = "sha256:705e2af1f7be4707e49ced9153f8d72131090e52be9278b5dbb1498c749a1e32"},
    {file = "wrapt-1.13.3-cp39-cp39-manylinux_2_5_x86_64.manylinux1_x86_64.manylinux_2_12_x86_64.manylinux2010_x86_64.whl", hash = "sha256:25b1b1d5df495d82be1c9d2fad408f7ce5ca8a38085e2da41bb63c914baadff7"},
    {file = "wrapt-1.13.3-cp39-cp39-musllinux_1_1_i686.whl", hash = "sha256:77416e6b17926d953b5c666a3cb718d5945df63ecf922af0ee576206d7033b5e"},
    {file = "wrapt-1.13.3-cp39-cp39-musllinux_1_1_x86_64.whl", hash = "sha256:865c0b50003616f05858b22174c40ffc27a38e67359fa1495605f96125f76640"},
    {file = "wrapt-1.13.3-cp39-cp39-win32.whl", hash = "sha256:0a017a667d1f7411816e4bf214646d0ad5b1da2c1ea13dec6c162736ff25a374"},
    {file = "wrapt-1.13.3-cp39-cp39-win_amd64.whl", hash = "sha256:81bd7c90d28a4b2e1df135bfbd7c23aee3050078ca6441bead44c42483f9ebfb"},
    {file = "wrapt-1.13.3.tar.gz", hash = "sha256:1fea9cd438686e6682271d36f3481a9f3636195578bab9ca3382e2f5f01fc185"},
]
wsgiproxy2 = [
    {file = "WSGIProxy2-0.4.2.zip", hash = "sha256:a4b236fac5d4a2b51d9b3ed34cbe0d01aae173dce0ab9877f225b1dcdb4a6e8e"},
]
xlrd = [
    {file = "xlrd-1.2.0-py2.py3-none-any.whl", hash = "sha256:e551fb498759fa3a5384a94ccd4c3c02eb7c00ea424426e212ac0c57be9dfbde"},
    {file = "xlrd-1.2.0.tar.gz", hash = "sha256:546eb36cee8db40c3eaa46c351e67ffee6eeb5fa2650b71bc4c758a29a1b29b2"},
]
xmltodict = [
    {file = "xmltodict-0.12.0-py2.py3-none-any.whl", hash = "sha256:8bbcb45cc982f48b2ca8fe7e7827c5d792f217ecf1792626f808bf41c3b86051"},
    {file = "xmltodict-0.12.0.tar.gz", hash = "sha256:50d8c638ed7ecb88d90561beedbf720c9b4e851a9fa6c47ebd64e99d166d8a21"},
]
zipp = [
    {file = "zipp-3.6.0-py3-none-any.whl", hash = "sha256:9fe5ea21568a0a70e50f273397638d39b03353731e6cbbb3fd8502a33fec40bc"},
    {file = "zipp-3.6.0.tar.gz", hash = "sha256:71c644c5369f4a6e07636f0aa966270449561fcea2e3d6747b8d23efaa9d7832"},
]
"zope.deprecation" = [
    {file = "zope.deprecation-4.4.0-py2.py3-none-any.whl", hash = "sha256:f1480b74995958b24ce37b0ef04d3663d2683e5d6debc96726eff18acf4ea113"},
    {file = "zope.deprecation-4.4.0.tar.gz", hash = "sha256:0d453338f04bacf91bbfba545d8bcdf529aa829e67b705eac8c1a7fdce66e2df"},
]
"zope.interface" = [
    {file = "zope.interface-4.7.2-cp27-cp27m-macosx_10_9_x86_64.whl", hash = "sha256:34381fcecc6e6f57d72bc2fab6175976eeacdd61dbb34427a37b260238278199"},
    {file = "zope.interface-4.7.2-cp27-cp27m-manylinux1_i686.whl", hash = "sha256:4d0830e1d544b2c303064ec01923de2b9d6f5b5d0d78608a91d758b0f469361c"},
    {file = "zope.interface-4.7.2-cp27-cp27m-manylinux1_x86_64.whl", hash = "sha256:73a618e734803ded8b8d8f14f9a6371c6a1acc445840cf6ae57733041e796671"},
    {file = "zope.interface-4.7.2-cp27-cp27m-manylinux2010_i686.whl", hash = "sha256:a82d36ecc28e72904388f72f57f3c04aee7c43a019e302d61944b3886c261be3"},
    {file = "zope.interface-4.7.2-cp27-cp27m-manylinux2010_x86_64.whl", hash = "sha256:b0029f193d91a1e0085e4a99dd71e4c63a3e7826ec4a8d2ea457f02e1b6b0bb4"},
    {file = "zope.interface-4.7.2-cp27-cp27m-win32.whl", hash = "sha256:d8a0cb84de725ccd6abd9b5bd32cb94a11db336076fb6d459f1fed23d0719e0c"},
    {file = "zope.interface-4.7.2-cp27-cp27m-win_amd64.whl", hash = "sha256:a36e7e1972109504dfa0995a89b6c24a990113eb4cedef93d0eaf1452901b6ac"},
    {file = "zope.interface-4.7.2-cp27-cp27mu-manylinux1_i686.whl", hash = "sha256:2690fd5b042062d866017db11ce1e12d4862df28614cc2915dc57e52b46a8594"},
    {file = "zope.interface-4.7.2-cp27-cp27mu-manylinux1_x86_64.whl", hash = "sha256:0616040d5a18786aff5d25ef6e1fa0f875b7ba5b6f1a923c1153be81dd9c65ad"},
    {file = "zope.interface-4.7.2-cp27-cp27mu-manylinux2010_i686.whl", hash = "sha256:6f1e8914eee2e3a0bcf435d963ca5cf3a3df89a47cbd3e2b16343bc875194fed"},
    {file = "zope.interface-4.7.2-cp27-cp27mu-manylinux2010_x86_64.whl", hash = "sha256:a41a34c55887743ee124e8f696217dec1a7eead1164d27ef27dfae528c396a23"},
    {file = "zope.interface-4.7.2-cp35-cp35m-macosx_10_6_intel.whl", hash = "sha256:1033e7bb858c398580ca7cbb50f15b715e6031d5772f8a1bde4042c12300a52a"},
    {file = "zope.interface-4.7.2-cp35-cp35m-manylinux1_i686.whl", hash = "sha256:ae6c4a1fa696c12c3b654fa0d160f3781271f0edbbb0ae50f285a91f2a272a09"},
    {file = "zope.interface-4.7.2-cp35-cp35m-manylinux1_x86_64.whl", hash = "sha256:64446f9baa2c51f47b0e272939c583ffd220e67f5bcbc2f18dd244c5a46a7018"},
    {file = "zope.interface-4.7.2-cp35-cp35m-manylinux2010_i686.whl", hash = "sha256:a7b50fa86c1bd863ef3b3314da62928c015a732bb0aef220852b9606104f0df5"},
    {file = "zope.interface-4.7.2-cp35-cp35m-manylinux2010_x86_64.whl", hash = "sha256:a9fce290a6ba88e5e6e81dd1e800c045212df69ab69d1de0d303b1af9cec692f"},
    {file = "zope.interface-4.7.2-cp35-cp35m-win32.whl", hash = "sha256:f044fec9c7e1b0ec6fdf0d3abc648c2f3b9128933051a9a73af52dbdd9e6d6e9"},
    {file = "zope.interface-4.7.2-cp35-cp35m-win_amd64.whl", hash = "sha256:23c4a70a9abb8faa35e2967e2e7cbd9225512b706b6eb96b01eb1ccbb2b632c3"},
    {file = "zope.interface-4.7.2-cp36-cp36m-macosx_10_6_intel.whl", hash = "sha256:61b95dbfd03ce2a55c38da711cba7130605dbef4839ca12b53c46827826c5c5b"},
    {file = "zope.interface-4.7.2-cp36-cp36m-manylinux1_i686.whl", hash = "sha256:98a21acc7d1e45fcb700831b66ec6c84a3c2a5a94868d72ef83565966adc474f"},
    {file = "zope.interface-4.7.2-cp36-cp36m-manylinux1_x86_64.whl", hash = "sha256:6f2bf246ee9350f428860c37db6158cfb27a7e585d60b2bb3b88864810875835"},
    {file = "zope.interface-4.7.2-cp36-cp36m-manylinux2010_i686.whl", hash = "sha256:b12241fac561b635329c3275e911a53e104b43875b99d31332d006d52e180912"},
    {file = "zope.interface-4.7.2-cp36-cp36m-manylinux2010_x86_64.whl", hash = "sha256:7d3c4f10b7a8502a68a8eadcd57e86a35e3948af3edee7bd49a21b225361b0da"},
    {file = "zope.interface-4.7.2-cp36-cp36m-win32.whl", hash = "sha256:02339c53bbf7e438dec371af1f401e4843f9dc5765b3b032032b195dd72b47f2"},
    {file = "zope.interface-4.7.2-cp36-cp36m-win_amd64.whl", hash = "sha256:31fdcc9eaf2c379e8b416184a0749ce3f95fdaf206b092b63bdc065aecca6a95"},
    {file = "zope.interface-4.7.2-cp37-cp37m-macosx_10_9_x86_64.whl", hash = "sha256:9e67e9fa7dc43210ad766cd6eef133d9d256a530fe07e5585685cdc742170d10"},
    {file = "zope.interface-4.7.2-cp37-cp37m-manylinux1_i686.whl", hash = "sha256:b906dda76ab70b6905ef3014260e7f1c861a0c4841e29826eb34a6187255504b"},
    {file = "zope.interface-4.7.2-cp37-cp37m-manylinux1_x86_64.whl", hash = "sha256:07de051fac6dedc6c659034f80bc46623edc776c757fa26f3f467954b12d2403"},
    {file = "zope.interface-4.7.2-cp37-cp37m-manylinux2010_i686.whl", hash = "sha256:36e7438d2f71153cea6b119ddd2648bc010cec4368fd8e7170e50090c0d7ed19"},
    {file = "zope.interface-4.7.2-cp37-cp37m-manylinux2010_x86_64.whl", hash = "sha256:4855384c27fe7e31efbee32f74659421d64e5bfa8b7df2ec08d306d0f3d4cee6"},
    {file = "zope.interface-4.7.2-cp37-cp37m-win32.whl", hash = "sha256:3b6a2ef2c6b4e9786939bd9861e7b98bc01cb3024f87c8cf4b78872f2afcf584"},
    {file = "zope.interface-4.7.2-cp37-cp37m-win_amd64.whl", hash = "sha256:eb92c733be08c6e2b8dfd4613d1b3c2f345ca4f83219d40fda4680333d3a0dc4"},
    {file = "zope.interface-4.7.2-cp38-cp38-manylinux1_i686.whl", hash = "sha256:07a8bb9110854c0ab9329adbbec7050af242a78a62e226ab49e9c2182090f501"},
    {file = "zope.interface-4.7.2-cp38-cp38-manylinux1_x86_64.whl", hash = "sha256:11db683f49652b34aa87904b27d00f9032fa2db7f1f9676c05b13361a3c7547c"},
    {file = "zope.interface-4.7.2-cp38-cp38-manylinux2010_i686.whl", hash = "sha256:65cef4766be4be9372621cd17773424302c21785dfaf6e9bd5b64b1f1264f9cc"},
    {file = "zope.interface-4.7.2-cp38-cp38-manylinux2010_x86_64.whl", hash = "sha256:08ae0a88ac29b92faff069e0511ad27197b3274bdf67ebd8c75aaeb05823c7af"},
    {file = "zope.interface-4.7.2-cp38-cp38-win32.whl", hash = "sha256:993051db4278f9ec3b191ae823a7bb32b6a91fed6e960d43500fc4ce64cdb4e0"},
    {file = "zope.interface-4.7.2-cp38-cp38-win_amd64.whl", hash = "sha256:d79da12a15edd6d7c366766954c4b6de0247e85ba35ee2ad9f37f972e7080f8a"},
    {file = "zope.interface-4.7.2.tar.gz", hash = "sha256:fd1101bd3fcb4f4cf3485bb20d6cb0b56909b94d3bd2a53a6cb9d381c3da3365"},
]
"zope.sqlalchemy" = [
    {file = "zope.sqlalchemy-1.3-py2.py3-none-any.whl", hash = "sha256:607d65c7974b2aa586f0608ca740b03ddb582ad84ceb3545b55ad5a402fd6dff"},
    {file = "zope.sqlalchemy-1.3.tar.gz", hash = "sha256:b9c689d39d83856b5a81ac45dbd3317762bf6a2b576c5dd13aaa2c56e0168154"},
]<|MERGE_RESOLUTION|>--- conflicted
+++ resolved
@@ -1,43 +1,43 @@
 [[package]]
+category = "dev"
+description = "Atomic file writes."
 name = "atomicwrites"
+optional = false
+python-versions = ">=2.7, !=3.0.*, !=3.1.*, !=3.2.*, !=3.3.*"
 version = "1.4.0"
-description = "Atomic file writes."
-category = "dev"
-optional = false
-python-versions = ">=2.7, !=3.0.*, !=3.1.*, !=3.2.*, !=3.3.*"
-
-[[package]]
+
+[[package]]
+category = "dev"
+description = "Classes Without Boilerplate"
 name = "attrs"
+optional = false
+python-versions = ">=2.7, !=3.0.*, !=3.1.*, !=3.2.*, !=3.3.*, !=3.4.*"
 version = "21.4.0"
-description = "Classes Without Boilerplate"
-category = "dev"
-optional = false
-python-versions = ">=2.7, !=3.0.*, !=3.1.*, !=3.2.*, !=3.3.*, !=3.4.*"
-
-[package.extras]
-dev = ["coverage[toml] (>=5.0.2)", "hypothesis", "pympler", "pytest (>=4.3.0)", "six", "mypy", "pytest-mypy-plugins", "zope.interface", "furo", "sphinx", "sphinx-notfound-page", "pre-commit", "cloudpickle"]
+
+[package.extras]
+dev = ["coverage (>=5.0.2)", "hypothesis", "pympler", "pytest (>=4.3.0)", "six", "mypy", "pytest-mypy-plugins", "zope.interface", "furo", "sphinx", "sphinx-notfound-page", "pre-commit", "cloudpickle"]
 docs = ["furo", "sphinx", "zope.interface", "sphinx-notfound-page"]
-tests = ["coverage[toml] (>=5.0.2)", "hypothesis", "pympler", "pytest (>=4.3.0)", "six", "mypy", "pytest-mypy-plugins", "zope.interface", "cloudpickle"]
-tests_no_zope = ["coverage[toml] (>=5.0.2)", "hypothesis", "pympler", "pytest (>=4.3.0)", "six", "mypy", "pytest-mypy-plugins", "cloudpickle"]
-
-[[package]]
+tests = ["coverage (>=5.0.2)", "hypothesis", "pympler", "pytest (>=4.3.0)", "six", "mypy", "pytest-mypy-plugins", "zope.interface", "cloudpickle"]
+tests_no_zope = ["coverage (>=5.0.2)", "hypothesis", "pympler", "pytest (>=4.3.0)", "six", "mypy", "pytest-mypy-plugins", "cloudpickle"]
+
+[[package]]
+category = "main"
+description = "AWS signature version 4 signing process for the python requests module"
 name = "aws-requests-auth"
+optional = false
+python-versions = "*"
 version = "0.4.3"
-description = "AWS signature version 4 signing process for the python requests module"
-category = "main"
-optional = false
-python-versions = "*"
 
 [package.dependencies]
 requests = ">=0.14.0"
 
 [[package]]
+category = "dev"
+description = "The AWS X-Ray SDK for Python (the SDK) enables Python developers to record and emit information from within their applications to the AWS X-Ray service."
 name = "aws-xray-sdk"
+optional = false
+python-versions = "*"
 version = "0.95"
-description = "The AWS X-Ray SDK for Python (the SDK) enables Python developers to record and emit information from within their applications to the AWS X-Ray service."
-category = "dev"
-optional = false
-python-versions = "*"
 
 [package.dependencies]
 jsonpickle = "*"
@@ -45,20 +45,20 @@
 wrapt = "*"
 
 [[package]]
+category = "main"
+description = "statistics backport 2.6 - 3.3"
 name = "backports.statistics"
+optional = false
+python-versions = "*"
 version = "0.1.0"
-description = "statistics backport 2.6 - 3.3"
-category = "main"
-optional = false
-python-versions = "*"
-
-[[package]]
+
+[[package]]
+category = "main"
+description = "Screen-scraping library"
 name = "beautifulsoup4"
+optional = false
+python-versions = ">3.0.0"
 version = "4.10.0"
-description = "Screen-scraping library"
-category = "main"
-optional = false
-python-versions = ">3.0.0"
 
 [package.dependencies]
 soupsieve = ">1.2"
@@ -68,48 +68,36 @@
 lxml = ["lxml"]
 
 [[package]]
+category = "dev"
+description = "Amazon Web Services Library"
 name = "boto"
+optional = false
+python-versions = "*"
 version = "2.49.0"
-description = "Amazon Web Services Library"
-category = "dev"
-optional = false
-python-versions = "*"
-
-[[package]]
+
+[[package]]
+category = "main"
+description = "The AWS SDK for Python"
 name = "boto3"
-<<<<<<< HEAD
-version = "1.20.34"
-=======
-version = "1.20.27"
->>>>>>> 59369be8
-description = "The AWS SDK for Python"
-category = "main"
 optional = false
 python-versions = ">= 3.6"
-
-[package.dependencies]
-<<<<<<< HEAD
-botocore = ">=1.23.34,<1.24.0"
-=======
-botocore = ">=1.23.27,<1.24.0"
->>>>>>> 59369be8
+version = "1.20.49"
+
+[package.dependencies]
+botocore = ">=1.23.49,<1.24.0"
 jmespath = ">=0.7.1,<1.0.0"
 s3transfer = ">=0.5.0,<0.6.0"
 
 [package.extras]
-crt = ["botocore[crt] (>=1.21.0,<2.0a0)"]
-
-[[package]]
+crt = ["botocore (>=1.21.0,<2.0a0)"]
+
+[[package]]
+category = "main"
+description = "Low-level, data-driven core of boto 3."
 name = "botocore"
-<<<<<<< HEAD
-version = "1.23.34"
-=======
-version = "1.23.27"
->>>>>>> 59369be8
-description = "Low-level, data-driven core of boto 3."
-category = "main"
 optional = false
 python-versions = ">= 3.6"
+version = "1.23.49"
 
 [package.dependencies]
 jmespath = ">=0.7.1,<1.0.0"
@@ -117,49 +105,46 @@
 urllib3 = ">=1.25.4,<1.27"
 
 [package.extras]
-crt = ["awscrt (==0.12.5)"]
-
-[[package]]
+crt = ["awscrt (0.12.5)"]
+
+[[package]]
+category = "main"
+description = "Python package for providing Mozilla's CA Bundle."
 name = "certifi"
+optional = false
+python-versions = "*"
 version = "2021.10.8"
-description = "Python package for providing Mozilla's CA Bundle."
-category = "main"
-optional = false
-python-versions = "*"
-
-[[package]]
+
+[[package]]
+category = "dev"
+description = "Foreign Function Interface for Python calling C code."
 name = "cffi"
+optional = false
+python-versions = "*"
 version = "1.15.0"
-description = "Foreign Function Interface for Python calling C code."
-category = "dev"
-optional = false
-python-versions = "*"
 
 [package.dependencies]
 pycparser = "*"
 
 [[package]]
+category = "main"
+description = "The Real First Universal Charset Detector. Open, modern and actively maintained alternative to Chardet."
+marker = "python_version >= \"3\""
 name = "charset-normalizer"
-<<<<<<< HEAD
+optional = false
+python-versions = ">=3.5.0"
 version = "2.0.10"
-=======
-version = "2.0.9"
->>>>>>> 59369be8
-description = "The Real First Universal Charset Detector. Open, modern and actively maintained alternative to Chardet."
-category = "main"
-optional = false
-python-versions = ">=3.5.0"
 
 [package.extras]
 unicode_backport = ["unicodedata2"]
 
 [[package]]
+category = "dev"
+description = "Codacy coverage reporter for Python"
 name = "codacy-coverage"
+optional = false
+python-versions = "*"
 version = "1.3.11"
-description = "Codacy coverage reporter for Python"
-category = "dev"
-optional = false
-python-versions = "*"
 
 [package.dependencies]
 requests = ">=2.9.1"
@@ -169,31 +154,32 @@
 test = ["coverage", "nosetests"]
 
 [[package]]
+category = "dev"
+description = "Cross-platform colored terminal text."
+marker = "sys_platform == \"win32\""
 name = "colorama"
+optional = false
+python-versions = ">=2.7, !=3.0.*, !=3.1.*, !=3.2.*, !=3.3.*, !=3.4.*"
 version = "0.4.4"
-description = "Cross-platform colored terminal text."
-category = "dev"
-optional = false
-python-versions = ">=2.7, !=3.0.*, !=3.1.*, !=3.2.*, !=3.3.*, !=3.4.*"
-
-[[package]]
+
+[[package]]
+category = "dev"
+description = "Code coverage measurement for Python"
 name = "coverage"
+optional = false
+python-versions = ">=3.6"
 version = "6.2"
-description = "Code coverage measurement for Python"
-category = "dev"
-optional = false
-python-versions = ">=3.6"
 
 [package.extras]
 toml = ["tomli"]
 
 [[package]]
+category = "dev"
+description = "Show coverage stats online via coveralls.io"
 name = "coveralls"
+optional = false
+python-versions = ">= 3.5"
 version = "3.3.1"
-description = "Show coverage stats online via coveralls.io"
-category = "dev"
-optional = false
-python-versions = ">= 3.5"
 
 [package.dependencies]
 coverage = ">=4.1,<6.0.0 || >6.1,<6.1.1 || >6.1.1,<7.0"
@@ -204,43 +190,40 @@
 yaml = ["PyYAML (>=3.10)"]
 
 [[package]]
+category = "dev"
+description = "cryptography is a package which provides cryptographic recipes and primitives to Python developers."
 name = "cryptography"
+optional = false
+python-versions = ">=3.6"
 version = "36.0.1"
-description = "cryptography is a package which provides cryptographic recipes and primitives to Python developers."
-category = "dev"
-optional = false
-python-versions = ">=3.6"
 
 [package.dependencies]
 cffi = ">=1.12"
 
 [package.extras]
-docs = ["sphinx (>=1.6.5,!=1.8.0,!=3.1.0,!=3.1.1)", "sphinx-rtd-theme"]
+docs = ["sphinx (>=1.6.5,<1.8.0 || >1.8.0,<3.1.0 || >3.1.0,<3.1.1 || >3.1.1)", "sphinx-rtd-theme"]
 docstest = ["pyenchant (>=1.6.11)", "twine (>=1.12.0)", "sphinxcontrib-spelling (>=4.0.1)"]
 pep8test = ["black", "flake8", "flake8-import-order", "pep8-naming"]
 sdist = ["setuptools_rust (>=0.11.4)"]
 ssh = ["bcrypt (>=3.1.5)"]
-test = ["pytest (>=6.2.0)", "pytest-cov", "pytest-subtests", "pytest-xdist", "pretend", "iso8601", "pytz", "hypothesis (>=1.11.4,!=3.79.2)"]
-
-[[package]]
+test = ["pytest (>=6.2.0)", "pytest-cov", "pytest-subtests", "pytest-xdist", "pretend", "iso8601", "pytz", "hypothesis (>=1.11.4,<3.79.2 || >3.79.2)"]
+
+[[package]]
+category = "dev"
+description = "A backport of the dataclasses module for Python 3.6"
+marker = "python_version < \"3.7\""
 name = "dataclasses"
-version = "0.8"
-description = "A backport of the dataclasses module for Python 3.6"
-category = "dev"
-optional = false
-python-versions = ">=3.6, <3.7"
-
-[[package]]
+optional = false
+python-versions = "*"
+version = "0.6"
+
+[[package]]
+category = "main"
+description = "Utility package for interacting with the 4DN Data Portal and other 4DN resources"
 name = "dcicutils"
-<<<<<<< HEAD
-version = "3.6.1"
-=======
-version = "3.5.0"
->>>>>>> 59369be8
-description = "Utility package for interacting with the 4DN Data Portal and other 4DN resources"
-category = "main"
-optional = false
-python-versions = ">=3.6.1,<3.8"
+optional = false
+python-versions = ">=3.6.1,<3.9"
+version = "3.8.0"
 
 [package.dependencies]
 aws-requests-auth = ">=0.4.2,<1"
@@ -254,19 +237,20 @@
 rfc3986 = ">=1.4.0,<2.0.0"
 structlog = ">=19.2.0,<20.0.0"
 toml = ">=0.10.1,<1"
+typing-extensions = ">=3.8"
 urllib3 = ">=1.26.6,<2.0.0"
 webtest = ">=2.0.34,<3.0.0"
 
 [[package]]
+category = "main"
+description = "A Python library for the Docker Engine API."
 name = "docker"
+optional = false
+python-versions = ">=2.7, !=3.0.*, !=3.1.*, !=3.2.*, !=3.3.*, !=3.4.*"
 version = "4.4.4"
-description = "A Python library for the Docker Engine API."
-category = "main"
-optional = false
-python-versions = ">=2.7, !=3.0.*, !=3.1.*, !=3.2.*, !=3.3.*, !=3.4.*"
-
-[package.dependencies]
-pywin32 = {version = "227", markers = "sys_platform == \"win32\""}
+
+[package.dependencies]
+pywin32 = "227"
 requests = ">=2.14.2,<2.18.0 || >2.18.0"
 six = ">=1.4.0"
 websocket-client = ">=0.32.0"
@@ -276,20 +260,20 @@
 tls = ["pyOpenSSL (>=17.5.0)", "cryptography (>=1.3.4)", "idna (>=2.0.0)"]
 
 [[package]]
+category = "dev"
+description = "Pythonic argument parser, that will make you smile"
 name = "docopt"
+optional = false
+python-versions = "*"
 version = "0.6.2"
-description = "Pythonic argument parser, that will make you smile"
-category = "dev"
-optional = false
-python-versions = "*"
-
-[[package]]
+
+[[package]]
+category = "dev"
+description = "ECDSA cryptographic signature library (pure python)"
 name = "ecdsa"
+optional = false
+python-versions = ">=2.6, !=3.0.*, !=3.1.*, !=3.2.*"
 version = "0.17.0"
-description = "ECDSA cryptographic signature library (pure python)"
-category = "dev"
-optional = false
-python-versions = ">=2.6, !=3.0.*, !=3.1.*, !=3.2.*"
 
 [package.dependencies]
 six = ">=1.9.0"
@@ -299,12 +283,12 @@
 gmpy2 = ["gmpy2"]
 
 [[package]]
+category = "main"
+description = "Python client for Elasticsearch"
 name = "elasticsearch"
+optional = false
+python-versions = ">=2.6, !=3.0.*, !=3.1.*, !=3.2.*, <4"
 version = "6.8.1"
-description = "Python client for Elasticsearch"
-category = "main"
-optional = false
-python-versions = ">=2.6, !=3.0.*, !=3.1.*, !=3.2.*, <4"
 
 [package.dependencies]
 urllib3 = ">=1.21.1"
@@ -314,12 +298,12 @@
 requests = ["requests (>=2.4.0,<3.0.0)"]
 
 [[package]]
+category = "main"
+description = "Python client for Elasticsearch"
 name = "elasticsearch-dsl"
+optional = false
+python-versions = "*"
 version = "6.4.0"
-description = "Python client for Elasticsearch"
-category = "main"
-optional = false
-python-versions = "*"
 
 [package.dependencies]
 elasticsearch = ">=6.0.0,<7.0.0"
@@ -330,152 +314,157 @@
 develop = ["mock", "pytest (>=3.0.0)", "pytest-cov", "pytz", "coverage (<5.0.0)", "sphinx", "sphinx-rtd-theme"]
 
 [[package]]
+category = "dev"
+description = "the modular source code checker: pep8 pyflakes and co"
 name = "flake8"
+optional = false
+python-versions = ">=3.6"
 version = "4.0.1"
-description = "the modular source code checker: pep8 pyflakes and co"
-category = "dev"
-optional = false
-python-versions = ">=3.6"
-
-[package.dependencies]
-importlib-metadata = {version = "<4.3", markers = "python_version < \"3.8\""}
+
+[package.dependencies]
 mccabe = ">=0.6.0,<0.7.0"
 pycodestyle = ">=2.8.0,<2.9.0"
 pyflakes = ">=2.4.0,<2.5.0"
 
-[[package]]
+[package.dependencies.importlib-metadata]
+python = "<3.8"
+version = "<4.3"
+
+[[package]]
+category = "dev"
+description = "Plugin for nose or pytest that automatically reruns flaky tests."
 name = "flaky"
+optional = false
+python-versions = ">=2.7, !=3.0.*, !=3.1.*, !=3.2.*, !=3.3.*"
 version = "3.7.0"
-description = "Plugin for nose or pytest that automatically reruns flaky tests."
-category = "dev"
-optional = false
-python-versions = ">=2.7, !=3.0.*, !=3.1.*, !=3.2.*, !=3.3.*"
-
-[[package]]
+
+[[package]]
+category = "main"
+description = "Clean single-source support for Python 3 and 2"
 name = "future"
+optional = false
+python-versions = ">=2.6, !=3.0.*, !=3.1.*, !=3.2.*"
 version = "0.18.2"
-description = "Clean single-source support for Python 3 and 2"
-category = "main"
-optional = false
-python-versions = ">=2.6, !=3.0.*, !=3.1.*, !=3.2.*"
-
-[[package]]
+
+[[package]]
+category = "main"
+description = "Backport of the concurrent.futures package from Python 3.2"
 name = "futures"
+optional = false
+python-versions = "*"
 version = "3.1.1"
-description = "Backport of the concurrent.futures package from Python 3.2"
-category = "main"
-optional = false
-python-versions = "*"
-
-[[package]]
+
+[[package]]
+category = "main"
+description = "Git Object Database"
 name = "gitdb"
+optional = false
+python-versions = ">=3.6"
 version = "4.0.9"
-description = "Git Object Database"
-category = "main"
+
+[package.dependencies]
+smmap = ">=3.0.1,<6"
+
+[[package]]
+category = "main"
+description = "Python Git Library"
+name = "gitpython"
 optional = false
 python-versions = ">=3.6"
-
-[package.dependencies]
-smmap = ">=3.0.1,<6"
-
-[[package]]
-name = "gitpython"
 version = "3.1.20"
-description = "Python Git Library"
-category = "main"
-optional = false
-python-versions = ">=3.6"
 
 [package.dependencies]
 gitdb = ">=4.0.1,<5"
-typing-extensions = {version = ">=3.7.4.3", markers = "python_version < \"3.10\""}
-
-[[package]]
+
+[package.dependencies.typing-extensions]
+python = "<3.10"
+version = ">=3.7.4.3"
+
+[[package]]
+category = "main"
+description = "Human friendly output for text interfaces using Python"
 name = "humanfriendly"
+optional = false
+python-versions = "*"
 version = "1.44.9"
-description = "Human friendly output for text interfaces using Python"
-category = "main"
-optional = false
-python-versions = "*"
-
-[[package]]
+
+[[package]]
+category = "main"
+description = "Integrated process monitor for developing and reloading daemons."
 name = "hupper"
+optional = false
+python-versions = ">=2.7,!=3.0.*,!=3.1.*,!=3.2.*,!=3.3.*"
 version = "1.10.3"
-description = "Integrated process monitor for developing and reloading daemons."
-category = "main"
-optional = false
-python-versions = ">=2.7,!=3.0.*,!=3.1.*,!=3.2.*,!=3.3.*"
 
 [package.extras]
 docs = ["watchdog", "sphinx", "pylons-sphinx-themes"]
 testing = ["watchdog", "pytest", "pytest-cov", "mock"]
 
 [[package]]
+category = "main"
+description = "Internationalized Domain Names in Applications (IDNA)"
+marker = "python_version >= \"3\""
 name = "idna"
+optional = false
+python-versions = ">=3.5"
 version = "3.3"
-description = "Internationalized Domain Names in Applications (IDNA)"
-category = "main"
-optional = false
-python-versions = ">=3.5"
-
-[[package]]
+
+[[package]]
+category = "dev"
+description = "Read metadata from Python packages"
+marker = "python_version < \"3.8\""
 name = "importlib-metadata"
-<<<<<<< HEAD
+optional = false
+python-versions = ">=3.6"
 version = "4.2.0"
-=======
-version = "4.8.3"
->>>>>>> 59369be8
-description = "Read metadata from Python packages"
-category = "dev"
+
+[package.dependencies]
+zipp = ">=0.5"
+
+[package.dependencies.typing-extensions]
+python = "<3.8"
+version = ">=3.6.4"
+
+[package.extras]
+docs = ["sphinx", "jaraco.packaging (>=8.2)", "rst.linker (>=1.9)"]
+testing = ["pytest (>=4.6)", "pytest-checkdocs (>=2.4)", "pytest-flake8", "pytest-cov", "pytest-enabler (>=1.0.1)", "packaging", "pep517", "pyfakefs", "flufl.flake8", "pytest-black (>=0.3.7)", "pytest-mypy", "importlib-resources (>=1.3)"]
+
+[[package]]
+category = "main"
+description = "Read resources from Python packages"
+marker = "python_version < \"3.7\""
+name = "importlib-resources"
 optional = false
 python-versions = ">=3.6"
-
-[package.dependencies]
-typing-extensions = {version = ">=3.6.4", markers = "python_version < \"3.8\""}
-zipp = ">=0.5"
-
-[package.extras]
-docs = ["sphinx", "jaraco.packaging (>=8.2)", "rst.linker (>=1.9)"]
-<<<<<<< HEAD
-testing = ["pytest (>=4.6)", "pytest-checkdocs (>=2.4)", "pytest-flake8", "pytest-cov", "pytest-enabler (>=1.0.1)", "packaging", "pep517", "pyfakefs", "flufl.flake8", "pytest-black (>=0.3.7)", "pytest-mypy", "importlib-resources (>=1.3)"]
-=======
-perf = ["ipython"]
-testing = ["pytest (>=6)", "pytest-checkdocs (>=2.4)", "pytest-flake8", "pytest-cov", "pytest-enabler (>=1.0.1)", "packaging", "pep517", "pyfakefs", "flufl.flake8", "pytest-perf (>=0.9.2)", "pytest-black (>=0.3.7)", "pytest-mypy", "importlib-resources (>=1.3)"]
->>>>>>> 59369be8
-
-[[package]]
-name = "importlib-resources"
 version = "5.4.0"
-description = "Read resources from Python packages"
-category = "main"
-optional = false
-python-versions = ">=3.6"
-
-[package.dependencies]
-zipp = {version = ">=3.1.0", markers = "python_version < \"3.10\""}
+
+[package.dependencies]
+[package.dependencies.zipp]
+python = "<3.10"
+version = ">=3.1.0"
 
 [package.extras]
 docs = ["sphinx", "jaraco.packaging (>=8.2)", "rst.linker (>=1.9)"]
 testing = ["pytest (>=6)", "pytest-checkdocs (>=2.4)", "pytest-flake8", "pytest-cov", "pytest-enabler (>=1.0.1)", "pytest-black (>=0.3.7)", "pytest-mypy"]
 
 [[package]]
+category = "main"
+description = "An ISO 8601 date/time/duration parser and formatter"
 name = "isodate"
+optional = false
+python-versions = "*"
 version = "0.6.1"
-description = "An ISO 8601 date/time/duration parser and formatter"
-category = "main"
-optional = false
-python-versions = "*"
 
 [package.dependencies]
 six = "*"
 
 [[package]]
+category = "dev"
+description = "A very fast and expressive template engine."
 name = "jinja2"
+optional = false
+python-versions = ">=2.7, !=3.0.*, !=3.1.*, !=3.2.*, !=3.3.*, !=3.4.*"
 version = "2.11.3"
-description = "A very fast and expressive template engine."
-category = "dev"
-optional = false
-python-versions = ">=2.7, !=3.0.*, !=3.1.*, !=3.2.*, !=3.3.*, !=3.4.*"
 
 [package.dependencies]
 MarkupSafe = ">=0.23"
@@ -484,68 +473,70 @@
 i18n = ["Babel (>=0.8)"]
 
 [[package]]
+category = "main"
+description = "JSON Matching Expressions"
 name = "jmespath"
+optional = false
+python-versions = ">=2.6, !=3.0.*, !=3.1.*, !=3.2.*"
 version = "0.10.0"
-description = "JSON Matching Expressions"
-category = "main"
-optional = false
-python-versions = ">=2.6, !=3.0.*, !=3.1.*, !=3.2.*"
-
-[[package]]
+
+[[package]]
+category = "dev"
+description = "Diff JSON and JSON-like structures in Python"
 name = "jsondiff"
+optional = false
+python-versions = "*"
 version = "1.1.1"
-description = "Diff JSON and JSON-like structures in Python"
-category = "dev"
-optional = false
-python-versions = "*"
-
-[[package]]
+
+[[package]]
+category = "dev"
+description = "Python library for serializing any arbitrary object graph into JSON"
 name = "jsonpickle"
+optional = false
+python-versions = ">=2.7"
 version = "2.0.0"
-description = "Python library for serializing any arbitrary object graph into JSON"
-category = "dev"
-optional = false
-python-versions = ">=2.7"
-
-[package.dependencies]
-importlib-metadata = {version = "*", markers = "python_version < \"3.8\""}
+
+[package.dependencies]
+[package.dependencies.importlib-metadata]
+python = "<3.8"
+version = "*"
 
 [package.extras]
 docs = ["sphinx", "jaraco.packaging (>=3.2)", "rst.linker (>=1.9)"]
-testing = ["coverage (<5)", "pytest (>=3.5,!=3.7.3)", "pytest-checkdocs (>=1.2.3)", "pytest-flake8", "pytest-black-multipy", "pytest-cov", "ecdsa", "feedparser", "numpy", "pandas", "pymongo", "sklearn", "sqlalchemy", "enum34", "jsonlib"]
+testing = ["coverage (<5)", "pytest (>=3.5,<3.7.3 || >3.7.3)", "pytest-checkdocs (>=1.2.3)", "pytest-flake8", "pytest-black-multipy", "pytest-cov", "ecdsa", "feedparser", "numpy", "pandas", "pymongo", "sklearn", "sqlalchemy", "enum34", "jsonlib"]
 "testing.libs" = ["demjson", "simplejson", "ujson", "yajl"]
 
 [[package]]
+category = "main"
+description = "Fork of Julian Berman's jsonschema to include support for serializing defaults"
 name = "jsonschema-serialize-fork"
+optional = false
+python-versions = "*"
 version = "2.1.1"
-description = "Fork of Julian Berman's jsonschema to include support for serializing defaults"
-category = "main"
-optional = false
-python-versions = "*"
-
-[[package]]
+
+[[package]]
+category = "dev"
+description = "Safely add untrusted strings to HTML/XML markup."
 name = "markupsafe"
+optional = false
+python-versions = ">=3.6"
 version = "2.0.1"
-description = "Safely add untrusted strings to HTML/XML markup."
-category = "dev"
+
+[[package]]
+category = "dev"
+description = "McCabe checker, plugin for flake8"
+name = "mccabe"
+optional = false
+python-versions = "*"
+version = "0.6.1"
+
+[[package]]
+category = "dev"
+description = "Rolling backport of unittest.mock for all Pythons"
+name = "mock"
 optional = false
 python-versions = ">=3.6"
-
-[[package]]
-name = "mccabe"
-version = "0.6.1"
-description = "McCabe checker, plugin for flake8"
-category = "dev"
-optional = false
-python-versions = "*"
-
-[[package]]
-name = "mock"
 version = "4.0.3"
-description = "Rolling backport of unittest.mock for all Pythons"
-category = "dev"
-optional = false
-python-versions = ">=3.6"
 
 [package.extras]
 build = ["twine", "wheel", "blurb"]
@@ -553,29 +544,30 @@
 test = ["pytest (<5.4)", "pytest-cov"]
 
 [[package]]
+category = "dev"
+description = "More routines for operating on iterables, beyond itertools"
+marker = "python_version > \"2.7\""
 name = "more-itertools"
+optional = false
+python-versions = ">=3.5"
 version = "8.12.0"
-description = "More routines for operating on iterables, beyond itertools"
-category = "dev"
-optional = false
-python-versions = ">=3.5"
-
-[[package]]
+
+[[package]]
+category = "dev"
+description = "A library that allows your python tests to easily mock out the boto library"
 name = "moto"
+optional = false
+python-versions = "*"
 version = "1.3.7"
-description = "A library that allows your python tests to easily mock out the boto library"
-category = "dev"
-optional = false
-python-versions = "*"
-
-[package.dependencies]
+
+[package.dependencies]
+Jinja2 = ">=2.7.3"
 aws-xray-sdk = ">=0.93,<0.96"
 boto = ">=2.36.0"
 boto3 = ">=1.6.16"
 botocore = ">=1.12.13"
 cryptography = ">=2.3.0"
 docker = ">=2.5.1"
-Jinja2 = ">=2.7.3"
 jsondiff = "1.1.1"
 mock = "*"
 pyaml = "*"
@@ -592,23 +584,25 @@
 server = ["flask"]
 
 [[package]]
+category = "main"
+description = "A network address manipulation library for Python"
 name = "netaddr"
+optional = false
+python-versions = "*"
 version = "0.8.0"
-description = "A network address manipulation library for Python"
-category = "main"
-optional = false
-python-versions = "*"
-
-[package.dependencies]
-importlib-resources = {version = "*", markers = "python_version < \"3.7\""}
-
-[[package]]
+
+[package.dependencies]
+[package.dependencies.importlib-resources]
+python = "<3.7"
+version = "*"
+
+[[package]]
+category = "main"
+description = "comprehensive password hashing framework supporting over 30 schemes"
 name = "passlib"
+optional = false
+python-versions = "*"
 version = "1.7.4"
-description = "comprehensive password hashing framework supporting over 30 schemes"
-category = "main"
-optional = false
-python-versions = "*"
 
 [package.extras]
 argon2 = ["argon2-cffi (>=18.2.0)"]
@@ -617,32 +611,35 @@
 totp = ["cryptography"]
 
 [[package]]
+category = "main"
+description = "Load, configure, and compose WSGI applications and servers"
 name = "pastedeploy"
+optional = false
+python-versions = "*"
 version = "2.1.1"
-description = "Load, configure, and compose WSGI applications and servers"
-category = "main"
-optional = false
-python-versions = "*"
-
-[package.extras]
+
+[package.dependencies]
+setuptools = "*"
+
+[package.extras]
+docs = ["Sphinx (>=1.7.5)", "pylons-sphinx-themes"]
 paste = ["paste"]
-docs = ["Sphinx (>=1.7.5)", "pylons-sphinx-themes"]
-
-[[package]]
+
+[[package]]
+category = "main"
+description = "Python Imaging Library (Fork)"
 name = "pillow"
+optional = false
+python-versions = ">=2.7, !=3.0.*, !=3.1.*, !=3.2.*, !=3.3.*, !=3.4.*"
 version = "6.2.2"
-description = "Python Imaging Library (Fork)"
-category = "main"
-optional = false
-python-versions = ">=2.7, !=3.0.*, !=3.1.*, !=3.2.*, !=3.3.*, !=3.4.*"
-
-[[package]]
+
+[[package]]
+category = "dev"
+description = "Dump the software license list of Python packages installed with pip."
 name = "pip-licenses"
+optional = false
+python-versions = "~=3.6"
 version = "3.5.3"
-description = "Dump the software license list of Python packages installed with pip."
-category = "dev"
-optional = false
-python-versions = "~=3.6"
 
 [package.dependencies]
 PTable = "*"
@@ -651,24 +648,27 @@
 test = ["docutils", "pytest-cov", "pytest-pycodestyle", "pytest-runner"]
 
 [[package]]
+category = "main"
+description = "A loader interface around multiple config file formats."
 name = "plaster"
+optional = false
+python-versions = ">=2.7,!=3.0.*,!=3.1.*,!=3.2.*,!=3.3.*"
 version = "1.0"
-description = "A loader interface around multiple config file formats."
-category = "main"
-optional = false
-python-versions = ">=2.7,!=3.0.*,!=3.1.*,!=3.2.*,!=3.3.*"
+
+[package.dependencies]
+setuptools = "*"
 
 [package.extras]
 docs = ["sphinx", "pylons-sphinx-themes"]
 testing = ["pytest", "pytest-cov"]
 
 [[package]]
+category = "main"
+description = "A loader implementing the PasteDeploy syntax to be used by plaster."
 name = "plaster-pastedeploy"
+optional = false
+python-versions = ">=2.7,!=3.0.*,!=3.1.*,!=3.2.*,!=3.3.*"
 version = "0.7"
-description = "A loader implementing the PasteDeploy syntax to be used by plaster."
-category = "main"
-optional = false
-python-versions = ">=2.7,!=3.0.*,!=3.1.*,!=3.2.*,!=3.3.*"
 
 [package.dependencies]
 PasteDeploy = ">=2.0"
@@ -678,135 +678,134 @@
 testing = ["pytest", "pytest-cov"]
 
 [[package]]
+category = "dev"
+description = "plugin and hook calling mechanisms for python"
 name = "pluggy"
+optional = false
+python-versions = ">=2.7, !=3.0.*, !=3.1.*, !=3.2.*, !=3.3.*"
 version = "0.13.1"
-description = "plugin and hook calling mechanisms for python"
-category = "dev"
+
+[package.dependencies]
+[package.dependencies.importlib-metadata]
+python = "<3.8"
+version = ">=0.12"
+
+[package.extras]
+dev = ["pre-commit", "tox"]
+
+[[package]]
+category = "main"
+description = "Cross-platform lib for process and system monitoring in Python."
+name = "psutil"
+optional = false
+python-versions = ">=2.6, !=3.0.*, !=3.1.*, !=3.2.*, !=3.3.*"
+version = "5.9.0"
+
+[package.extras]
+test = ["ipaddress", "mock", "unittest2", "enum34", "pywin32", "wmi"]
+
+[[package]]
+category = "main"
+description = "psycopg2 - Python-PostgreSQL Database Adapter"
+name = "psycopg2-binary"
+optional = false
+python-versions = ">=3.6"
+version = "2.9.3"
+
+[[package]]
+category = "dev"
+description = "A simple Python library for easily displaying tabular data in a visually appealing ASCII table format"
+name = "ptable"
+optional = false
+python-versions = "*"
+version = "0.9.2"
+
+[[package]]
+category = "dev"
+description = "library with cross-python path, ini-parsing, io, code, log facilities"
+name = "py"
+optional = false
+python-versions = ">=2.7, !=3.0.*, !=3.1.*, !=3.2.*, !=3.3.*, !=3.4.*"
+version = "1.11.0"
+
+[[package]]
+category = "dev"
+description = "PyYAML-based module to produce pretty and readable YAML-serialized data"
+name = "pyaml"
+optional = false
+python-versions = "*"
+version = "21.10.1"
+
+[package.dependencies]
+PyYAML = "*"
+
+[[package]]
+category = "main"
+description = "Python library for the BrowserID Protocol"
+name = "pybrowserid"
+optional = false
+python-versions = "*"
+version = "0.14.0"
+
+[package.dependencies]
+requests = "*"
+
+[[package]]
+category = "dev"
+description = "Python style guide checker"
+name = "pycodestyle"
+optional = false
+python-versions = ">=2.7, !=3.0.*, !=3.1.*, !=3.2.*, !=3.3.*, !=3.4.*"
+version = "2.8.0"
+
+[[package]]
+category = "dev"
+description = "C parser in Python"
+name = "pycparser"
 optional = false
 python-versions = ">=2.7, !=3.0.*, !=3.1.*, !=3.2.*, !=3.3.*"
-
-[package.dependencies]
-importlib-metadata = {version = ">=0.12", markers = "python_version < \"3.8\""}
-
-[package.extras]
-dev = ["pre-commit", "tox"]
-
-[[package]]
-name = "psutil"
-version = "5.9.0"
-description = "Cross-platform lib for process and system monitoring in Python."
-category = "main"
-optional = false
-python-versions = ">=2.6, !=3.0.*, !=3.1.*, !=3.2.*, !=3.3.*"
-
-[package.extras]
-test = ["ipaddress", "mock", "unittest2", "enum34", "pywin32", "wmi"]
-
-[[package]]
-<<<<<<< HEAD
-name = "psycopg2-binary"
-=======
-name = "psycopg2"
->>>>>>> 59369be8
-version = "2.9.3"
-description = "psycopg2 - Python-PostgreSQL Database Adapter"
-category = "main"
+version = "2.21"
+
+[[package]]
+category = "dev"
+description = "Cryptographic library for Python"
+name = "pycryptodome"
+optional = false
+python-versions = ">=2.7, !=3.0.*, !=3.1.*, !=3.2.*, !=3.3.*, !=3.4.*"
+version = "3.12.0"
+
+[[package]]
+category = "dev"
+description = "passive checker of Python programs"
+name = "pyflakes"
+optional = false
+python-versions = ">=2.7, !=3.0.*, !=3.1.*, !=3.2.*, !=3.3.*"
+version = "2.4.0"
+
+[[package]]
+category = "main"
+description = "Python parsing module"
+name = "pyparsing"
 optional = false
 python-versions = ">=3.6"
-
-[[package]]
-name = "ptable"
-version = "0.9.2"
-description = "A simple Python library for easily displaying tabular data in a visually appealing ASCII table format"
-category = "dev"
-optional = false
-python-versions = "*"
-
-[[package]]
-name = "py"
-version = "1.11.0"
-description = "library with cross-python path, ini-parsing, io, code, log facilities"
-category = "dev"
-optional = false
-python-versions = ">=2.7, !=3.0.*, !=3.1.*, !=3.2.*, !=3.3.*, !=3.4.*"
-
-[[package]]
-name = "pyaml"
-version = "21.10.1"
-description = "PyYAML-based module to produce pretty and readable YAML-serialized data"
-category = "dev"
-optional = false
-python-versions = "*"
-
-[package.dependencies]
-PyYAML = "*"
-
-[[package]]
-name = "pybrowserid"
-version = "0.10.0"
-description = "Python library for the BrowserID Protocol"
-category = "main"
-optional = false
-python-versions = "*"
-
-[package.dependencies]
-requests = "*"
-
-[[package]]
-name = "pycodestyle"
-version = "2.8.0"
-description = "Python style guide checker"
-category = "dev"
-optional = false
-python-versions = ">=2.7, !=3.0.*, !=3.1.*, !=3.2.*, !=3.3.*, !=3.4.*"
-
-[[package]]
-name = "pycparser"
-version = "2.21"
-description = "C parser in Python"
-category = "dev"
-optional = false
-python-versions = ">=2.7, !=3.0.*, !=3.1.*, !=3.2.*, !=3.3.*"
-
-[[package]]
-name = "pycryptodome"
-version = "3.12.0"
-description = "Cryptographic library for Python"
-category = "dev"
-optional = false
-python-versions = ">=2.7, !=3.0.*, !=3.1.*, !=3.2.*, !=3.3.*, !=3.4.*"
-
-[[package]]
-name = "pyflakes"
-version = "2.4.0"
-description = "passive checker of Python programs"
-category = "dev"
-optional = false
-python-versions = ">=2.7, !=3.0.*, !=3.1.*, !=3.2.*, !=3.3.*"
-
-[[package]]
-name = "pyparsing"
 version = "3.0.6"
-description = "Python parsing module"
-category = "main"
-optional = false
-python-versions = ">=3.6"
 
 [package.extras]
 diagrams = ["jinja2", "railroad-diagrams"]
 
 [[package]]
+category = "main"
+description = "The Pyramid Web Framework, a Pylons project"
 name = "pyramid"
+optional = false
+python-versions = ">=2.7,!=3.0.*,!=3.1.*,!=3.2.*,!=3.3.*"
 version = "1.10.4"
-description = "The Pyramid Web Framework, a Pylons project"
-category = "main"
-optional = false
-python-versions = ">=2.7,!=3.0.*,!=3.1.*,!=3.2.*,!=3.3.*"
 
 [package.dependencies]
 hupper = ">=1.5"
 plaster = "*"
 plaster-pastedeploy = "*"
+setuptools = "*"
 translationstring = ">=0.4"
 venusian = ">=1.0"
 webob = ">=1.8.3"
@@ -818,34 +817,34 @@
 testing = ["webtest (>=1.3.1)", "zope.component (>=4.0)", "coverage", "nose", "virtualenv"]
 
 [[package]]
+category = "main"
+description = "Local roles authorization policy for Pyramid"
 name = "pyramid-localroles"
+optional = false
+python-versions = "*"
 version = "0.1"
-description = "Local roles authorization policy for Pyramid"
-category = "main"
-optional = false
-python-versions = "*"
 
 [package.dependencies]
 pyramid = "*"
 
 [[package]]
+category = "main"
+description = "pyramid_multiauth"
 name = "pyramid-multiauth"
+optional = false
+python-versions = "*"
 version = "0.9.0"
-description = "pyramid_multiauth"
-category = "main"
-optional = false
-python-versions = "*"
 
 [package.dependencies]
 pyramid = "*"
 
 [[package]]
+category = "main"
+description = "An execution policy for Pyramid that supports retrying requests after certain failure exceptions."
 name = "pyramid-retry"
+optional = false
+python-versions = "*"
 version = "1.0"
-description = "An execution policy for Pyramid that supports retrying requests after certain failure exceptions."
-category = "main"
-optional = false
-python-versions = "*"
 
 [package.dependencies]
 pyramid = ">=1.9"
@@ -856,12 +855,12 @@
 testing = ["pytest", "pytest-cov", "webtest"]
 
 [[package]]
+category = "main"
+description = "A package which allows Pyramid requests to join the active transaction"
 name = "pyramid-tm"
+optional = false
+python-versions = "*"
 version = "2.4"
-description = "A package which allows Pyramid requests to join the active transaction"
-category = "main"
-optional = false
-python-versions = "*"
 
 [package.dependencies]
 pyramid = ">=1.5"
@@ -872,78 +871,85 @@
 testing = ["webtest", "nose", "coverage"]
 
 [[package]]
+category = "main"
+description = "access log logger tween (almost stolen from Paste.translogger)"
 name = "pyramid-translogger"
+optional = false
+python-versions = "*"
 version = "0.1"
-description = "access log logger tween (almost stolen from Paste.translogger)"
-category = "main"
-optional = false
-python-versions = "*"
-
-[[package]]
+
+[package.dependencies]
+setuptools = "*"
+
+[[package]]
+category = "dev"
+description = "pytest: simple powerful testing with Python"
 name = "pytest"
+optional = false
+python-versions = ">=2.7, !=3.0.*, !=3.1.*, !=3.2.*, !=3.3.*"
 version = "4.5.0"
-description = "pytest: simple powerful testing with Python"
-category = "dev"
-optional = false
-python-versions = ">=2.7, !=3.0.*, !=3.1.*, !=3.2.*, !=3.3.*"
 
 [package.dependencies]
 atomicwrites = ">=1.0"
 attrs = ">=17.4.0"
-colorama = {version = "*", markers = "sys_platform == \"win32\""}
-more-itertools = {version = ">=4.0.0", markers = "python_version > \"2.7\""}
+colorama = "*"
 pluggy = ">=0.9,<0.10 || >0.10,<1.0"
 py = ">=1.5.0"
+setuptools = "*"
 six = ">=1.10.0"
 wcwidth = "*"
 
+[package.dependencies.more-itertools]
+python = ">=2.8"
+version = ">=4.0.0"
+
 [package.extras]
 testing = ["argcomplete", "hypothesis (>=3.56)", "nose", "requests", "mock"]
 
 [[package]]
+category = "dev"
+description = "Pytest plugin for measuring coverage."
 name = "pytest-cov"
+optional = false
+python-versions = ">=2.7, !=3.0.*, !=3.1.*, !=3.2.*, !=3.3.*, !=3.4.*"
 version = "2.9.0"
-description = "Pytest plugin for measuring coverage."
-category = "dev"
-optional = false
-python-versions = ">=2.7, !=3.0.*, !=3.1.*, !=3.2.*, !=3.3.*, !=3.4.*"
 
 [package.dependencies]
 coverage = ">=4.4"
 pytest = ">=3.6"
 
 [package.extras]
-testing = ["fields", "hunter", "process-tests (==2.0.2)", "six", "pytest-xdist", "virtualenv"]
-
-[[package]]
+testing = ["fields", "hunter", "process-tests (2.0.2)", "six", "pytest-xdist", "virtualenv"]
+
+[[package]]
+category = "dev"
+description = "Parse queries in Lucene and Elasticsearch syntaxes"
 name = "pytest-exact-fixtures"
+optional = false
+python-versions = "*"
 version = "0.3"
-description = "Parse queries in Lucene and Elasticsearch syntaxes"
-category = "dev"
-optional = false
-python-versions = "*"
 
 [package.dependencies]
 pytest = ">=3.3.0"
 
 [[package]]
+category = "dev"
+description = "pytest plugin to show failures instantly"
 name = "pytest-instafail"
+optional = false
+python-versions = ">=2.7, !=3.0.*, !=3.1.*, !=3.2.*, !=3.3.*, !=3.4.*"
 version = "0.4.2"
-description = "pytest plugin to show failures instantly"
-category = "dev"
-optional = false
-python-versions = ">=2.7, !=3.0.*, !=3.1.*, !=3.2.*, !=3.3.*, !=3.4.*"
 
 [package.dependencies]
 pytest = ">=2.9"
 
 [[package]]
+category = "dev"
+description = "Thin-wrapper around the mock package for easier use with pytest"
 name = "pytest-mock"
+optional = false
+python-versions = ">=3.5"
 version = "3.2.0"
-description = "Thin-wrapper around the mock package for easier use with pytest"
-category = "dev"
-optional = false
-python-versions = ">=3.5"
 
 [package.dependencies]
 pytest = ">=2.7"
@@ -952,46 +958,46 @@
 dev = ["pre-commit", "tox", "pytest-asyncio"]
 
 [[package]]
+category = "dev"
+description = "Invoke py.test as distutils command with dependency resolution"
 name = "pytest-runner"
+optional = false
+python-versions = ">=3.6"
 version = "5.3.1"
-description = "Invoke py.test as distutils command with dependency resolution"
-category = "dev"
-optional = false
-python-versions = ">=3.6"
 
 [package.extras]
 docs = ["sphinx", "jaraco.packaging (>=8.2)", "rst.linker (>=1.9)"]
 testing = ["pytest (>=4.6)", "pytest-checkdocs (>=2.4)", "pytest-flake8", "pytest-cov", "pytest-enabler (>=1.0.1)", "pytest-virtualenv", "pytest-black (>=0.3.7)", "pytest-mypy"]
 
 [[package]]
+category = "dev"
+description = "py.test plugin to abort hanging tests"
 name = "pytest-timeout"
+optional = false
+python-versions = "*"
 version = "1.4.2"
-description = "py.test plugin to abort hanging tests"
-category = "dev"
-optional = false
-python-versions = "*"
 
 [package.dependencies]
 pytest = ">=3.6.0"
 
 [[package]]
+category = "main"
+description = "Extensions to the standard Python datetime module"
 name = "python-dateutil"
+optional = false
+python-versions = "!=3.0.*,!=3.1.*,!=3.2.*,>=2.7"
 version = "2.8.2"
-description = "Extensions to the standard Python datetime module"
-category = "main"
-optional = false
-python-versions = "!=3.0.*,!=3.1.*,!=3.2.*,>=2.7"
 
 [package.dependencies]
 six = ">=1.5"
 
 [[package]]
+category = "dev"
+description = "JOSE implementation in Python"
 name = "python-jose"
+optional = false
+python-versions = "*"
 version = "2.0.2"
-description = "JOSE implementation in Python"
-category = "dev"
-optional = false
-python-versions = "*"
 
 [package.dependencies]
 ecdsa = "<1.0"
@@ -1004,44 +1010,45 @@
 pycrypto = ["pycrypto (>=2.6.0,<2.7.0)"]
 
 [[package]]
+category = "main"
+description = "File type identification using libmagic"
 name = "python-magic"
-version = "0.4.24"
-description = "File type identification using libmagic"
-category = "main"
 optional = false
 python-versions = ">=2.7, !=3.0.*, !=3.1.*, !=3.2.*, !=3.3.*, !=3.4.*"
-
-[[package]]
+version = "0.4.25"
+
+[[package]]
+category = "main"
+description = "World timezone definitions, modern and historical"
 name = "pytz"
+optional = false
+python-versions = "*"
 version = "2021.3"
-description = "World timezone definitions, modern and historical"
-category = "main"
-optional = false
-python-versions = "*"
-
-[[package]]
+
+[[package]]
+category = "main"
+description = "Python for Window Extensions"
+marker = "sys_platform == \"win32\""
 name = "pywin32"
+optional = false
+python-versions = "*"
 version = "227"
-description = "Python for Window Extensions"
-category = "main"
-optional = false
-python-versions = "*"
-
-[[package]]
+
+[[package]]
+category = "main"
+description = "YAML parser and emitter for Python"
 name = "pyyaml"
+optional = false
+python-versions = ">=2.7, !=3.0.*, !=3.1.*, !=3.2.*, !=3.3.*"
 version = "5.2"
-description = "YAML parser and emitter for Python"
-category = "main"
-optional = false
-python-versions = ">=2.7, !=3.0.*, !=3.1.*, !=3.2.*, !=3.3.*"
-
-[[package]]
+
+[[package]]
+category = "main"
+description = "RDFLib is a Python library for working with RDF, a simple yet powerful language for representing information."
 name = "rdflib"
+optional = false
+python-versions = "*"
 version = "4.2.2"
-description = "RDFLib is a Python library for working with RDF, a simple yet powerful language for representing information."
-category = "main"
-optional = false
-python-versions = "*"
 
 [package.dependencies]
 isodate = "*"
@@ -1052,23 +1059,23 @@
 sparql = ["sparqlwrapper"]
 
 [[package]]
+category = "main"
+description = "rdflib extension adding JSON-LD parser and serializer"
 name = "rdflib-jsonld"
+optional = false
+python-versions = "*"
 version = "0.6.0"
-description = "rdflib extension adding JSON-LD parser and serializer"
-category = "main"
-optional = false
-python-versions = "*"
 
 [package.dependencies]
 rdflib = "*"
 
 [[package]]
+category = "dev"
+description = "Forensic debugging WSGI middleware"
 name = "repoze.debug"
+optional = false
+python-versions = "*"
 version = "1.1"
-description = "Forensic debugging WSGI middleware"
-category = "dev"
-optional = false
-python-versions = "*"
 
 [package.dependencies]
 WebOb = "*"
@@ -1078,38 +1085,36 @@
 testing = ["webob", "coverage", "nose"]
 
 [[package]]
+category = "main"
+description = "Python HTTP for Humans."
 name = "requests"
-<<<<<<< HEAD
+optional = false
+python-versions = ">=2.7, !=3.0.*, !=3.1.*, !=3.2.*, !=3.3.*, !=3.4.*, !=3.5.*"
 version = "2.27.1"
-=======
-version = "2.27.0"
->>>>>>> 59369be8
-description = "Python HTTP for Humans."
-category = "main"
-optional = false
-python-versions = ">=2.7, !=3.0.*, !=3.1.*, !=3.2.*, !=3.3.*, !=3.4.*, !=3.5.*"
 
 [package.dependencies]
 certifi = ">=2017.4.17"
-charset-normalizer = {version = ">=2.0.0,<2.1.0", markers = "python_version >= \"3\""}
-idna = {version = ">=2.5,<4", markers = "python_version >= \"3\""}
 urllib3 = ">=1.21.1,<1.27"
 
-[package.extras]
-socks = ["PySocks (>=1.5.6,!=1.5.7)", "win-inet-pton"]
+[package.dependencies.charset-normalizer]
+python = ">=3"
+version = ">=2.0.0,<2.1.0"
+
+[package.dependencies.idna]
+python = ">=3"
+version = ">=2.5,<4"
+
+[package.extras]
+socks = ["PySocks (>=1.5.6,<1.5.7 || >1.5.7)", "win-inet-pton"]
 use_chardet_on_py3 = ["chardet (>=3.0.2,<5)"]
 
 [[package]]
+category = "dev"
+description = "A utility library for mocking out the `requests` Python library."
 name = "responses"
-<<<<<<< HEAD
+optional = false
+python-versions = ">=2.7, !=3.0.*, !=3.1.*, !=3.2.*, !=3.3.*, !=3.4.*"
 version = "0.17.0"
-=======
-version = "0.16.0"
->>>>>>> 59369be8
-description = "A utility library for mocking out the `requests` Python library."
-category = "dev"
-optional = false
-python-versions = ">=2.7, !=3.0.*, !=3.1.*, !=3.2.*, !=3.3.*, !=3.4.*"
 
 [package.dependencies]
 requests = ">=2.0"
@@ -1120,23 +1125,23 @@
 tests = ["coverage (>=3.7.1,<6.0.0)", "pytest-cov", "pytest-localserver", "flake8", "types-mock", "types-requests", "types-six", "pytest (>=4.6,<5.0)", "pytest (>=4.6)", "mypy"]
 
 [[package]]
+category = "main"
+description = "Validating URI References per RFC 3986"
 name = "rfc3986"
+optional = false
+python-versions = "*"
 version = "1.5.0"
-description = "Validating URI References per RFC 3986"
-category = "main"
-optional = false
-python-versions = "*"
 
 [package.extras]
 idna2008 = ["idna"]
 
 [[package]]
+category = "main"
+description = "Py3k-compatible fork of Paste's urlmap"
 name = "rutter"
+optional = false
+python-versions = "*"
 version = "0.3"
-description = "Py3k-compatible fork of Paste's urlmap"
-category = "main"
-optional = false
-python-versions = "*"
 
 [package.dependencies]
 WebOb = "*"
@@ -1145,58 +1150,58 @@
 testing = ["nose", "coverage"]
 
 [[package]]
+category = "main"
+description = "An Amazon S3 Transfer Manager"
 name = "s3transfer"
+optional = false
+python-versions = ">= 3.6"
 version = "0.5.0"
-description = "An Amazon S3 Transfer Manager"
-category = "main"
-optional = false
-python-versions = ">= 3.6"
 
 [package.dependencies]
 botocore = ">=1.12.36,<2.0a.0"
 
 [package.extras]
-crt = ["botocore[crt] (>=1.20.29,<2.0a.0)"]
-
-[[package]]
+crt = ["botocore (>=1.20.29,<2.0a.0)"]
+
+[[package]]
+category = "main"
+description = "Simple, fast, extensible JSON encoder/decoder for Python"
 name = "simplejson"
+optional = false
+python-versions = ">=2.5, !=3.0.*, !=3.1.*, !=3.2.*"
 version = "3.17.6"
-description = "Simple, fast, extensible JSON encoder/decoder for Python"
-category = "main"
-optional = false
-python-versions = ">=2.5, !=3.0.*, !=3.1.*, !=3.2.*"
-
-[[package]]
+
+[[package]]
+category = "main"
+description = "Python 2 and 3 compatibility utilities"
 name = "six"
+optional = false
+python-versions = ">=2.7, !=3.0.*, !=3.1.*, !=3.2.*"
 version = "1.16.0"
-description = "Python 2 and 3 compatibility utilities"
-category = "main"
-optional = false
-python-versions = ">=2.7, !=3.0.*, !=3.1.*, !=3.2.*"
-
-[[package]]
+
+[[package]]
+category = "main"
+description = "A pure Python implementation of a sliding window memory map manager"
 name = "smmap"
+optional = false
+python-versions = ">=3.6"
 version = "5.0.0"
-description = "A pure Python implementation of a sliding window memory map manager"
-category = "main"
+
+[[package]]
+category = "main"
+description = "A modern CSS selector implementation for Beautiful Soup."
+name = "soupsieve"
 optional = false
 python-versions = ">=3.6"
-
-[[package]]
-name = "soupsieve"
 version = "2.3.1"
-description = "A modern CSS selector implementation for Beautiful Soup."
-category = "main"
-optional = false
-python-versions = ">=3.6"
-
-[[package]]
+
+[[package]]
+category = "main"
+description = "SPARQL Endpoint interface to Python"
 name = "sparqlwrapper"
+optional = false
+python-versions = "*"
 version = "1.8.5"
-description = "SPARQL Endpoint interface to Python"
-category = "main"
-optional = false
-python-versions = "*"
 
 [package.dependencies]
 rdflib = ">=4.0"
@@ -1205,12 +1210,12 @@
 keepalive = ["keepalive (>=0.5)"]
 
 [[package]]
+category = "main"
+description = "Database Abstraction Library"
 name = "sqlalchemy"
+optional = false
+python-versions = ">=2.7, !=3.0.*, !=3.1.*, !=3.2.*, !=3.3.*"
 version = "1.3.16"
-description = "Database Abstraction Library"
-category = "main"
-optional = false
-python-versions = ">=2.7, !=3.0.*, !=3.1.*, !=3.2.*, !=3.3.*"
 
 [package.extras]
 mssql = ["pyodbc"]
@@ -1225,12 +1230,12 @@
 pymysql = ["pymysql"]
 
 [[package]]
+category = "main"
+description = "Structured Logging for Python"
 name = "structlog"
+optional = false
+python-versions = "*"
 version = "19.2.0"
-description = "Structured Logging for Python"
-category = "main"
-optional = false
-python-versions = "*"
 
 [package.dependencies]
 six = "*"
@@ -1242,12 +1247,12 @@
 tests = ["coverage", "freezegun (>=0.2.8)", "pretend", "pytest (>=3.3.0)", "simplejson", "python-rapidjson"]
 
 [[package]]
+category = "main"
+description = "Subprocess WSGI middleware and Pyramid tween."
 name = "subprocess-middleware"
+optional = false
+python-versions = "*"
 version = "0.3"
-description = "Subprocess WSGI middleware and Pyramid tween."
-category = "main"
-optional = false
-python-versions = "*"
 
 [package.dependencies]
 WebOb = "*"
@@ -1256,20 +1261,20 @@
 test = ["webtest", "pyramid", "pytest"]
 
 [[package]]
+category = "main"
+description = "Python Library for Tom's Obvious, Minimal Language"
 name = "toml"
+optional = false
+python-versions = ">=2.6, !=3.0.*, !=3.1.*, !=3.2.*"
 version = "0.10.2"
-description = "Python Library for Tom's Obvious, Minimal Language"
-category = "main"
-optional = false
-python-versions = ">=2.6, !=3.0.*, !=3.1.*, !=3.2.*"
-
-[[package]]
+
+[[package]]
+category = "main"
+description = "Transaction management for Python"
 name = "transaction"
+optional = false
+python-versions = "*"
 version = "2.4.0"
-description = "Transaction management for Python"
-category = "main"
-optional = false
-python-versions = "*"
 
 [package.dependencies]
 "zope.interface" = "*"
@@ -1280,88 +1285,88 @@
 testing = ["nose", "coverage", "mock"]
 
 [[package]]
+category = "main"
+description = "Utility library for i18n relied on by various Repoze and Pyramid packages"
 name = "translationstring"
+optional = false
+python-versions = "*"
 version = "1.4"
-description = "Utility library for i18n relied on by various Repoze and Pyramid packages"
-category = "main"
-optional = false
-python-versions = "*"
 
 [package.extras]
 docs = ["Sphinx (>=1.3.1)", "docutils", "pylons-sphinx-themes"]
 
 [[package]]
+category = "main"
+description = "Backported and Experimental Type Hints for Python 3.6+"
 name = "typing-extensions"
+optional = false
+python-versions = ">=3.6"
 version = "4.0.1"
-description = "Backported and Experimental Type Hints for Python 3.6+"
-category = "main"
-optional = false
-python-versions = ">=3.6"
-
-[[package]]
+
+[[package]]
+category = "main"
+description = "HTTP library with thread-safe connection pooling, file post, and more."
 name = "urllib3"
+optional = false
+python-versions = ">=2.7, !=3.0.*, !=3.1.*, !=3.2.*, !=3.3.*, !=3.4.*, <4"
 version = "1.26.8"
-description = "HTTP library with thread-safe connection pooling, file post, and more."
-category = "main"
-optional = false
-python-versions = ">=2.7, !=3.0.*, !=3.1.*, !=3.2.*, !=3.3.*, !=3.4.*, <4"
 
 [package.extras]
 brotli = ["brotlipy (>=0.6.0)"]
 secure = ["pyOpenSSL (>=0.14)", "cryptography (>=1.3.4)", "idna (>=2.0.0)", "certifi", "ipaddress"]
-socks = ["PySocks (>=1.5.6,!=1.5.7,<2.0)"]
-
-[[package]]
+socks = ["PySocks (>=1.5.6,<1.5.7 || >1.5.7,<2.0)"]
+
+[[package]]
+category = "main"
+description = "A library for deferring decorator actions"
 name = "venusian"
+optional = false
+python-versions = "*"
 version = "1.2.0"
-description = "A library for deferring decorator actions"
-category = "main"
-optional = false
-python-versions = "*"
 
 [package.extras]
 docs = ["sphinx", "repoze.sphinx.autointerface"]
 testing = ["pytest", "coverage", "pytest-cov"]
 
 [[package]]
+category = "main"
+description = "Waitress WSGI server"
 name = "waitress"
+optional = false
+python-versions = ">=3.6.0"
 version = "2.0.0"
-description = "Waitress WSGI server"
-category = "main"
-optional = false
-python-versions = ">=3.6.0"
 
 [package.extras]
 docs = ["Sphinx (>=1.8.1)", "docutils", "pylons-sphinx-themes (>=1.0.9)"]
 testing = ["pytest", "pytest-cover", "coverage (>=5.0)"]
 
 [[package]]
+category = "dev"
+description = "Measures the displayed width of unicode strings in a terminal"
 name = "wcwidth"
+optional = false
+python-versions = "*"
 version = "0.2.5"
-description = "Measures the displayed width of unicode strings in a terminal"
-category = "dev"
-optional = false
-python-versions = "*"
-
-[[package]]
+
+[[package]]
+category = "main"
+description = "WSGI request and response object"
 name = "webob"
+optional = false
+python-versions = ">=2.7,!=3.0.*,!=3.1.*,!=3.2.*"
 version = "1.8.7"
-description = "WSGI request and response object"
-category = "main"
-optional = false
-python-versions = ">=2.7,!=3.0.*,!=3.1.*,!=3.2.*"
 
 [package.extras]
 docs = ["Sphinx (>=1.7.5)", "pylons-sphinx-themes"]
 testing = ["pytest (>=3.1.0)", "coverage", "pytest-cov", "pytest-xdist"]
 
 [[package]]
+category = "main"
+description = "WebSocket client for Python with low level API options"
 name = "websocket-client"
+optional = false
+python-versions = ">=3.6"
 version = "1.2.3"
-description = "WebSocket client for Python with low level API options"
-category = "main"
-optional = false
-python-versions = ">=3.6"
 
 [package.extras]
 docs = ["Sphinx (>=3.4)", "sphinx-rtd-theme (>=0.5)"]
@@ -1369,104 +1374,113 @@
 test = ["websockets"]
 
 [[package]]
+category = "main"
+description = "Helper to test WSGI applications"
 name = "webtest"
+optional = false
+python-versions = "*"
 version = "2.0.35"
-description = "Helper to test WSGI applications"
-category = "main"
-optional = false
-python-versions = "*"
-
-[package.dependencies]
+
+[package.dependencies]
+WebOb = ">=1.2"
 beautifulsoup4 = "*"
 six = "*"
 waitress = ">=0.8.5"
-WebOb = ">=1.2"
 
 [package.extras]
 docs = ["Sphinx (>=1.8.1)", "docutils", "pylons-sphinx-themes (>=1.0.8)"]
 tests = ["nose (<1.3.0)", "coverage", "mock", "pastedeploy", "wsgiproxy2", "pyquery"]
 
 [[package]]
+category = "dev"
+description = "The comprehensive WSGI web application library."
 name = "werkzeug"
+optional = false
+python-versions = ">=3.6"
 version = "2.0.2"
-description = "The comprehensive WSGI web application library."
-category = "dev"
-optional = false
-python-versions = ">=3.6"
-
-[package.dependencies]
-dataclasses = {version = "*", markers = "python_version < \"3.7\""}
+
+[package.dependencies]
+[package.dependencies.dataclasses]
+python = "<3.7"
+version = "*"
 
 [package.extras]
 watchdog = ["watchdog"]
 
 [[package]]
+category = "dev"
+description = "Module for decorators, wrappers and monkey patching."
 name = "wrapt"
+optional = false
+python-versions = "!=3.0.*,!=3.1.*,!=3.2.*,!=3.3.*,!=3.4.*,>=2.7"
 version = "1.13.3"
-description = "Module for decorators, wrappers and monkey patching."
-category = "dev"
-optional = false
-python-versions = "!=3.0.*,!=3.1.*,!=3.2.*,!=3.3.*,!=3.4.*,>=2.7"
-
-[[package]]
+
+[[package]]
+category = "main"
+description = "UNKNOWN"
 name = "wsgiproxy2"
+optional = false
+python-versions = "*"
 version = "0.4.2"
-description = "UNKNOWN"
-category = "main"
-optional = false
-python-versions = "*"
 
 [package.dependencies]
 six = "*"
 webob = "*"
 
 [[package]]
+category = "main"
+description = "Library for developers to extract data from Microsoft Excel (tm) spreadsheet files"
 name = "xlrd"
+optional = false
+python-versions = ">=2.7, !=3.0.*, !=3.1.*, !=3.2.*, !=3.3.*"
 version = "1.2.0"
-description = "Library for developers to extract data from Microsoft Excel (tm) spreadsheet files"
-category = "main"
+
+[[package]]
+category = "dev"
+description = "Makes working with XML feel like you are working with JSON"
+name = "xmltodict"
 optional = false
 python-versions = ">=2.7, !=3.0.*, !=3.1.*, !=3.2.*, !=3.3.*"
-
-[[package]]
-name = "xmltodict"
 version = "0.12.0"
-description = "Makes working with XML feel like you are working with JSON"
-category = "dev"
-optional = false
-python-versions = ">=2.7, !=3.0.*, !=3.1.*, !=3.2.*, !=3.3.*"
-
-[[package]]
+
+[[package]]
+category = "main"
+description = "Backport of pathlib-compatible object wrapper for zip files"
+marker = "python_version < \"3.8\""
 name = "zipp"
+optional = false
+python-versions = ">=3.6"
 version = "3.6.0"
-description = "Backport of pathlib-compatible object wrapper for zip files"
-category = "main"
-optional = false
-python-versions = ">=3.6"
 
 [package.extras]
 docs = ["sphinx", "jaraco.packaging (>=8.2)", "rst.linker (>=1.9)"]
 testing = ["pytest (>=4.6)", "pytest-checkdocs (>=2.4)", "pytest-flake8", "pytest-cov", "pytest-enabler (>=1.0.1)", "jaraco.itertools", "func-timeout", "pytest-black (>=0.3.7)", "pytest-mypy"]
 
 [[package]]
+category = "main"
+description = "Zope Deprecation Infrastructure"
 name = "zope.deprecation"
+optional = false
+python-versions = "*"
 version = "4.4.0"
-description = "Zope Deprecation Infrastructure"
-category = "main"
-optional = false
-python-versions = "*"
+
+[package.dependencies]
+setuptools = "*"
 
 [package.extras]
 docs = ["sphinx"]
 test = ["zope.testrunner"]
 
 [[package]]
+category = "main"
+description = "Interfaces for Python"
 name = "zope.interface"
+optional = false
+python-versions = ">=2.7, !=3.0.*, !=3.1.*, !=3.2.*, !=3.3.*, !=3.4.*"
 version = "4.7.2"
-description = "Interfaces for Python"
-category = "main"
-optional = false
-python-versions = ">=2.7, !=3.0.*, !=3.1.*, !=3.2.*, !=3.3.*, !=3.4.*"
+
+[package.dependencies]
+setuptools = "*"
 
 [package.extras]
 docs = ["sphinx", "repoze.sphinx.autointerface"]
@@ -1474,15 +1488,16 @@
 testing = ["zope.event", "nose", "coverage"]
 
 [[package]]
+category = "main"
+description = "Minimal Zope/SQLAlchemy transaction integration"
 name = "zope.sqlalchemy"
+optional = false
+python-versions = "*"
 version = "1.3"
-description = "Minimal Zope/SQLAlchemy transaction integration"
-category = "main"
-optional = false
-python-versions = "*"
 
 [package.dependencies]
 SQLAlchemy = ">=0.7"
+setuptools = "*"
 transaction = ">=1.6.0"
 "zope.interface" = ">=3.6.0"
 
@@ -1490,14 +1505,8 @@
 test = ["zope.testing"]
 
 [metadata]
-lock-version = "1.1"
-<<<<<<< HEAD
+content-hash = "eee3e47662e12ba1dade0722c6d2d5f65262aa23aeac798e4d4434a6fe22d828"
 python-versions = ">=3.6.1,<3.8"
-content-hash = "e9fd1bf9da14a58b91b1b7249228f86597bc98bacb8ae7fb441acc686b17c194"
-=======
-python-versions = ">=3.6.1,<3.7"
-content-hash = "d6c1af211026ee21437f5ad686d52374cf17dbbfc2d463b81080df0608ae3f34"
->>>>>>> 59369be8
 
 [metadata.files]
 atomicwrites = [
@@ -1529,21 +1538,12 @@
     {file = "boto-2.49.0.tar.gz", hash = "sha256:ea0d3b40a2d852767be77ca343b58a9e3a4b00d9db440efb8da74b4e58025e5a"},
 ]
 boto3 = [
-<<<<<<< HEAD
-    {file = "boto3-1.20.34-py3-none-any.whl", hash = "sha256:79ef3ad894ba37233dae72f1a1fc740408a4b4bd025a02c8fb7bbb3a0a8b65bb"},
-    {file = "boto3-1.20.34.tar.gz", hash = "sha256:87024f4e62ca7fd9231b3ed21772b168dd4e26f1afc5b2b663908987b5e30229"},
+    {file = "boto3-1.20.49-py3-none-any.whl", hash = "sha256:09d7ffbbfcc212d22c92acf127ebc8c8ab89a2c03fa6360ab35b14d52b0df8ab"},
+    {file = "boto3-1.20.49.tar.gz", hash = "sha256:34d170d24d10adb8ffe2a907ff35878e22ed2ceb24d16d191f8070053f11fc18"},
 ]
 botocore = [
-    {file = "botocore-1.23.34-py3-none-any.whl", hash = "sha256:5c3ba03c4ac7e48906db63a7cad761c6ca505cc7174a18f179bbf8f8708d5a08"},
-    {file = "botocore-1.23.34.tar.gz", hash = "sha256:edd352ac409272c1fc1bbc6518891753a398e69f9eb861d26c319b500f018959"},
-=======
-    {file = "boto3-1.20.27-py3-none-any.whl", hash = "sha256:1def3b3b0414915e20a543ea5f0f6dfb8fdab20819d5a7c2ce107937668d1085"},
-    {file = "boto3-1.20.27.tar.gz", hash = "sha256:9364b6310891e4ce478d8379ce114de3ede46e53beb1012cda07121e969ced5a"},
-]
-botocore = [
-    {file = "botocore-1.23.27-py3-none-any.whl", hash = "sha256:8dca8fb66c47b8be9a5c9d29cc4dcf0a4d28289df8cbe1a6d3df431c1f2400d6"},
-    {file = "botocore-1.23.27.tar.gz", hash = "sha256:fac6515997a7e86216a280ae57f6a80b3560ed5fb157c84e87a9341936773437"},
->>>>>>> 59369be8
+    {file = "botocore-1.23.49-py3-none-any.whl", hash = "sha256:3f72d20c65c89b694d9c7d164eb499877331783577f0207739088d11eaf315e7"},
+    {file = "botocore-1.23.49.tar.gz", hash = "sha256:b013b2911379d1de896eb6ef375126bb2fc2b77b3e0af75821661b7ea817d029"},
 ]
 certifi = [
     {file = "certifi-2021.10.8-py2.py3-none-any.whl", hash = "sha256:d62a0163eb4c2344ac042ab2bdf75399a71a2d8c7d47eac2e2ee91b9d6339569"},
@@ -1602,13 +1602,8 @@
     {file = "cffi-1.15.0.tar.gz", hash = "sha256:920f0d66a896c2d99f0adbb391f990a84091179542c205fa53ce5787aff87954"},
 ]
 charset-normalizer = [
-<<<<<<< HEAD
     {file = "charset-normalizer-2.0.10.tar.gz", hash = "sha256:876d180e9d7432c5d1dfd4c5d26b72f099d503e8fcc0feb7532c9289be60fcbd"},
     {file = "charset_normalizer-2.0.10-py3-none-any.whl", hash = "sha256:cb957888737fc0bbcd78e3df769addb41fd1ff8cf950dc9e7ad7793f1bf44455"},
-=======
-    {file = "charset-normalizer-2.0.9.tar.gz", hash = "sha256:b0b883e8e874edfdece9c28f314e3dd5badf067342e42fb162203335ae61aa2c"},
-    {file = "charset_normalizer-2.0.9-py3-none-any.whl", hash = "sha256:1eecaa09422db5be9e29d7fc65664e6c33bd06f9ced7838578ba40d58bdf3721"},
->>>>>>> 59369be8
 ]
 codacy-coverage = [
     {file = "codacy-coverage-1.3.11.tar.gz", hash = "sha256:b94651934745c638a980ad8d67494077e60f71e19e29aad1c275b66e0a070cbc"},
@@ -1694,17 +1689,12 @@
     {file = "cryptography-36.0.1.tar.gz", hash = "sha256:53e5c1dc3d7a953de055d77bef2ff607ceef7a2aac0353b5d630ab67f7423638"},
 ]
 dataclasses = [
-    {file = "dataclasses-0.8-py3-none-any.whl", hash = "sha256:0201d89fa866f68c8ebd9d08ee6ff50c0b255f8ec63a71c16fda7af82bb887bf"},
-    {file = "dataclasses-0.8.tar.gz", hash = "sha256:8479067f342acf957dc82ec415d355ab5edb7e7646b90dc6e2fd1d96ad084c97"},
+    {file = "dataclasses-0.6-py3-none-any.whl", hash = "sha256:454a69d788c7fda44efd71e259be79577822f5e3f53f029a22d08004e951dc9f"},
+    {file = "dataclasses-0.6.tar.gz", hash = "sha256:6988bd2b895eef432d562370bb707d540f32f7360ab13da45340101bc2307d84"},
 ]
 dcicutils = [
-<<<<<<< HEAD
-    {file = "dcicutils-3.6.1-py3-none-any.whl", hash = "sha256:20589b5b0e50c4b466943ee1e5573241995047e3ff43cad7b0c6719c1488f4ea"},
-    {file = "dcicutils-3.6.1.tar.gz", hash = "sha256:95734abbbb674d2799101784766054cd970a3bb30e8e3a0db9238afd57f287a3"},
-=======
-    {file = "dcicutils-3.5.0-py3-none-any.whl", hash = "sha256:be8feaa68544043811850e6f28aee10bfc4c0694d62ba2f4f90d562555a35cc4"},
-    {file = "dcicutils-3.5.0.tar.gz", hash = "sha256:9fecdb2d25c50c39d83c6d0a0bb60b5c71dbb17853c0c595628fbd3d7a700769"},
->>>>>>> 59369be8
+    {file = "dcicutils-3.8.0-py3-none-any.whl", hash = "sha256:16a7b933657e8ed8cd0feca285eac620f3c23af8cb06d7fc7338b4511cceda75"},
+    {file = "dcicutils-3.8.0.tar.gz", hash = "sha256:1b493f2f26fd37774cacdef6b5260e39a69187395af7d1527f5dd3d347e95187"},
 ]
 docker = [
     {file = "docker-4.4.4-py2.py3-none-any.whl", hash = "sha256:f3607d5695be025fa405a12aca2e5df702a57db63790c73b927eb6a94aac60af"},
@@ -1762,13 +1752,8 @@
     {file = "idna-3.3.tar.gz", hash = "sha256:9d643ff0a55b762d5cdb124b8eaa99c66322e2157b69160bc32796e824360e6d"},
 ]
 importlib-metadata = [
-<<<<<<< HEAD
     {file = "importlib_metadata-4.2.0-py3-none-any.whl", hash = "sha256:057e92c15bc8d9e8109738a48db0ccb31b4d9d5cfbee5a8670879a30be66304b"},
     {file = "importlib_metadata-4.2.0.tar.gz", hash = "sha256:b7e52a1f8dec14a75ea73e0891f3060099ca1d8e6a462a4dff11c3e119ea1b31"},
-=======
-    {file = "importlib_metadata-4.8.3-py3-none-any.whl", hash = "sha256:65a9576a5b2d58ca44d133c42a241905cc45e34d2c06fd5ba2bafa221e5d7b5e"},
-    {file = "importlib_metadata-4.8.3.tar.gz", hash = "sha256:766abffff765960fcc18003801f7044eb6755ffae4521c8e8ce8e83b9c9b0668"},
->>>>>>> 59369be8
 ]
 importlib-resources = [
     {file = "importlib_resources-5.4.0-py3-none-any.whl", hash = "sha256:33a95faed5fc19b4bc16b29a6eeae248a3fe69dd55d4d229d2b480e23eeaad45"},
@@ -1955,14 +1940,11 @@
     {file = "psutil-5.9.0-cp310-cp310-manylinux_2_12_x86_64.manylinux2010_x86_64.manylinux_2_17_x86_64.manylinux2014_x86_64.whl", hash = "sha256:742c34fff804f34f62659279ed5c5b723bb0195e9d7bd9907591de9f8f6558e2"},
     {file = "psutil-5.9.0-cp310-cp310-win32.whl", hash = "sha256:8293942e4ce0c5689821f65ce6522ce4786d02af57f13c0195b40e1edb1db61d"},
     {file = "psutil-5.9.0-cp310-cp310-win_amd64.whl", hash = "sha256:9b51917c1af3fa35a3f2dabd7ba96a2a4f19df3dec911da73875e1edaf22a40b"},
-<<<<<<< HEAD
     {file = "psutil-5.9.0-cp36-cp36m-macosx_10_9_x86_64.whl", hash = "sha256:e9805fed4f2a81de98ae5fe38b75a74c6e6ad2df8a5c479594c7629a1fe35f56"},
     {file = "psutil-5.9.0-cp36-cp36m-manylinux_2_12_i686.manylinux2010_i686.manylinux_2_17_i686.manylinux2014_i686.whl", hash = "sha256:c51f1af02334e4b516ec221ee26b8fdf105032418ca5a5ab9737e8c87dafe203"},
     {file = "psutil-5.9.0-cp36-cp36m-manylinux_2_12_x86_64.manylinux2010_x86_64.manylinux_2_17_x86_64.manylinux2014_x86_64.whl", hash = "sha256:32acf55cb9a8cbfb29167cd005951df81b567099295291bcfd1027365b36591d"},
     {file = "psutil-5.9.0-cp36-cp36m-win32.whl", hash = "sha256:e5c783d0b1ad6ca8a5d3e7b680468c9c926b804be83a3a8e95141b05c39c9f64"},
     {file = "psutil-5.9.0-cp36-cp36m-win_amd64.whl", hash = "sha256:d62a2796e08dd024b8179bd441cb714e0f81226c352c802fca0fd3f89eeacd94"},
-=======
->>>>>>> 59369be8
     {file = "psutil-5.9.0-cp37-cp37m-macosx_10_9_x86_64.whl", hash = "sha256:3d00a664e31921009a84367266b35ba0aac04a2a6cad09c550a89041034d19a0"},
     {file = "psutil-5.9.0-cp37-cp37m-manylinux_2_12_i686.manylinux2010_i686.manylinux_2_17_i686.manylinux2014_i686.whl", hash = "sha256:7779be4025c540d1d65a2de3f30caeacc49ae7a2152108adeaf42c7534a115ce"},
     {file = "psutil-5.9.0-cp37-cp37m-manylinux_2_12_x86_64.manylinux2010_x86_64.manylinux_2_17_x86_64.manylinux2014_x86_64.whl", hash = "sha256:072664401ae6e7c1bfb878c65d7282d4b4391f1bc9a56d5e03b5a490403271b5"},
@@ -1980,7 +1962,6 @@
     {file = "psutil-5.9.0-cp39-cp39-win_amd64.whl", hash = "sha256:7d190ee2eaef7831163f254dc58f6d2e2a22e27382b936aab51c835fc080c3d3"},
     {file = "psutil-5.9.0.tar.gz", hash = "sha256:869842dbd66bb80c3217158e629d6fceaecc3a3166d3d1faee515b05dd26ca25"},
 ]
-<<<<<<< HEAD
 psycopg2-binary = [
     {file = "psycopg2-binary-2.9.3.tar.gz", hash = "sha256:761df5313dc15da1502b21453642d7599d26be88bff659382f8f9747c7ebea4e"},
     {file = "psycopg2_binary-2.9.3-cp310-cp310-macosx_10_14_x86_64.macosx_10_9_intel.macosx_10_9_x86_64.macosx_10_10_intel.macosx_10_10_x86_64.whl", hash = "sha256:539b28661b71da7c0e428692438efbcd048ca21ea81af618d845e06ebfd29478"},
@@ -2038,20 +2019,6 @@
     {file = "psycopg2_binary-2.9.3-cp39-cp39-musllinux_1_1_x86_64.whl", hash = "sha256:99485cab9ba0fa9b84f1f9e1fef106f44a46ef6afdeec8885e0b88d0772b49e8"},
     {file = "psycopg2_binary-2.9.3-cp39-cp39-win32.whl", hash = "sha256:46f0e0a6b5fa5851bbd9ab1bc805eef362d3a230fbdfbc209f4a236d0a7a990d"},
     {file = "psycopg2_binary-2.9.3-cp39-cp39-win_amd64.whl", hash = "sha256:accfe7e982411da3178ec690baaceaad3c278652998b2c45828aaac66cd8285f"},
-=======
-psycopg2 = [
-    {file = "psycopg2-2.9.3-cp310-cp310-win32.whl", hash = "sha256:083707a696e5e1c330af2508d8fab36f9700b26621ccbcb538abe22e15485362"},
-    {file = "psycopg2-2.9.3-cp310-cp310-win_amd64.whl", hash = "sha256:d3ca6421b942f60c008f81a3541e8faf6865a28d5a9b48544b0ee4f40cac7fca"},
-    {file = "psycopg2-2.9.3-cp36-cp36m-win32.whl", hash = "sha256:9572e08b50aed176ef6d66f15a21d823bb6f6d23152d35e8451d7d2d18fdac56"},
-    {file = "psycopg2-2.9.3-cp36-cp36m-win_amd64.whl", hash = "sha256:a81e3866f99382dfe8c15a151f1ca5fde5815fde879348fe5a9884a7c092a305"},
-    {file = "psycopg2-2.9.3-cp37-cp37m-win32.whl", hash = "sha256:cb10d44e6694d763fa1078a26f7f6137d69f555a78ec85dc2ef716c37447e4b2"},
-    {file = "psycopg2-2.9.3-cp37-cp37m-win_amd64.whl", hash = "sha256:4295093a6ae3434d33ec6baab4ca5512a5082cc43c0505293087b8a46d108461"},
-    {file = "psycopg2-2.9.3-cp38-cp38-win32.whl", hash = "sha256:34b33e0162cfcaad151f249c2649fd1030010c16f4bbc40a604c1cb77173dcf7"},
-    {file = "psycopg2-2.9.3-cp38-cp38-win_amd64.whl", hash = "sha256:0762c27d018edbcb2d34d51596e4346c983bd27c330218c56c4dc25ef7e819bf"},
-    {file = "psycopg2-2.9.3-cp39-cp39-win32.whl", hash = "sha256:8cf3878353cc04b053822896bc4922b194792df9df2f1ad8da01fb3043602126"},
-    {file = "psycopg2-2.9.3-cp39-cp39-win_amd64.whl", hash = "sha256:06f32425949bd5fe8f625c49f17ebb9784e1e4fe928b7cce72edc36fb68e4c0c"},
-    {file = "psycopg2-2.9.3.tar.gz", hash = "sha256:8e841d1bf3434da985cc5ef13e6f75c8981ced601fd70cc6bf33351b91562981"},
->>>>>>> 59369be8
 ]
 ptable = [
     {file = "PTable-0.9.2.tar.gz", hash = "sha256:aa7fc151cb40f2dabcd2275ba6f7fd0ff8577a86be3365cd3fb297cbe09cc292"},
@@ -2065,7 +2032,8 @@
     {file = "pyaml-21.10.1.tar.gz", hash = "sha256:c6519fee13bf06e3bb3f20cacdea8eba9140385a7c2546df5dbae4887f768383"},
 ]
 pybrowserid = [
-    {file = "PyBrowserID-0.10.0.tar.gz", hash = "sha256:e540cfe54c2c3cfb8cc7e5c33fe19d9e7c2ad267063afe1f699a8e1b03d940d7"},
+    {file = "PyBrowserID-0.14.0-py2-none-any.whl", hash = "sha256:8e237d6a2bc9ead849a4472a84d3e6a9309bec99cf8e10d36213710dda8df8ca"},
+    {file = "PyBrowserID-0.14.0.tar.gz", hash = "sha256:6c227669e87cc25796ae76f6a0ef65025528c8ad82d352679fa9a3e5663a71e3"},
 ]
 pycodestyle = [
     {file = "pycodestyle-2.8.0-py2.py3-none-any.whl", hash = "sha256:720f8b39dde8b293825e7ff02c475f3077124006db4f440dcbc9a20b76548a20"},
@@ -2174,8 +2142,8 @@
     {file = "python_jose-2.0.2-py2.py3-none-any.whl", hash = "sha256:3b35cdb0e55a88581ff6d3f12de753aa459e940b50fe7ca5aa25149bc94cb37b"},
 ]
 python-magic = [
-    {file = "python-magic-0.4.24.tar.gz", hash = "sha256:de800df9fb50f8ec5974761054a708af6e4246b03b4bdaee993f948947b0ebcf"},
-    {file = "python_magic-0.4.24-py2.py3-none-any.whl", hash = "sha256:4fec8ee805fea30c07afccd1592c0f17977089895bdfaae5fec870a84e997626"},
+    {file = "python-magic-0.4.25.tar.gz", hash = "sha256:21f5f542aa0330f5c8a64442528542f6215c8e18d2466b399b0d9d39356d83fc"},
+    {file = "python_magic-0.4.25-py2.py3-none-any.whl", hash = "sha256:1a2c81e8f395c744536369790bd75094665e9644110a6623bcc3bbea30f03973"},
 ]
 pytz = [
     {file = "pytz-2021.3-py2.py3-none-any.whl", hash = "sha256:3672058bc3453457b622aab7a1c3bfd5ab0bdae451512f6cf25f64ed37f5b87c"},
@@ -2221,21 +2189,12 @@
     {file = "repoze.debug-1.1.tar.gz", hash = "sha256:f897fbb3a09499b0cee3fe2c5e4579ff04e5b0b87b1aad6098d242cbbf573000"},
 ]
 requests = [
-<<<<<<< HEAD
     {file = "requests-2.27.1-py2.py3-none-any.whl", hash = "sha256:f22fa1e554c9ddfd16e6e41ac79759e17be9e492b3587efa038054674760e72d"},
     {file = "requests-2.27.1.tar.gz", hash = "sha256:68d7c56fd5a8999887728ef304a6d12edc7be74f1cfa47714fc8b414525c9a61"},
 ]
 responses = [
     {file = "responses-0.17.0-py2.py3-none-any.whl", hash = "sha256:e4fc472fb7374fb8f84fcefa51c515ca4351f198852b4eb7fc88223780b472ea"},
     {file = "responses-0.17.0.tar.gz", hash = "sha256:ec675e080d06bf8d1fb5e5a68a1e5cd0df46b09c78230315f650af5e4036bec7"},
-=======
-    {file = "requests-2.27.0-py2.py3-none-any.whl", hash = "sha256:f71a09d7feba4a6b64ffd8e9d9bc60f9bf7d7e19fd0e04362acb1cfc2e3d98df"},
-    {file = "requests-2.27.0.tar.gz", hash = "sha256:8e5643905bf20a308e25e4c1dd379117c09000bf8a82ebccc462cfb1b34a16b5"},
-]
-responses = [
-    {file = "responses-0.16.0-py2.py3-none-any.whl", hash = "sha256:f358ef75e8bf431b0aa203cc62625c3a1c80a600dbe9de91b944bf4e9c600b92"},
-    {file = "responses-0.16.0.tar.gz", hash = "sha256:a2e3aca2a8277e61257cd3b1c154b1dd0d782b1ae3d38b7fa37cbe3feb531791"},
->>>>>>> 59369be8
 ]
 rfc3986 = [
     {file = "rfc3986-1.5.0-py2.py3-none-any.whl", hash = "sha256:a86d6e1f5b1dc238b218b012df0aa79409667bb209e58da56d0b94704e712a97"},
