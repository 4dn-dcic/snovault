[versions]

# Added by buildout at 2016-07-02 16:18:26.629377
MarkupSafe = 0.23
PasteDeploy = 1.5.2
SPARQLWrapper = 1.7.6
SQLAlchemy = 1.0.13
collective.recipe.cmd = 0.11
collective.recipe.modwsgi = 2.1
collective.recipe.template = 1.13
coverage = 4.1
keepalive = 0.5
mr.developer = 1.34
psycopg2 = 2.6.1
py = 1.4.31
pyramid-translogger = 0.1
pytest = 2.9.2
pytest-bdd = 2.17.0
pytest-cov = 2.2.1
pytest-exact-fixtures = 0.1
pytest-instafail = 0.3.0
pytest-mock = 1.1
pytest-splinter = 1.7.3
pytest-timeout = 1.0.0
repoze.debug = 1.1
repoze.lru = 0.6
rubygemsrecipe = 0.2.2
rutter = 0.2
selenium = 2.53.6
splinter = 0.7.3
translationstring = 1.3
urllib3 = 1.16
waitress = 0.9.0
zc.recipe.egg = 2.0.3
zope.deprecation = 4.1.2
zope.interface = 4.2.0

# Required by:
# pytest-bdd==2.17.0
Mako = 1.0.4

# Required by:
# snowflakes==0.1
Pillow = 3.3.0

# Required by:
# snowflakes==0.1
PyBrowserID = 0.11.0

# Required by:
# snowflakes==0.1
WSGIProxy2 = 0.4.2

# Required by:
# WSGIProxy2==0.4.2
# repoze.debug==1.1
# rutter==0.2
# subprocess-middleware==0.3
WebOb = 1.6.1

# Required by:
# snowflakes==0.1
WebTest = 2.0.21

# Required by:
# lucenequery==0.1
antlr4-python3-runtime = 4.5.3

# Required by:
# WebTest==2.0.21
beautifulsoup4 = 4.4.1

# Required by:
# snowflakes==0.1
boto = 2.41.0

# Required by:
# snowflakes==0.1
boto3 = 1.3.1

# Required by:
# snowflakes==0.1
elasticsearch = 2.3.0

# Required by:
# snowflakes==0.1
future = 0.15.2

# Required by:
# pytest-bdd==2.17.0
glob2 = 0.4.1

# Required by:
# rubygemsrecipe==0.2.2
hexagonit.recipe.download = 1.7.1

# Required by:
# snowflakes==0.1
humanfriendly = 1.44.7

# Required by:
# rdflib==4.2.2.dev0
isodate = 0.5.4

# Required by:
# snowflakes==0.1
jsonschema-serialize-fork = 2.1.1

# Required by:
# snowflakes==0.1
loremipsum = 1.0.5

# Required by:
# snowflakes==0.1
lucenequery = 0.1

# Required by:
# snowflakes==0.1
netaddr = 0.7.18

# Required by:
# pytest-bdd==2.17.0
parse = 1.6.6

# Required by:
# pytest-bdd==2.17.0
parse-type = 0.3.4

# Required by:
# snowflakes==0.1
passlib = 1.6.5

# Required by:
# snowflakes==0.1
psutil = 4.3.0

# Required by:
# rdflib==4.2.2.dev0
pyparsing = 2.1.5

# Required by:
# snowflakes==0.1
pyramid-localroles = 0.1

# Required by:
# snowflakes==0.1
pyramid-multiauth = 0.8.0

# Required by:
# snowflakes==0.1
pyramid-tm = 0.12.1

# Required by:
# snowflakes==0.1
python-magic = 0.4.11

# Required by:
# snowflakes==0.1
pytz = 2016.4

# Required by:
# snowflakes==0.1
rdflib-jsonld = 0.4.0

# Required by:
# snowflakes==0.1
rfc3987 = 1.3.6

# Required by:
# snowflakes==0.1
simplejson = 3.8.2

# Required by:
# snowflakes==0.1
strict-rfc3339 = 0.7

# Required by:
# snowflakes==0.1
subprocess-middleware = 0.3

# Required by:
# pyramid-tm==0.12.1
# zope.sqlalchemy==0.7.7
transaction = 1.6.1

# Required by:
# snowflakes==0.1
xlrd = 1.0.0

# Required by:
# snowflakes==0.1
<<<<<<< HEAD
zope.sqlalchemy = 0.7.6

# Added by buildout at 2016-07-13 16:43:22.833399
awscli = 1.10.47
cffi = 1.7.0
colorama = 0.3.7
docutils = 0.12
pyasn1 = 0.1.9
python-dateutil = 2.5.3
rsa = 3.4.2

# Required by:
# snowflakes==0.1
bcrypt = 3.1.0

# Required by:
# snowflakes==0.1
botocore = 1.4.37

# Required by:
# snowflakes==0.1
cryptacular = 1.4.1

# Required by:
# snowflakes==0.1
jmespath = 0.9.0

# Required by:
# cryptacular==1.4.1
pbkdf2 = 1.3

# Required by:
# cffi==1.7.0
pycparser = 2.14

# Required by:
# rubygemsrecipe==0.2.2
six = 1.10.0
=======
zope.sqlalchemy = 0.7.7

# Required by:
# rdflib==4.2.2.dev0
html5lib = 1.0b8

>>>>>>> 9829d663
<|MERGE_RESOLUTION|>--- conflicted
+++ resolved
@@ -189,7 +189,6 @@
 
 # Required by:
 # snowflakes==0.1
-<<<<<<< HEAD
 zope.sqlalchemy = 0.7.6
 
 # Added by buildout at 2016-07-13 16:43:22.833399
@@ -228,11 +227,7 @@
 # Required by:
 # rubygemsrecipe==0.2.2
 six = 1.10.0
-=======
-zope.sqlalchemy = 0.7.7
 
 # Required by:
 # rdflib==4.2.2.dev0
-html5lib = 1.0b8
-
->>>>>>> 9829d663
+html5lib = 1.0b8