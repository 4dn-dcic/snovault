--- conflicted
+++ resolved
@@ -208,7 +208,30 @@
 # snowflakes==0.1
 botocore = 1.4.37
 
-<<<<<<< HEAD
+# Required by:
+# snowflakes==0.1
+cryptacular = 1.4.1
+
+# Required by:
+# snowflakes==0.1
+jmespath = 0.9.0
+
+# Required by:
+# cryptacular==1.4.1
+pbkdf2 = 1.3
+
+# Required by:
+# cffi==1.7.0
+pycparser = 2.14
+
+# Required by:
+# rubygemsrecipe==0.2.2
+six = 1.10.0
+
+# Required by:
+# rdflib==4.2.2.dev0
+html5lib = 1.0b8
+
 
 
 # Added by buildout at 2016-07-19 09:49:31.878858
@@ -235,29 +258,4 @@
 # WSGIProxy2==0.4.2
 # WebTest==2.0.21
 # pytest-bdd==2.11.1
-six = 1.10.0
-=======
-# Required by:
-# snowflakes==0.1
-cryptacular = 1.4.1
-
-# Required by:
-# snowflakes==0.1
-jmespath = 0.9.0
-
-# Required by:
-# cryptacular==1.4.1
-pbkdf2 = 1.3
-
-# Required by:
-# cffi==1.7.0
-pycparser = 2.14
-
-# Required by:
-# rubygemsrecipe==0.2.2
-six = 1.10.0
-
-# Required by:
-# rdflib==4.2.2.dev0
-html5lib = 1.0b8
->>>>>>> 4695d601
+six = 1.10.0