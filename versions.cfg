--- conflicted
+++ resolved
@@ -25,8 +25,7 @@
 rubygemsrecipe = 0.2.2
 rutter = 0.2
 translationstring = 1.3
-<<<<<<< HEAD
-urllib3 = 1.22
+urllib3 = 1.23
 waitress = 1.2.0
 zc.recipe.egg = 2.0.5
 zope.deprecation = 4.4.0
@@ -38,13 +37,6 @@
 WebOb = 1.8.5
 rdflib = 4.2.2
 pyramid-retry = 1.0
-=======
-urllib3 = 1.23
-waitress = 0.9.0
-zc.recipe.egg = 2.0.3
-zope.deprecation = 4.1.2
-zope.interface = 4.2.0
->>>>>>> 95ee6cb2
 
 # Required by:
 # snowflakes==0.1
@@ -75,12 +67,7 @@
 boto3 = 1.7.42
 
 # For ES5
-<<<<<<< HEAD
-elasticsearch = 5.5.2
-=======
 elasticsearch = 5.5.3
-
->>>>>>> 95ee6cb2
 elasticsearch-dsl = 5.3.0
 
 # Required by:
