--- conflicted
+++ resolved
@@ -190,13 +190,5 @@
 # encoded==0.1
 zope.sqlalchemy = 0.7.4
 
-<<<<<<< HEAD
-# Added by buildout at 2014-04-30 11:43:40.889515
-
-# Required by:
-# encoded==0.1
-trackhub = 0.1.1
-=======
 # Added by buildout at 2014-05-29 16:43:48.265662
-pytest-instafail = 0.2.0
->>>>>>> a11e623e
+pytest-instafail = 0.2.0